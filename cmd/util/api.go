package util

import (
	"context"
	"fmt"

	"github.com/bacalhau-project/bacalhau/pkg/config"
	"github.com/bacalhau-project/bacalhau/pkg/publicapi/client"
	clientv2 "github.com/bacalhau-project/bacalhau/pkg/publicapi/client/v2"
)

func GetAPIClient(ctx context.Context) *client.APIClient {
	legacyTLS := client.LegacyTLSSupport(config.ClientTLSConfig())
	return client.NewAPIClient(legacyTLS, config.ClientAPIHost(), config.ClientAPIPort())
}

func GetAPIClientV2(ctx context.Context) *clientv2.Client {
	tlsConfig := config.ClientTLSConfig()

	scheme := "http"
	if tlsConfig.UseTLS {
		scheme = "https"
	}

	return clientv2.New(clientv2.Options{
<<<<<<< HEAD
		Address: fmt.Sprintf("%s://%s:%d", scheme, config.ClientAPIHost(), config.ClientAPIPort()),
	},
		clientv2.WithCACertificate(tlsConfig.CACert),
		clientv2.WithInsecureTLS(tlsConfig.Insecure),
		clientv2.WithTLS(tlsConfig.UseTLS),
	)
=======
		Context: ctx,
		Address: fmt.Sprintf("http://%s:%d", config.ClientAPIHost(), config.ClientAPIPort()),
	})
>>>>>>> 21540cd5
}<|MERGE_RESOLUTION|>--- conflicted
+++ resolved
@@ -23,16 +23,10 @@
 	}
 
 	return clientv2.New(clientv2.Options{
-<<<<<<< HEAD
+		Context: ctx,
 		Address: fmt.Sprintf("%s://%s:%d", scheme, config.ClientAPIHost(), config.ClientAPIPort()),
-	},
 		clientv2.WithCACertificate(tlsConfig.CACert),
 		clientv2.WithInsecureTLS(tlsConfig.Insecure),
 		clientv2.WithTLS(tlsConfig.UseTLS),
-	)
-=======
-		Context: ctx,
-		Address: fmt.Sprintf("http://%s:%d", config.ClientAPIHost(), config.ClientAPIPort()),
 	})
->>>>>>> 21540cd5
 }