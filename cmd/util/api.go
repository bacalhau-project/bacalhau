package util

import (
	"context"
<<<<<<< HEAD
	"strconv"

	"github.com/bacalhau-project/bacalhau/pkg/publicapi/client"
	"github.com/rs/zerolog/log"
	"github.com/spf13/viper"
)

func GetAPIClient(ctx context.Context) *client.APIClient {
	var apiHost string
	var apiPort uint16
	if envAPIHost := viper.GetString("api-host"); envAPIHost != "" {
		apiHost = envAPIHost
	}

	if envAPIPort := viper.GetString("api-port"); envAPIPort != "" {
		var parseErr error
		parsedPort, parseErr := strconv.ParseUint(envAPIPort, 10, 16)
		if parseErr != nil {
			log.Ctx(ctx).Fatal().Msgf("could not parse API_PORT into an int. %s", envAPIPort)
		} else {
			apiPort = uint16(parsedPort)
		}
	}

	return client.NewAPIClient(apiHost, apiPort)
}

func GetAPIPort(ctx context.Context) uint16 {
	var apiPort uint16

	if envAPIPort := viper.GetString("api-port"); envAPIPort != "" {
		var parseErr error
		parsedPort, parseErr := strconv.ParseUint(envAPIPort, 10, 16)
		if parseErr != nil {
			log.Ctx(ctx).Fatal().Msgf("could not parse API_PORT into an int. %s", envAPIPort)
		} else {
			apiPort = uint16(parsedPort)
		}
	}
	return apiPort
=======

	"github.com/bacalhau-project/bacalhau/pkg/config"
	"github.com/bacalhau-project/bacalhau/pkg/requester/publicapi"
)

func GetAPIClient(ctx context.Context) *publicapi.RequesterAPIClient {
	return publicapi.NewRequesterAPIClient(config.ClientAPIHost(), config.ClientAPIPort())
>>>>>>> 75ce1621
}<|MERGE_RESOLUTION|>--- conflicted
+++ resolved
@@ -2,54 +2,11 @@
 
 import (
 	"context"
-<<<<<<< HEAD
-	"strconv"
 
+	"github.com/bacalhau-project/bacalhau/pkg/config"
 	"github.com/bacalhau-project/bacalhau/pkg/publicapi/client"
-	"github.com/rs/zerolog/log"
-	"github.com/spf13/viper"
 )
 
 func GetAPIClient(ctx context.Context) *client.APIClient {
-	var apiHost string
-	var apiPort uint16
-	if envAPIHost := viper.GetString("api-host"); envAPIHost != "" {
-		apiHost = envAPIHost
-	}
-
-	if envAPIPort := viper.GetString("api-port"); envAPIPort != "" {
-		var parseErr error
-		parsedPort, parseErr := strconv.ParseUint(envAPIPort, 10, 16)
-		if parseErr != nil {
-			log.Ctx(ctx).Fatal().Msgf("could not parse API_PORT into an int. %s", envAPIPort)
-		} else {
-			apiPort = uint16(parsedPort)
-		}
-	}
-
-	return client.NewAPIClient(apiHost, apiPort)
-}
-
-func GetAPIPort(ctx context.Context) uint16 {
-	var apiPort uint16
-
-	if envAPIPort := viper.GetString("api-port"); envAPIPort != "" {
-		var parseErr error
-		parsedPort, parseErr := strconv.ParseUint(envAPIPort, 10, 16)
-		if parseErr != nil {
-			log.Ctx(ctx).Fatal().Msgf("could not parse API_PORT into an int. %s", envAPIPort)
-		} else {
-			apiPort = uint16(parsedPort)
-		}
-	}
-	return apiPort
-=======
-
-	"github.com/bacalhau-project/bacalhau/pkg/config"
-	"github.com/bacalhau-project/bacalhau/pkg/requester/publicapi"
-)
-
-func GetAPIClient(ctx context.Context) *publicapi.RequesterAPIClient {
-	return publicapi.NewRequesterAPIClient(config.ClientAPIHost(), config.ClientAPIPort())
->>>>>>> 75ce1621
+	return client.NewAPIClient(config.ClientAPIHost(), config.ClientAPIPort())
 }