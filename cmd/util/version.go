package util

import (
	"context"
	"fmt"

	"github.com/Masterminds/semver"
	"github.com/pkg/errors"
	"github.com/rs/zerolog/log"
	"github.com/spf13/cobra"

	"github.com/bacalhau-project/bacalhau/pkg/config"
	"github.com/bacalhau-project/bacalhau/pkg/config/types"
	"github.com/bacalhau-project/bacalhau/pkg/models"
	"github.com/bacalhau-project/bacalhau/pkg/publicapi/client"

	"github.com/bacalhau-project/bacalhau/pkg/version"
)

type Versions struct {
	ClientVersion *models.BuildVersionInfo `json:"clientVersion,omitempty"`
	ServerVersion *models.BuildVersionInfo `json:"serverVersion,omitempty"`
	LatestVersion *models.BuildVersionInfo `json:"latestVersion,omitempty"`
	UpdateMessage string                   `json:"updateMessage,omitempty"`
}

func CheckVersion(cmd *cobra.Command, args []string) error {
	strictVersioning, err := config.Get[bool](types.NodeStrictVersionMatch)
	if err != nil {
		return fmt.Errorf("DEVELOPER ERROR: please file an issue with this error message: %w", err)
	}
	if !strictVersioning {
		return nil
	}
	// the client will not be known until the root persistent pre run logic is executed which
	// sets up the repo and config
	ctx := cmd.Context()
	apiClient := GetAPIClient(ctx)

	// Check that the server version is compatible with the client version
	serverVersion, _ := apiClient.Version(ctx) // Ok if this fails, version validation will skip
	if err := EnsureValidVersion(ctx, version.Get(), serverVersion); err != nil {
		return fmt.Errorf("version validation failed: %w", err)
	}

	return nil
}

func GetAllVersions(ctx context.Context) (Versions, error) {
	var err error
	versions := Versions{ClientVersion: version.Get()}
	versions.ServerVersion, err = client.NewAPIClient(config.ClientAPIHost(), config.ClientAPIPort()).Version(ctx)
	if err != nil {
		return versions, errors.Wrap(err, "error running version command")
	}

	clientID, err := config.GetClientID()
	if err != nil {
		return versions, errors.Wrap(err, "error getting client ID")
	}

	InstallationID, err := config.GetInstallationUserID()
	if err != nil {
		return versions, errors.Wrap(err, "error getting Installation ID")
	}

	updateCheck, err := version.CheckForUpdate(ctx, versions.ClientVersion, versions.ServerVersion, clientID, InstallationID)
	if err != nil {
		return versions, errors.Wrap(err, "failed to get latest version")
	} else {
		versions.UpdateMessage = updateCheck.Message
		versions.LatestVersion = updateCheck.Version
	}

	return versions, nil
}

<<<<<<< HEAD
var printMessage *string = nil

// StartUpdateCheck is a Cobra pre run hook to run an update check in the
// background. There should be no output if the check fails or the context is
// cancelled before the check can complete.
func StartUpdateCheck(cmd *cobra.Command, args []string) {
	version.RunUpdateChecker(
		cmd.Context(),
		client.NewAPIClient(config.ClientAPIHost(), config.ClientAPIPort()).Version,
		func(_ context.Context, ucr *version.UpdateCheckResponse) { printMessage = &ucr.Message },
	)
}

// PrintUpdateCheck is a Cobra post run hook to print the results of an update
// check. The message will be a non-nil pointer only if the update check
// succeeds and should only have visible output if the message is non-empty.
func PrintUpdateCheck(cmd *cobra.Command, args []string) {
	if printMessage != nil && *printMessage != "" {
		fmt.Fprintln(cmd.ErrOrStderr())
		fmt.Fprintln(cmd.ErrOrStderr(), *printMessage)
	}
}

=======
>>>>>>> 2a5ee2c4
func EnsureValidVersion(ctx context.Context, clientVersion, serverVersion *models.BuildVersionInfo) error {
	if clientVersion == nil {
		log.Ctx(ctx).Warn().Msg("Unable to parse nil client version, skipping version check")
		return nil
	}
	if clientVersion.GitVersion == version.DevelopmentGitVersion {
		log.Ctx(ctx).Debug().Msg("Development client version, skipping version check")
		return nil
	}
	if serverVersion == nil {
		log.Ctx(ctx).Warn().Msg("Unable to parse nil server version, skipping version check")
		return nil
	}
	if serverVersion.GitVersion == version.DevelopmentGitVersion {
		log.Ctx(ctx).Debug().Msg("Development server version, skipping version check")
		return nil
	}
	c, err := semver.NewVersion(clientVersion.GitVersion)
	if err != nil {
		log.Ctx(ctx).Warn().Err(err).Msg("Unable to parse client version, skipping version check")
		return nil
	}
	s, err := semver.NewVersion(serverVersion.GitVersion)
	if err != nil {
		log.Ctx(ctx).Warn().Err(err).Msg("Unable to parse server version, skipping version check")
		return nil
	}
	if s.GreaterThan(c) {
		return fmt.Errorf(`the server version %s is newer than client version %s, please upgrade your client with the following command:
curl -sL https://get.bacalhau.org/install.sh | bash`,
			serverVersion.GitVersion,
			clientVersion.GitVersion,
		)
	}
	if c.GreaterThan(s) {
		return fmt.Errorf(
			"client version %s is newer than server version %s, please ask your network administrator to update Bacalhau",
			clientVersion.GitVersion,
			serverVersion.GitVersion,
		)
	}
	return nil
}<|MERGE_RESOLUTION|>--- conflicted
+++ resolved
@@ -49,7 +49,9 @@
 func GetAllVersions(ctx context.Context) (Versions, error) {
 	var err error
 	versions := Versions{ClientVersion: version.Get()}
-	versions.ServerVersion, err = client.NewAPIClient(config.ClientAPIHost(), config.ClientAPIPort()).Version(ctx)
+
+	legacyTLS := client.LegacyTLSSupport(config.ClientTLSConfig())
+	versions.ServerVersion, err = client.NewAPIClient(legacyTLS, config.ClientAPIHost(), config.ClientAPIPort()).Version(ctx)
 	if err != nil {
 		return versions, errors.Wrap(err, "error running version command")
 	}
@@ -75,32 +77,6 @@
 	return versions, nil
 }
 
-<<<<<<< HEAD
-var printMessage *string = nil
-
-// StartUpdateCheck is a Cobra pre run hook to run an update check in the
-// background. There should be no output if the check fails or the context is
-// cancelled before the check can complete.
-func StartUpdateCheck(cmd *cobra.Command, args []string) {
-	version.RunUpdateChecker(
-		cmd.Context(),
-		client.NewAPIClient(config.ClientAPIHost(), config.ClientAPIPort()).Version,
-		func(_ context.Context, ucr *version.UpdateCheckResponse) { printMessage = &ucr.Message },
-	)
-}
-
-// PrintUpdateCheck is a Cobra post run hook to print the results of an update
-// check. The message will be a non-nil pointer only if the update check
-// succeeds and should only have visible output if the message is non-empty.
-func PrintUpdateCheck(cmd *cobra.Command, args []string) {
-	if printMessage != nil && *printMessage != "" {
-		fmt.Fprintln(cmd.ErrOrStderr())
-		fmt.Fprintln(cmd.ErrOrStderr(), *printMessage)
-	}
-}
-
-=======
->>>>>>> 2a5ee2c4
 func EnsureValidVersion(ctx context.Context, clientVersion, serverVersion *models.BuildVersionInfo) error {
 	if clientVersion == nil {
 		log.Ctx(ctx).Warn().Msg("Unable to parse nil client version, skipping version check")
