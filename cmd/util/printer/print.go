package printer

import (
	"context"
	"fmt"
	"io"
	"os"
	"os/signal"
	"strings"
	"time"

	"github.com/bacalhau-project/bacalhau/pkg/lib/math"
	"github.com/bacalhau-project/bacalhau/pkg/publicapi/apimodels"
	"github.com/bacalhau-project/bacalhau/pkg/publicapi/client"
	"github.com/pkg/errors"
	"github.com/rs/zerolog/log"
	"github.com/spf13/cobra"
	"golang.org/x/exp/slices"

	"github.com/bacalhau-project/bacalhau/cmd/util"
	"github.com/bacalhau-project/bacalhau/cmd/util/flags/cliflags"
	"github.com/bacalhau-project/bacalhau/pkg/bacerrors"
	"github.com/bacalhau-project/bacalhau/pkg/model"
	"github.com/bacalhau-project/bacalhau/pkg/system"
)

func GetCommandLineExecutable() string {
	return os.Args[0]
}

const PrintoutCanceledButRunningNormally string = "printout canceled but running normally"

var eventsWorthPrinting = map[model.JobStateType]eventStruct{
	model.JobStateNew:        {Message: "Creating job for submission", IsTerminal: false, PrintDownload: false, IsError: false},
	model.JobStateQueued:     {Message: "Job waiting to be scheduled", PrintDownload: true, IsTerminal: false, IsError: false},
	model.JobStateInProgress: {Message: "Job in progress", PrintDownload: true, IsTerminal: false, IsError: false},
	model.JobStateError:      {Message: "Error while executing the job", PrintDownload: false, IsTerminal: true, IsError: true},
	model.JobStateCancelled:  {Message: "Job canceled", PrintDownload: false, IsTerminal: true, IsError: false},
	model.JobStateCompleted:  {Message: "Job finished", PrintDownload: false, IsTerminal: true, IsError: false},
}

type eventStruct struct {
	Message       string
	IsTerminal    bool
	PrintDownload bool
	IsError       bool
}

// PrintJobExecution displays information about the execution of a job
// TODO gocyclo rates this as a 24, which is very high, we should refactor someday.
//
//nolint:gocyclo,funlen
func PrintJobExecution(
	ctx context.Context,
	j *model.Job,
	cmd *cobra.Command,
<<<<<<< HEAD
	downloadSettings *flags.DownloaderSettings,
	runtimeSettings *flags.RunTimeSettings,
=======
	downloadSettings *cliflags.DownloaderSettings,
	runtimeSettings *cliflags.RunTimeSettings,
>>>>>>> c16ef39d
	client *client.APIClient,
) error {
	// if we are in --wait=false - print the id then exit
	// because all code after this point is related to
	// "wait for the job to finish" (via WaitForJobAndPrintResultsToUser)
	if !runtimeSettings.WaitForJobToFinish {
		cmd.Print(j.Metadata.ID + "\n")
		return nil
	}

	// if we are in --id-only mode - print the id
	if runtimeSettings.PrintJobIDOnly {
		cmd.Print(j.Metadata.ID + "\n")
	}

	if runtimeSettings.Follow {
		cmd.Printf("Job successfully submitted. Job ID: %s\n", j.Metadata.ID)
		cmd.Printf("Waiting for logs... (Enter Ctrl+C to exit at any time, your job will continue running):\n\n")

		// Wait until the job has actually been accepted and started, otherwise this will fail waiting for
		// the execution to appear.
		for i := 0; i < 10; i++ {
			jobState, stateErr := client.GetJobState(ctx, j.ID())
			if stateErr != nil {
				return fmt.Errorf("failed waiting for execution to start: %w", stateErr)
			}

			executionID := ""
			for _, execution := range jobState.Executions {
				if execution.State.IsActive() {
					executionID = execution.ComputeReference
				}
			}

			if executionID != "" {
				break
			}
			time.Sleep(time.Duration(1) * time.Second)
		}

		return util.Logs(cmd, j.Metadata.ID, true, true)
	}

	// if we are only printing the id, set the rest of the output to "quiet",
	// i.e. don't print
	quiet := runtimeSettings.PrintJobIDOnly

	jobErr := WaitForJobAndPrintResultsToUser(ctx, cmd, j, quiet)
	if jobErr != nil {
		if jobErr.Error() == PrintoutCanceledButRunningNormally {
			return nil
		} else {
			cmd.PrintErrf("\nError submitting job: %s", jobErr)
		}
	}

	jobReturn, found, err := client.Get(ctx, j.Metadata.ID)
	if err != nil {
		return fmt.Errorf("error getting job: %w", err)
	}
	if !found {
		return fmt.Errorf("weird. Just ran the job, but we couldn't find it. Should be impossible. ID: %s", j.Metadata.ID)
	}

	js, err := client.GetJobState(ctx, jobReturn.Job.Metadata.ID)
	if err != nil {
		return fmt.Errorf("error getting job state: %w", err)
	}

	if runtimeSettings.PrintNodeDetails || jobErr != nil {
		cmd.Println("\nJob Results By Node:")
		for message, nodes := range summariseExecutions(js) {
			cmd.Printf("• Node %s: ", strings.Join(nodes, ", "))
			if strings.ContainsRune(message, '\n') {
				cmd.Printf("\n\t%s\n", strings.Join(strings.Split(message, "\n"), "\n\t"))
			} else {
				cmd.Println(message)
			}
		}
	}

	hasResults := slices.ContainsFunc(js.Executions, func(e model.ExecutionState) bool { return e.RunOutput != nil })
	if !quiet && hasResults {
		cmd.Printf("\nTo download the results, execute:\n\t%s get %s\n", GetCommandLineExecutable(), j.ID())
	}

	if !quiet {
		cmd.Printf("\nTo get more details about the run, execute:\n\t%s describe %s\n", GetCommandLineExecutable(), j.ID())
	}

	if hasResults && runtimeSettings.AutoDownloadResults {
		if err := util.DownloadResultsHandler(ctx, cmd, j.Metadata.ID, downloadSettings); err != nil {
			return err
		}
	}
	return nil
}

// WaitForJobAndPrintResultsToUser uses events to decide what to output to the terminal
// using a spinner to show long-running tasks. When the job is complete (or the user
// triggers SIGINT) then the function will complete and stop outputting to the terminal.
//
//nolint:gocyclo,funlen
func WaitForJobAndPrintResultsToUser(ctx context.Context, cmd *cobra.Command, j *model.Job, quiet bool) error {
	if j == nil || j.Metadata.ID == "" {
		return errors.New("No job returned from the server.")
	}

	getMoreInfoString := fmt.Sprintf(`
To get more information at any time, run:
   bacalhau describe %s`, j.Metadata.ID)

	cancelString := fmt.Sprintf(`
To cancel the job, run:
   bacalhau cancel %s`, j.Metadata.ID)

	if !quiet {
		cmd.Printf("Job successfully submitted. Job ID: %s\n", j.Metadata.ID)
		cmd.Printf("Checking job status... (Enter Ctrl+C to exit at any time, your job will continue running):\n\n")
	}

	// Create a map of job state types -> boolean, this is a record of what has been printed
	// so far.
	printedEventsTracker := make(map[model.JobStateType]bool)
	for _, jobEventType := range model.JobStateTypes() {
		printedEventsTracker[jobEventType] = false
	}

	// Inject "Job Initiated Event" to start - should we do this on the server?
	// TODO: #1068 Should jobs auto add a "start event" on the client at creation?
	// Faking an initial time (sometimes it happens too fast to see)
	// fullLineMessage.TimerString = spinnerFmtDuration(DefaultSpinnerFormatDuration)
	startMessage := "Communicating with the network"

	// Decide where the spinner should write it's output, by default we want stdout
	// but we can also disable output here if we have been asked to be quiet.
	writer := cmd.OutOrStdout()
	if quiet {
		writer = io.Discard
	}

	widestString := len(startMessage)
	for _, v := range eventsWorthPrinting {
		widestString = math.Max(widestString, len(v.Message))
	}

	spinner, err := NewSpinner(ctx, writer, widestString, false)
	if err != nil {
		return err
	}
	spinner.Run()
	spinner.NextStep(startMessage)

	// Capture Ctrl+C if the user wants to finish early the job
	ctx, cancel := context.WithCancel(ctx)
	signalChan := make(chan os.Signal, 2)
	signal.Notify(signalChan, util.ShutdownSignals...)
	defer func() {
		signal.Stop(signalChan)
		cancel()
	}()

	cmdShuttingDown := false
	var returnError error = nil

	// goroutine for handling SIGINT from the signal channel, or context
	// completion messages.
	go func() {
		for {
			select {
			case s := <-signalChan: // first signal, cancel context
				log.Ctx(ctx).Debug().Msgf("Captured %v. Exiting...", s)
				if s == os.Interrupt {
					cmdShuttingDown = true
					spinner.Done(StopCancel)

					if !quiet {
						cmd.Println("\n\n\rPrintout canceled (the job is still running).")
						cmd.Println(getMoreInfoString)
						cmd.Println(cancelString)
					}
					returnError = fmt.Errorf(PrintoutCanceledButRunningNormally)
				} else {
					cmd.Println("Unexpected signal received. Exiting.")
				}
				cancel()
			case <-ctx.Done():
				return
			}
		}
	}()

	var lastSeenTimestamp int64 = 0
	var lastEventState model.JobStateType
	for !cmdShuttingDown {
		// Get the job level history events that happened since the last one we saw
		jobEvents, err := util.GetAPIClient(ctx).GetEvents(ctx, j.Metadata.ID, apimodels.EventFilterOptions{
			Since:                 lastSeenTimestamp,
			ExcludeExecutionLevel: true,
		})
		if err != nil {
			if _, ok := err.(*bacerrors.ContextCanceledError); ok {
				// We're done, the user canceled the job
				cmdShuttingDown = true
				continue
			} else {
				return errors.Wrap(err, "Error getting job events")
			}
		}

		// Iterate through the events, looking for ones we have not yet processed
		for _, event := range jobEvents {
			if event.Time.Unix() > lastSeenTimestamp {
				lastSeenTimestamp = event.Time.Unix()
			}

			if event.Type != model.JobHistoryTypeJobLevel {
				continue
			}

			if !quiet {
				jet := event.JobState.New // Get the type of the new state
				wasPrinted := printedEventsTracker[jet]

				// If it hasn't been printed yet, we'll print this event.
				// We'll also skip lines where there's no message to print.
				if !wasPrinted && eventsWorthPrinting[jet].Message != "" {
					printedEventsTracker[jet] = true

					// We shouldn't do anything with execution errors because there could
					// be retries following, so for now we will
					if !eventsWorthPrinting[jet].IsError && !eventsWorthPrinting[jet].IsTerminal {
						spinner.NextStep(eventsWorthPrinting[jet].Message)
					}

					if event.JobState.New == model.JobStateQueued {
						spinner.msgMutex.Lock()
						spinner.msg.Waiting = true
						spinner.msg.Detail = event.Comment
						spinner.msgMutex.Unlock()
					}
				} else if wasPrinted && lastEventState == event.JobState.New {
					// Printing the same again but with new information, so we
					// can just update the existing message.
					spinner.msgMutex.Lock()
					spinner.msg.Detail = event.Comment
					spinner.msgMutex.Unlock()
				}
			}

			lastEventState = event.JobState.New

			if event.JobState.New.IsTerminal() {
				if event.JobState.New != model.JobStateCompleted {
					returnError = errors.New(event.Comment)
					spinner.Done(StopFailed)
				} else {
					spinner.Done(StopSuccess)
				}
				cmdShuttingDown = true
				break
			}
		}

		// Have we been cancel(l)ed?
		if condition := ctx.Err(); condition != nil {
			break
		}

		time.Sleep(time.Duration(500) * time.Millisecond) //nolint:gomnd // 500ms sleep
	}

	return returnError
}

// Groups the executions in the job state, returning a map of printable messages
// to node(s) that generated that message.
func summariseExecutions(state model.JobState) map[string][]string {
	results := make(map[string][]string, len(state.Executions))
	for _, execution := range state.Executions {
		var message string
		if execution.RunOutput != nil {
			if execution.RunOutput.ErrorMsg != "" {
				message = execution.RunOutput.ErrorMsg
			} else if execution.RunOutput.ExitCode > 0 {
				message = execution.RunOutput.STDERR
			} else {
				message = execution.RunOutput.STDOUT
			}
		} else if execution.State.IsDiscarded() {
			message = execution.Status
		}

		if message != "" {
			results[message] = append(results[message], system.GetShortID(execution.NodeID))
		}
	}
	return results
}<|MERGE_RESOLUTION|>--- conflicted
+++ resolved
@@ -54,13 +54,8 @@
 	ctx context.Context,
 	j *model.Job,
 	cmd *cobra.Command,
-<<<<<<< HEAD
-	downloadSettings *flags.DownloaderSettings,
-	runtimeSettings *flags.RunTimeSettings,
-=======
 	downloadSettings *cliflags.DownloaderSettings,
 	runtimeSettings *cliflags.RunTimeSettings,
->>>>>>> c16ef39d
 	client *client.APIClient,
 ) error {
 	// if we are in --wait=false - print the id then exit
