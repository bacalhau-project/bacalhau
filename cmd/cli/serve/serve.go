--- conflicted
+++ resolved
@@ -52,11 +52,7 @@
 		# Start a public bacalhau requester node
 		bacalhau serve --peer env --private-internal-ipfs=false
 
-<<<<<<< HEAD
-		# Start a public bacalhau node with the WebUI on port 3000 (default:80)
-=======
 		# Start a public bacalhau node with the WebUI on port 3000 (default:8483)
->>>>>>> 94a99c5e
 		bacalhau serve --web-ui --web-ui-port=3000
 `))
 )
@@ -286,11 +282,7 @@
 		return err
 	}
 
-<<<<<<< HEAD
-	// Start up Dashboard
-=======
 	// Start up Dashboard - default: 8483
->>>>>>> 94a99c5e
 	if startWebUI {
 		listenPort, err := config.Get[int](types.NodeWebUIPort)
 		if err != nil {
@@ -440,56 +432,4 @@
 	})
 
 	return addresses[0]
-<<<<<<< HEAD
-}
-
-func AutoOutputLabels() map[string]string {
-	m := make(map[string]string)
-	// Get the operating system name
-	os := runtime.GOOS
-	m["Operating-System"] = os
-	m["git-lfs"] = "False"
-	if checkGitLFS() {
-		m["git-lfs"] = "True"
-	}
-	arch := runtime.GOARCH
-	m["Architecture"] = arch
-
-	provider := system_capacity.NewPhysicalCapacityProvider()
-	resources, err := provider.GetAvailableCapacity(context.Background())
-	if err == nil {
-		// Print the GPU names
-		for i, gpu := range resources.GPUs {
-			// Model label e.g. GPU-0: Tesla-T1
-			key := fmt.Sprintf("GPU-%d", i)
-			name := strings.Replace(gpu.Name, " ", "-", -1) // Replace spaces with dashes
-			m[key] = name
-
-			// Memory label e.g. GPU-0-Memory: 15360-MiB
-			key = fmt.Sprintf("GPU-%d-Memory", i)
-			memory := strings.Replace(fmt.Sprintf("%d MiB", gpu.Memory), " ", "-", -1) // Replace spaces with dashes
-			m[key] = memory
-		}
-	}
-	// Get list of installed packages (Only works for linux, make it work for every platform)
-	// files, err := ioutil.ReadDir("/var/lib/dpkg/info")
-	// if err != nil {
-	// 	panic(err)
-	// }
-	// var packageList []string
-	// for _, file := range files {
-	// 	if !file.IsDir() && filepath.Ext(file.FlagName()) == ".list" {
-
-	// 		packageList = append(packageList, file.FlagName()[:len(file.FlagName())-5])
-	// 	}
-	// }
-	// m["Installed-Packages"] = strings.Join(packageList, ",")
-	return m
-}
-
-func checkGitLFS() bool {
-	_, err := exec.LookPath("git-lfs")
-	return err == nil
-=======
->>>>>>> 94a99c5e
 }