--- conflicted
+++ resolved
@@ -94,25 +94,6 @@
 
 func NewCmd() *cobra.Command {
 	serveFlags := map[string][]configflags.Definition{
-<<<<<<< HEAD
-		"requester-tls":         configflags.RequesterTLSFlags,
-		"server-api":            configflags.ServerAPIFlags,
-		"libp2p":                configflags.Libp2pFlags,
-		"ipfs":                  configflags.IPFSFlags,
-		"capacity":              configflags.CapacityFlags,
-		"job-timeouts":          configflags.ComputeTimeoutFlags,
-		"job-selection":         configflags.JobSelectionFlags,
-		"disable-features":      configflags.DisabledFeatureFlags,
-		"labels":                configflags.LabelFlags,
-		"node-type":             configflags.NodeTypeFlags,
-		"list-local":            configflags.AllowListLocalPathsFlags,
-		"compute-store":         configflags.ComputeStorageFlags,
-		"requester-store":       configflags.RequesterJobStorageFlags,
-		"web-ui":                configflags.WebUIFlags,
-		"node-info-store":       configflags.NodeInfoStoreFlags,
-		"translations":          configflags.JobTranslationFlags,
-		"docker-cache-manifest": configflags.DockerManifestCacheFlags,
-=======
 		"requester-tls":    configflags.RequesterTLSFlags,
 		"server-api":       configflags.ServerAPIFlags,
 		"network":          configflags.NetworkFlags,
@@ -130,7 +111,7 @@
 		"web-ui":           configflags.WebUIFlags,
 		"node-info-store":  configflags.NodeInfoStoreFlags,
 		"translations":     configflags.JobTranslationFlags,
->>>>>>> a02d156b
+		"docker-cache-manifest": configflags.DockerManifestCacheFlags,
 	}
 
 	serveCmd := &cobra.Command{
