--- conflicted
+++ resolved
@@ -105,14 +105,9 @@
 
 func (s *tServeSuite) TestCanSubmitJob() {
 	docker.MustHaveDocker(s.T())
-<<<<<<< HEAD
 	ctx := context.Background()
 	port, _ := s.serveForCLI("--node-type", "requester", "--node-type", "compute")
-	client := client.NewAPIClient("localhost", port)
-=======
-	port, _ := s.serve("--node-type", "requester", "--node-type", "compute")
 	client := client.NewAPIClient(client.NoTLS, "localhost", port)
->>>>>>> 41a34311
 	clientV2 := clientv2.New(clientv2.Options{
 		Address: fmt.Sprintf("http://127.0.0.1:%d", port),
 	})
