--- conflicted
+++ resolved
@@ -314,18 +314,12 @@
 
 	target := "/code"
 
-<<<<<<< HEAD
-	finfo, _ := os.Stat(absPath)
-	if !finfo.IsDir() {
-		target = fmt.Sprintf("/code/%s", finfo.Name())
-=======
 	if finfo, err := os.Stat(absPath); err != nil {
 		return fmt.Errorf("file '%s' not found", codeLocation)
 	} else {
 		if !finfo.IsDir() {
 			target = fmt.Sprintf("/code/%s", finfo.Name())
 		}
->>>>>>> 94a99c5e
 	}
 
 	specConfig, err := inline.NewStorage().Upload(ctx, absPath)
