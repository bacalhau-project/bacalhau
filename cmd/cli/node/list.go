package node

import (
	"fmt"
	"slices"

	"github.com/spf13/cobra"
	"golang.org/x/exp/maps"
	"k8s.io/apimachinery/pkg/labels"

	"github.com/bacalhau-project/bacalhau/cmd/util"
	"github.com/bacalhau-project/bacalhau/cmd/util/flags/cliflags"
	"github.com/bacalhau-project/bacalhau/cmd/util/output"
	"github.com/bacalhau-project/bacalhau/pkg/publicapi/apimodels"
)

var defaultColumnGroups = []string{"labels", "capacity"}
var orderByFields = []string{"id", "type", "available_cpu", "available_memory", "available_disk", "available_gpu", "status"}
var filterApprovalValues = []string{"approved", "pending", "rejected"}
var filterStatusValues = []string{"connected", "disconnected"}

// ListOptions is a struct to support node command
type ListOptions struct {
	output.OutputOptions
	cliflags.ListOptions
	ColumnGroups     []string
	Labels           string
	FilterByApproval string
	FilterByStatus   string
}

// NewListOptions returns initialized Options
func NewListOptions() *ListOptions {
	return &ListOptions{
		OutputOptions: output.OutputOptions{Format: output.TableFormat},
		ListOptions:   cliflags.ListOptions{OrderByFields: orderByFields},
		ColumnGroups:  defaultColumnGroups,
	}
}

func NewListCmd() *cobra.Command {
	o := NewListOptions()
	nodeCmd := &cobra.Command{
		Use:   "list",
		Short: "List info of network nodes. ",
		Args:  cobra.NoArgs,
		RunE:  o.run,
	}
	nodeCmd.Flags().StringSliceVar(&o.ColumnGroups, "show", o.ColumnGroups,
		fmt.Sprintf("What column groups to show. Zero or more of: %q", maps.Keys(toggleColumns)))
	nodeCmd.Flags().StringVar(&o.Labels, "labels", o.Labels,
		"Filter nodes by labels. See https://kubernetes.io/docs/concepts/overview/working-with-objects/labels/ for more information.")
	nodeCmd.Flags().AddFlagSet(cliflags.ListFlags(&o.ListOptions))
	nodeCmd.Flags().AddFlagSet(cliflags.OutputFormatFlags(&o.OutputOptions))
	nodeCmd.Flags().StringVar(&o.FilterByApproval, "filter-approval", o.FilterByApproval,
		fmt.Sprintf("Filter nodes by approval. One of: %q", filterApprovalValues))
	nodeCmd.Flags().StringVar(&o.FilterByStatus, "filter-status", o.FilterByStatus,
		fmt.Sprintf("Filter nodes by status. One of: %q", filterStatusValues))

	return nodeCmd
}

// Run executes node command
func (o *ListOptions) run(cmd *cobra.Command, _ []string) error {
	ctx := cmd.Context()

	var err error
	var labelRequirements []labels.Requirement
	if o.Labels != "" {
		labelRequirements, err = labels.ParseToRequirements(o.Labels)
		if err != nil {
			return fmt.Errorf("could not parse labels: %w", err)
		}
	}

	if o.FilterByApproval != "" {
		if !slices.Contains(filterApprovalValues, o.FilterByApproval) {
			return fmt.Errorf("cannot use '%s' as filter-approval value, should be one of: %q", o.FilterByApproval, filterApprovalValues)
		}
	}

	if o.FilterByStatus != "" {
		if !slices.Contains(filterStatusValues, o.FilterByStatus) {
<<<<<<< HEAD
			return fmt.Errorf("cannot use '%s' as filter status value, should be one of: %q", o.FilterByStatus, filterStatusValues)
=======
			return fmt.Errorf("cannot use '%s' as filter-status value, should be one of: %q", o.FilterByStatus, filterStatusValues)
>>>>>>> 6572703a
		}
	}

	response, err := util.GetAPIClientV2(cmd).Nodes().List(ctx, &apimodels.ListNodesRequest{
		Labels:           labelRequirements,
		FilterByApproval: o.FilterByApproval,
		FilterByStatus:   o.FilterByStatus,
		BaseListRequest: apimodels.BaseListRequest{
			Limit:     o.Limit,
			NextToken: o.NextToken,
			OrderBy:   o.OrderBy,
			Reverse:   o.Reverse,
		},
	})
	if err != nil {
		return fmt.Errorf("failed request: %w", err)
	}

	columns := alwaysColumns
	for _, label := range o.ColumnGroups {
		columns = append(columns, toggleColumns[label]...)
	}

	if err = output.Output(cmd, columns, o.OutputOptions, response.Nodes); err != nil {
		return fmt.Errorf("failed to output: %w", err)
	}

	return nil
}<|MERGE_RESOLUTION|>--- conflicted
+++ resolved
@@ -81,11 +81,7 @@
 
 	if o.FilterByStatus != "" {
 		if !slices.Contains(filterStatusValues, o.FilterByStatus) {
-<<<<<<< HEAD
-			return fmt.Errorf("cannot use '%s' as filter status value, should be one of: %q", o.FilterByStatus, filterStatusValues)
-=======
 			return fmt.Errorf("cannot use '%s' as filter-status value, should be one of: %q", o.FilterByStatus, filterStatusValues)
->>>>>>> 6572703a
 		}
 	}
 
