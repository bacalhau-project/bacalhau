package node

import (
	"fmt"

	"github.com/spf13/cobra"
	"golang.org/x/exp/maps"
	"k8s.io/apimachinery/pkg/labels"

	"github.com/bacalhau-project/bacalhau/cmd/util"
	"github.com/bacalhau-project/bacalhau/cmd/util/flags/cliflags"
	"github.com/bacalhau-project/bacalhau/cmd/util/output"
	"github.com/bacalhau-project/bacalhau/pkg/publicapi/apimodels"
)

var defaultColumnGroups = []string{"labels", "capacity"}
<<<<<<< HEAD
var orderByFields = []string{"id", "type", "available_cpu", "available_memory", "available_disk", "available_gpu"}
=======
var orderByFields = []string{"id", "type", "available_cpu", "available_memory", "available_disk", "available_gpu", "status"}
var filterApprovalValues = []string{"approved", "pending", "rejected"}
var filterStatusValues = []string{"connected", "disconnected"}
>>>>>>> 67eaa11b

// ListOptions is a struct to support node command
type ListOptions struct {
	output.OutputOptions
	cliflags.ListOptions
<<<<<<< HEAD
	ColumnGroups []string
	Labels       string
=======
	ColumnGroups     []string
	Labels           string
	FilterByApproval string
	FilterByStatus   string
>>>>>>> 67eaa11b
}

// NewListOptions returns initialized Options
func NewListOptions() *ListOptions {
	return &ListOptions{
		OutputOptions: output.OutputOptions{Format: output.TableFormat},
		ListOptions:   cliflags.ListOptions{OrderByFields: orderByFields},
		ColumnGroups:  defaultColumnGroups,
	}
}

func NewListCmd() *cobra.Command {
	o := NewListOptions()
	nodeCmd := &cobra.Command{
		Use:   "list",
		Short: "List info of network nodes. ",
		Args:  cobra.NoArgs,
		RunE:  o.run,
	}
	nodeCmd.Flags().StringSliceVar(&o.ColumnGroups, "show", o.ColumnGroups,
		fmt.Sprintf("What column groups to show. Zero or more of: %q", maps.Keys(toggleColumns)))

	nodeCmd.Flags().StringVar(&o.Labels, "labels", o.Labels,
		"Filter nodes by labels. See https://kubernetes.io/docs/concepts/overview/working-with-objects/labels/ for more information.")
	nodeCmd.Flags().AddFlagSet(cliflags.ListFlags(&o.ListOptions))
	nodeCmd.Flags().AddFlagSet(cliflags.OutputFormatFlags(&o.OutputOptions))
<<<<<<< HEAD
=======
	nodeCmd.Flags().StringVar(&o.FilterByApproval, "filter-approval", o.FilterByApproval,
		fmt.Sprintf("Filter nodes by approval. One of: %q", filterApprovalValues))
	nodeCmd.Flags().StringVar(&o.FilterByStatus, "filter-status", o.FilterByStatus,
		fmt.Sprintf("Filter nodes by status. One of: %q", filterStatusValues))

>>>>>>> 67eaa11b
	return nodeCmd
}

// Run executes node command
func (o *ListOptions) run(cmd *cobra.Command, _ []string) error {
	ctx := cmd.Context()

	var err error
	var labelRequirements []labels.Requirement
	if o.Labels != "" {
		labelRequirements, err = labels.ParseToRequirements(o.Labels)
		if err != nil {
			return fmt.Errorf("could not parse labels: %w", err)
		}
	}

	if o.FilterByApproval != "" {
		if !slices.Contains(filterApprovalValues, o.FilterByApproval) {
			return fmt.Errorf("cannot use '%s' as filter-approval value, should be one of: %q", o.FilterByApproval, filterApprovalValues)
		}
	}
<<<<<<< HEAD
	response, err := util.GetAPIClientV2().Nodes().List(ctx, &apimodels.ListNodesRequest{
		Labels: labelRequirements,
=======

	if o.FilterByStatus != "" {
		if !slices.Contains(filterStatusValues, o.FilterByStatus) {
			return fmt.Errorf("cannot use '%s' as filter-status value, should be one of: %q", o.FilterByStatus, filterStatusValues)
		}
	}

	response, err := util.GetAPIClientV2(cmd).Nodes().List(ctx, &apimodels.ListNodesRequest{
		Labels:           labelRequirements,
		FilterByApproval: o.FilterByApproval,
		FilterByStatus:   o.FilterByStatus,
>>>>>>> 67eaa11b
		BaseListRequest: apimodels.BaseListRequest{
			Limit:     o.Limit,
			NextToken: o.NextToken,
			OrderBy:   o.OrderBy,
			Reverse:   o.Reverse,
		},
	})
	if err != nil {
		return fmt.Errorf("failed request: %w", err)
	}

	columns := alwaysColumns
	for _, label := range o.ColumnGroups {
		columns = append(columns, toggleColumns[label]...)
	}

	if err = output.Output(cmd, columns, o.OutputOptions, response.Nodes); err != nil {
		return fmt.Errorf("failed to output: %w", err)
	}

	return nil
}<|MERGE_RESOLUTION|>--- conflicted
+++ resolved
@@ -2,6 +2,7 @@
 
 import (
 	"fmt"
+	"slices"
 
 	"github.com/spf13/cobra"
 	"golang.org/x/exp/maps"
@@ -14,27 +15,18 @@
 )
 
 var defaultColumnGroups = []string{"labels", "capacity"}
-<<<<<<< HEAD
-var orderByFields = []string{"id", "type", "available_cpu", "available_memory", "available_disk", "available_gpu"}
-=======
 var orderByFields = []string{"id", "type", "available_cpu", "available_memory", "available_disk", "available_gpu", "status"}
 var filterApprovalValues = []string{"approved", "pending", "rejected"}
 var filterStatusValues = []string{"connected", "disconnected"}
->>>>>>> 67eaa11b
 
 // ListOptions is a struct to support node command
 type ListOptions struct {
 	output.OutputOptions
 	cliflags.ListOptions
-<<<<<<< HEAD
-	ColumnGroups []string
-	Labels       string
-=======
 	ColumnGroups     []string
 	Labels           string
 	FilterByApproval string
 	FilterByStatus   string
->>>>>>> 67eaa11b
 }
 
 // NewListOptions returns initialized Options
@@ -56,19 +48,15 @@
 	}
 	nodeCmd.Flags().StringSliceVar(&o.ColumnGroups, "show", o.ColumnGroups,
 		fmt.Sprintf("What column groups to show. Zero or more of: %q", maps.Keys(toggleColumns)))
-
 	nodeCmd.Flags().StringVar(&o.Labels, "labels", o.Labels,
 		"Filter nodes by labels. See https://kubernetes.io/docs/concepts/overview/working-with-objects/labels/ for more information.")
 	nodeCmd.Flags().AddFlagSet(cliflags.ListFlags(&o.ListOptions))
 	nodeCmd.Flags().AddFlagSet(cliflags.OutputFormatFlags(&o.OutputOptions))
-<<<<<<< HEAD
-=======
 	nodeCmd.Flags().StringVar(&o.FilterByApproval, "filter-approval", o.FilterByApproval,
 		fmt.Sprintf("Filter nodes by approval. One of: %q", filterApprovalValues))
 	nodeCmd.Flags().StringVar(&o.FilterByStatus, "filter-status", o.FilterByStatus,
 		fmt.Sprintf("Filter nodes by status. One of: %q", filterStatusValues))
 
->>>>>>> 67eaa11b
 	return nodeCmd
 }
 
@@ -90,10 +78,6 @@
 			return fmt.Errorf("cannot use '%s' as filter-approval value, should be one of: %q", o.FilterByApproval, filterApprovalValues)
 		}
 	}
-<<<<<<< HEAD
-	response, err := util.GetAPIClientV2().Nodes().List(ctx, &apimodels.ListNodesRequest{
-		Labels: labelRequirements,
-=======
 
 	if o.FilterByStatus != "" {
 		if !slices.Contains(filterStatusValues, o.FilterByStatus) {
@@ -105,7 +89,6 @@
 		Labels:           labelRequirements,
 		FilterByApproval: o.FilterByApproval,
 		FilterByStatus:   o.FilterByStatus,
->>>>>>> 67eaa11b
 		BaseListRequest: apimodels.BaseListRequest{
 			Limit:     o.Limit,
 			NextToken: o.NextToken,
