--- conflicted
+++ resolved
@@ -73,11 +73,7 @@
 				value = args[1:]
 			}
 
-<<<<<<< HEAD
-			return setConfig(rawConfig, configPath, key, value...)
-=======
-			return setConfig(cmd, configPath, key, value...)
->>>>>>> 5e468d6c
+			return setConfig(cmd, rawConfig, configPath, key, value...)
 		},
 		// Provide auto completion for arguments to the `set` command
 		ValidArgsFunction: setAutoComplete,
@@ -87,12 +83,8 @@
 	return setCmd
 }
 
-<<<<<<< HEAD
-func setConfig(cfg *config.Config, cfgFilePath, key string, value ...string) error {
-=======
-func setConfig(cmd *cobra.Command, cfgFilePath, key string, value ...string) error {
+func setConfig(cmd *cobra.Command, cfg *config.Config, cfgFilePath, key string, value ...string) error {
 	cmd.Printf("Writing config to %s", cfgFilePath)
->>>>>>> 5e468d6c
 	v := viper.New()
 	v.SetConfigFile(cfgFilePath)
 	if err := v.ReadInConfig(); err != nil {
@@ -120,7 +112,6 @@
 	} else {
 		v.Set(key, parsed)
 	}
-	log.Info().Msgf("Writing config to %s", cfgFilePath)
 	if err := v.WriteConfigAs(cfgFilePath); err != nil {
 		return err
 	}
