--- conflicted
+++ resolved
@@ -23,11 +23,6 @@
 
 	cmdtesting "github.com/bacalhau-project/bacalhau/cmd/testing"
 	"github.com/bacalhau-project/bacalhau/pkg/docker"
-<<<<<<< HEAD
-	"github.com/bacalhau-project/bacalhau/pkg/model"
-=======
-	"github.com/bacalhau-project/bacalhau/pkg/ipfs"
->>>>>>> 7ecfa81f
 	"github.com/bacalhau-project/bacalhau/pkg/node"
 
 	"github.com/rs/zerolog/log"
@@ -139,37 +134,9 @@
 }
 
 func (s *DockerRunSuite) TestRun_GenericSubmitWait() {
-<<<<<<< HEAD
-	tests := []struct {
-		numberOfJobs int
-	}{
-		{numberOfJobs: 1}, // Test for one
-	}
-
-	for i, tc := range tests {
-		s.Run(fmt.Sprintf("numberOfJobs:%v", tc.numberOfJobs), func() {
-			ctx := context.Background()
-
-			_, out, err := s.ExecuteTestCobraCommand("docker", "run",
-				"--wait",
-				"--output-dir", s.T().TempDir(),
-				"ubuntu",
-				"--",
-				"echo", "hello from docker submit wait",
-			)
-			s.Require().NoErrorf(err, "Error submitting job. Run - Number of Jobs: %d. Job number: %d", tc.numberOfJobs, i)
-
-			_ = testutils.GetJobFromTestOutputLegacy(ctx, s.T(), s.Client, out)
-		})
-	}
-=======
-	ctx := context.Background()
-
-	swarmAddresses, err := s.Node.IPFSClient.SwarmAddresses(ctx)
-	s.Require().NoError(err)
+	ctx := context.Background()
 
 	_, out, err := s.ExecuteTestCobraCommand("docker", "run",
-		"--ipfs-swarm-addrs", strings.Join(swarmAddresses, ","),
 		"--wait",
 		"ubuntu",
 		"--",
@@ -178,7 +145,6 @@
 	s.Require().NoErrorf(err, "Error submitting job.")
 
 	_ = testutils.GetJobFromTestOutput(ctx, s.T(), s.ClientV2, out)
->>>>>>> 7ecfa81f
 }
 
 func (s *DockerRunSuite) TestRun_SubmitUrlInputs() {
@@ -318,11 +284,6 @@
 }
 
 func (s *DockerRunSuite) TestRun_ExplodeVideos() {
-<<<<<<< HEAD
-=======
-	ctx := context.Background()
-
->>>>>>> 7ecfa81f
 	videos := []string{
 		"Bird flying over the lake.mp4",
 		"Calm waves on a rocky sea gulf.mp4",
