--- conflicted
+++ resolved
@@ -103,7 +103,7 @@
 			s.Require().Contains(out, randomUUID.String(), "Dry run failed to contain UUID %s", randomUUID.String())
 
 			var j *model.Job
-			s.Require().NoError(marshaller.YAMLUnmarshalWithMax([]byte(out), &j))
+			s.Require().NoError(model.YAMLUnmarshalWithMax([]byte(out), &j))
 			s.Require().NotNil(j, "Failed to unmarshal job from dry run output")
 
 			dockerSpec, err := model.DecodeEngineSpec[model.DockerEngineSpec](j.Spec.EngineSpec)
@@ -845,12 +845,8 @@
 
 	j := testutils.GetJobFromTestOutput(ctx, s.T(), s.Client, out)
 
-<<<<<<< HEAD
-	s.Require().Equal(j.Task().Timeouts.ExecutionTimeout, job.DefaultTimeout.Seconds(), "Did not fall back to default timeout value")
-=======
 	s.Require().Equal(node.TestRequesterConfig.DefaultJobExecutionTimeout, j.Spec.GetTimeout(),
 		"Did not fall back to default timeout value")
->>>>>>> 82b8aa02
 }
 
 func (s *DockerRunSuite) TestRun_Timeout_DefinedValue() {
@@ -868,9 +864,5 @@
 
 	j := testutils.GetJobFromTestOutput(ctx, s.T(), s.Client, out)
 
-<<<<<<< HEAD
-	s.Require().Equal(j.Task().Timeouts.ExecutionTimeout, expectedTimeout)
-=======
 	s.Require().Equal(expectedTimeout, j.Spec.GetTimeout())
->>>>>>> 82b8aa02
 }