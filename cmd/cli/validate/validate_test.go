//go:build unit || !integration

package validate_test

import (
	"fmt"
	"testing"

	"github.com/stretchr/testify/require"
	"github.com/stretchr/testify/suite"

	cmdtesting "github.com/bacalhau-project/bacalhau/cmd/testing"
	"github.com/bacalhau-project/bacalhau/testdata"
)

type ValidateSuite struct {
	cmdtesting.BaseSuite
}

func TestValidateSuite(t *testing.T) {
	suite.Run(t, new(ValidateSuite))
}

func (s *ValidateSuite) TestValidate() {
	tests := map[string]struct {
		testFile *testdata.FixtureLegacy
		valid    bool
	}{
		"validJobFile":   {testFile: testdata.YamlJobNoop, valid: true},
		"InvalidJobFile": {testFile: testdata.YamlJobNoopInvalid, valid: false},
	}
	for name, test := range tests {
		s.Run(name, func() {
			_, out, err := s.ExecuteTestCobraCommand("validate",
				test.testFile.AsTempFile(s.T(), fmt.Sprintf("%s.*.yaml", name)),
			)
			require.NoError(s.T(), err)

			if test.valid {
				require.Contains(s.T(), out, "The Job is valid", fmt.Sprintf("%s: Jobspec Invalid", name))
			} else {
<<<<<<< HEAD
				fatalError, err := testutils.FirstFatalError(s.T(), out)
				require.NoError(s.T(), err)
				require.Contains(s.T(), fatalError.Message, "The Job is not valid.", fmt.Sprintf("%s: Jobspec Invalid returning valid", name))
				require.Contains(s.T(), fatalError.Message, "APIVersion is required", fmt.Sprintf("%s: Jobspec Invalid returning valid", name))
=======
				require.Error(s.T(), err)

				fatalError := string(out)
				require.Contains(s.T(), fatalError, "The Job is not valid.", fmt.Sprintf("%s: Jobspec Invalid returning valid", name))
				require.Contains(s.T(), fatalError, "APIVersion is required", fmt.Sprintf("%s: Jobspec Invalid returning valid", name))
>>>>>>> 67eaa11b
			}
		})

	}
}<|MERGE_RESOLUTION|>--- conflicted
+++ resolved
@@ -34,23 +34,16 @@
 			_, out, err := s.ExecuteTestCobraCommand("validate",
 				test.testFile.AsTempFile(s.T(), fmt.Sprintf("%s.*.yaml", name)),
 			)
-			require.NoError(s.T(), err)
 
 			if test.valid {
+				require.NoError(s.T(), err)
 				require.Contains(s.T(), out, "The Job is valid", fmt.Sprintf("%s: Jobspec Invalid", name))
 			} else {
-<<<<<<< HEAD
-				fatalError, err := testutils.FirstFatalError(s.T(), out)
-				require.NoError(s.T(), err)
-				require.Contains(s.T(), fatalError.Message, "The Job is not valid.", fmt.Sprintf("%s: Jobspec Invalid returning valid", name))
-				require.Contains(s.T(), fatalError.Message, "APIVersion is required", fmt.Sprintf("%s: Jobspec Invalid returning valid", name))
-=======
 				require.Error(s.T(), err)
 
 				fatalError := string(out)
 				require.Contains(s.T(), fatalError, "The Job is not valid.", fmt.Sprintf("%s: Jobspec Invalid returning valid", name))
 				require.Contains(s.T(), fatalError, "APIVersion is required", fmt.Sprintf("%s: Jobspec Invalid returning valid", name))
->>>>>>> 67eaa11b
 			}
 		})
 
