--- conflicted
+++ resolved
@@ -4,16 +4,13 @@
 
 import (
 	"context"
+	"fmt"
 	"testing"
 
 	"github.com/stretchr/testify/suite"
 
 	cmdtesting "github.com/bacalhau-project/bacalhau/cmd/testing"
-<<<<<<< HEAD
-	"github.com/bacalhau-project/bacalhau/cmd/util"
-=======
 	"github.com/bacalhau-project/bacalhau/pkg/model"
->>>>>>> 67eaa11b
 	testutils "github.com/bacalhau-project/bacalhau/pkg/test/utils"
 )
 
@@ -44,4 +41,53 @@
 	s.Require().NoError(err)
 
 	_ = testutils.GetJobFromTestOutputLegacy(ctx, s.T(), s.Client, out)
+}
+
+func (s *WasmRunSuite) TestNoPublisher() {
+	ctx := context.Background()
+	_, out, err := s.ExecuteTestCobraCommand("wasm", "run",
+		"../../../testdata/wasm/env/main.wasm",
+		"-e A=B,C=D",
+	)
+	s.Require().NoError(err)
+
+	job := testutils.GetJobFromTestOutputLegacy(ctx, s.T(), s.Client, out)
+	info, _, err := s.Client.Get(ctx, job.Metadata.ID)
+	s.Require().NoError(err)
+	s.T().Log(info)
+
+	s.Require().Len(info.State.Executions, 1)
+
+	exec := info.State.Executions[0]
+	result := exec.PublishedResult
+
+	s.Require().Equal("noop", job.Spec.PublisherSpec.Type.String(), "Expected a noop publisher")
+	s.Require().Empty(result.URL, "Did not expect a URL")
+	s.Require().Empty(result.S3, "Did not expect S3 details")
+	s.Require().Empty(result.CID, "Did not expect a CID")
+}
+
+func (s *WasmRunSuite) TestLocalPublisher() {
+	ctx := context.Background()
+	_, out, err := s.ExecuteTestCobraCommand("wasm", "run",
+		"-p", "local",
+		"../../../testdata/wasm/env/main.wasm",
+		"-e A=B,C=D",
+	)
+	s.Require().NoError(err)
+
+	job := testutils.GetJobFromTestOutputLegacy(ctx, s.T(), s.Client, out)
+	info, _, err := s.Client.Get(ctx, job.Metadata.ID)
+	s.Require().NoError(err)
+	s.T().Log(info)
+
+	s.Require().Equal(model.PublisherLocal, job.Spec.PublisherSpec.Type, "Expected a local publisher")
+
+	s.Require().Len(info.State.Executions, 1)
+
+	exec := info.State.Executions[0]
+	result := exec.PublishedResult
+	s.Require().Equal(model.StorageSourceURLDownload, result.StorageSource)
+	s.Require().Contains(result.URL, "http://127.0.0.1:", "URL does not contain expected prefix")
+	s.Require().Contains(result.URL, fmt.Sprintf("%s.tgz", exec.ID().ExecutionID), "URL does not contain expected file")
 }