--- conflicted
+++ resolved
@@ -169,20 +169,8 @@
 		return fmt.Errorf("failed to submit job: %w", err)
 	}
 
-<<<<<<< HEAD
-	return printer.PrintJobExecutionLegacy(ctx, executingJob, cmd, opts.DownloadSettings, opts.RunTimeSettings, apiV1, apiV2, cfg)
-}
-
-func CreateJob(ctx context.Context, cmdArgs []string, opts *WasmRunOptions) (*model.Job, error) {
-	parameters := cmdArgs[1:]
-
-	entryModule, err := parseWasmEntryModule(ctx, cmdArgs[0])
-	if err != nil {
-		return nil, err
-=======
 	if len(resp.Warnings) > 0 {
 		helpers.PrintWarnings(cmd, resp.Warnings)
->>>>>>> 7ecfa81f
 	}
 
 	if err := printer.PrintJobExecution(ctx, resp.JobID, cmd, opts.RunTimeSettings, api); err != nil {
