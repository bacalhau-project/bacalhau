--- conflicted
+++ resolved
@@ -138,36 +138,6 @@
 		defer rootSpan.End()
 		cm.RegisterCallback(system.CleanupTraceProvider)
 
-<<<<<<< HEAD
-		jobs, err := GetAPIClient().List(ctx)
-		if err != nil {
-			return err
-		}
-
-		tw := table.NewWriter()
-		tw.SetOutputMirror(cmd.OutOrStderr())
-		if !OL.HideHeader {
-			tw.AppendHeader(table.Row{"created", "id", "job", "state", "verified", "published"})
-		}
-
-		columnConfig := []table.ColumnConfig{}
-
-		tw.SetColumnConfigs(columnConfig)
-
-		jobArray := []*model.Job{}
-		for _, j := range jobs {
-			if OL.IDFilter != "" {
-				if j.ID == OL.IDFilter || shortID(false, j.ID) == OL.IDFilter {
-					jobArray = append(jobArray, j)
-				}
-			} else {
-				jobArray = append(jobArray, j)
-			}
-		}
-
-		log.Debug().Msgf("Found table sort flag: %s", OL.SortBy)
-=======
->>>>>>> 4bc10872
 		log.Debug().Msgf("Table filter flag set to: %s", OL.IDFilter)
 		log.Debug().Msgf("Table limit flag set to: %d", OL.MaxJobs)
 		log.Debug().Msgf("Table output format flag set to: %s", OL.OutputFormat)
@@ -178,43 +148,12 @@
 		log.Debug().Msgf("Found no-style header flag set to: %t", OL.NoStyle)
 		log.Debug().Msgf("Found output wide flag set to: %t", OL.OutputWide)
 
-<<<<<<< HEAD
-		sort.Slice(jobArray, func(i, j int) bool {
-			switch OL.SortBy {
-			case ColumnID:
-				return shortID(OL.OutputWide, jobArray[i].ID) < shortID(OL.OutputWide, jobArray[j].ID)
-			case ColumnCreatedAt:
-				return jobArray[i].CreatedAt.Format(time.RFC3339) < jobArray[j].CreatedAt.Format(time.RFC3339)
-			default:
-				return false
-			}
-		})
-
-		if OL.SortReverse {
-			jobIDs := []string{}
-			for _, j := range jobArray {
-				jobIDs = append(jobIDs, j.ID)
-			}
-			jobIDs = system.ReverseList(jobIDs)
-			jobArray = []*model.Job{}
-			for _, id := range jobIDs {
-				jobArray = append(jobArray, jobs[id])
-			}
-		}
-
-		numberInTable := system.Min(OL.MaxJobs, len(jobArray))
-
-		log.Debug().Msgf("Number of jobs printing: %d", numberInTable)
-
-		rows, err := resolvingJobDetails(ctx, jobArray, numberInTable)
-=======
 		jobs, err := GetAPIClient().List(ctx, OL.IDFilter, OL.MaxJobs, OL.ReturnAll, OL.SortBy.String(), OL.SortReverse)
->>>>>>> 4bc10872
 		if err != nil {
 			return err
 		}
 
-		numberInTable := Min(OL.MaxJobs, len(jobs))
+		numberInTable := system.Min(OL.MaxJobs, len(jobs))
 		log.Debug().Msgf("Number of jobs printing: %d", numberInTable)
 
 		if OL.OutputFormat == JSONFormat {
@@ -233,8 +172,8 @@
 			tw.SetColumnConfigs(columnConfig)
 
 			rows := []table.Row{}
-			for _, job := range jobs {
-				summaryRow, err := summarizeJob(ctx, job)
+			for _, j := range jobs {
+				summaryRow, err := summarizeJob(ctx, j)
 				if err != nil {
 					log.Error().Msgf("Error summarizing job: %s", err)
 				}
@@ -272,42 +211,18 @@
 	},
 }
 
-<<<<<<< HEAD
-func resolvingJobDetails(ctx context.Context,
-	jobArray []*model.Job,
-	lengthOfTable int) ([]table.Row, error) {
-	ctx, span := system.GetTracer().Start(ctx, "cmd/bacalhau/list.resolvingJobDetails")
+// Renders job details into a table row
+func summarizeJob(ctx context.Context, j *model.Job) (table.Row, error) {
+	ctx, span := system.GetTracer().Start(ctx, "cmd/bacalhau/list.summarizeJob")
 	defer span.End()
 
-	rows := []table.Row{}
-
-	// using indexing to avoid copying bytes
-	for i := range jobArray[0:lengthOfTable] {
-		jobDesc := []string{
-			jobArray[i].Spec.Engine.String(),
-		}
-
-		if jobArray[i].Spec.Engine == model.EngineDocker {
-			jobDesc = append(jobDesc, jobArray[i].Spec.Docker.Image, strings.Join(jobArray[i].Spec.Docker.Entrypoint, " "))
-		}
-
-		resolver := GetAPIClient().GetJobStateResolver()
-
-		stateSummary, err := resolver.StateSummary(ctx, jobArray[i].ID)
-		if err != nil {
-			return nil, err
-		}
-=======
-// Renders job details into a table row
-func summarizeJob(ctx context.Context, job model.JobWithInfo) (table.Row, error) {
 	jobDesc := []string{
-		job.Job.Spec.Engine.String(),
-	}
->>>>>>> 4bc10872
+		j.Spec.Engine.String(),
+	}
 
 	// compute state summary
 	var currentJobState model.JobStateType
-	for _, shardState := range jobutils.FlattenShardStates(job.JobState) { //nolint:gocritic
+	for _, shardState := range jobutils.FlattenShardStates(j.State) { //nolint:gocritic
 		if shardState.State > currentJobState {
 			currentJobState = shardState.State
 		}
@@ -316,20 +231,20 @@
 
 	// compute verifiedSummary
 	var verifiedSummary string
-	if job.Job.Spec.Verifier == model.VerifierNoop {
+	if j.Spec.Verifier == model.VerifierNoop {
 		verifiedSummary = ""
 	} else {
-		totalShards := jobutils.GetJobTotalExecutionCount(job.Job)
-		verifiedShardCount := jobutils.GetVerifiedShardStates(job.JobState)
+		totalShards := jobutils.GetJobTotalExecutionCount(j)
+		verifiedShardCount := jobutils.GetVerifiedShardStates(j.State)
 		verifiedSummary = fmt.Sprintf("%d/%d", verifiedShardCount, totalShards)
 	}
 
 	// compute resultSummary
 	var resultSummary string
-	if jobutils.GetJobTotalShards(job.Job) > 1 {
+	if jobutils.GetJobTotalShards(j) > 1 {
 		resultSummary = ""
 	} else {
-		completedShards := jobutils.GetCompletedShardStates(job.JobState)
+		completedShards := jobutils.GetCompletedShardStates(j.State)
 		if len(completedShards) == 0 {
 			resultSummary = ""
 		} else {
@@ -338,8 +253,8 @@
 	}
 
 	row := table.Row{
-		shortenTime(OL.OutputWide, job.Job.CreatedAt),
-		shortID(OL.OutputWide, job.Job.ID),
+		shortenTime(OL.OutputWide, j.CreatedAt),
+		shortID(OL.OutputWide, j.ID),
 		shortenString(OL.OutputWide, strings.Join(jobDesc, " ")),
 		shortenString(OL.OutputWide, stateSummary),
 		shortenString(OL.OutputWide, verifiedSummary),
