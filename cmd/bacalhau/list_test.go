--- conflicted
+++ resolved
@@ -79,17 +79,10 @@
 	jobLongIds := []string{}
 	for i := 0; i < 10; i++ {
 		var err error
-<<<<<<< HEAD
 		j := testutils.MakeNoopJob()
 		j, err = suite.client.Submit(ctx, j, nil)
-		jobIds = append(jobIds, shortID(false, j.ID))
-		jobLongIds = append(jobIds, j.ID)
-=======
-		j := publicapi.MakeNoopJob()
-		j, err = c.Submit(ctx, j, nil)
 		jobIds = append(jobIds, shortID(false, j.Metadata.ID))
 		jobLongIds = append(jobIds, j.Metadata.ID)
->>>>>>> 25d89162
 		require.NoError(suite.T(), err)
 	}
 	_, out, err := ExecuteTestCobraCommand(suite.T(), "list",
@@ -178,22 +171,20 @@
 	for _, tc := range testCases {
 		suite.Run(tc.Name, func() {
 			ctx := context.Background()
-			c, cm := publicapi.SetupRequesterNodeForTests(suite.T(), false)
-			defer cm.Cleanup()
-
-			// create job with label
-			j := publicapi.MakeNoopJob()
+			// have to create a fresh node for each test case to avoid jobs of different runs to be mixed up
+			suite.TearDownTest()
+			suite.SetupTest()
+
+			j := testutils.MakeNoopJob()
 			j.Spec.Annotations = tc.JobLabels
-			j, err := c.Submit(ctx, j, nil)
+			j, err := suite.client.Submit(ctx, j, nil)
 			require.NoError(suite.T(), err)
 
-			parsedBasedURI, _ := url.Parse(c.BaseURI)
-			host, port, _ := net.SplitHostPort(parsedBasedURI.Host)
 			checkList := func(shouldAppear bool, flags ...string) {
 				args := []string{"list",
 					"--hide-header",
-					"--api-host", host,
-					"--api-port", port,
+					"--api-host", suite.host,
+					"--api-port", suite.port,
 					"--output", "json",
 				}
 				args = append(args, flags...)
