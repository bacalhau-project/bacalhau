//go:build unit || !integration

package bacalhau

import (
	"context"
	"fmt"
	"net"
	"net/url"
	"reflect"
	"sort"
	"strings"
	"testing"
	"time"

	"github.com/filecoin-project/bacalhau/pkg/logger"
	"github.com/filecoin-project/bacalhau/pkg/model"
	"github.com/filecoin-project/bacalhau/pkg/publicapi"
	"github.com/filecoin-project/bacalhau/pkg/system"
	"github.com/stretchr/testify/require"
	"github.com/stretchr/testify/suite"
)

// Define the suite, and absorb the built-in basic suite
// functionality from testify - including a T() method which
// returns the current testing context
type ListSuite struct {
	suite.Suite
}

// In order for 'go test' to run this suite, we need to create
// a normal test function and pass our suite to suite.Run
func TestListSuite(t *testing.T) {
	suite.Run(t, new(ListSuite))
}

// Before each test
func (suite *ListSuite) SetupTest() {
	logger.ConfigureTestLogging(suite.T())
}

type listResponse struct {
	Jobs []*model.Job `json:"jobs"`
}

func (suite *ListSuite) TestList_NumberOfJobs() {
	tests := []struct {
		numberOfJobs       int
		numberOfJobsOutput int
	}{
		{numberOfJobs: 0, numberOfJobsOutput: 0},   // Test for zero
		{numberOfJobs: 5, numberOfJobsOutput: 5},   // Test for 5 (less than default of 10)
		{numberOfJobs: 20, numberOfJobsOutput: 10}, // Test for 20 (more than max of 10)
		{numberOfJobs: 20, numberOfJobsOutput: 15}, // The default is 10 so test for non-default

	}

	for _, tc := range tests {
		func() {
			ctx := context.Background()
			c, cm := publicapi.SetupRequesterNodeForTests(suite.T(), false)
			defer cm.Cleanup()

			for i := 0; i < tc.numberOfJobs; i++ {
				j := publicapi.MakeNoopJob()
				_, err := c.Submit(ctx, j, nil)
				require.NoError(suite.T(), err)
			}

			parsedBasedURI, _ := url.Parse(c.BaseURI)
			host, port, _ := net.SplitHostPort(parsedBasedURI.Host)
			_, out, err := ExecuteTestCobraCommand(suite.T(), "list",
				"--hide-header",
				"--api-host", host,
				"--api-port", port,
				"--number", fmt.Sprintf("%d", tc.numberOfJobsOutput),
				"--reverse", "false",
			)
			require.NoError(suite.T(), err)

			require.Equal(suite.T(), tc.numberOfJobsOutput, strings.Count(out, "\n"))
		}()
	}
}

func (suite *ListSuite) TestList_IdFilter() {
	ctx := context.Background()
	c, cm := publicapi.SetupRequesterNodeForTests(suite.T(), false)
	defer cm.Cleanup()

	// submit 10 jobs
	jobIds := []string{}
	jobLongIds := []string{}
	for i := 0; i < 10; i++ {
		var err error
		j := publicapi.MakeNoopJob()
		j, err = c.Submit(ctx, j, nil)
<<<<<<< HEAD
		jobIds = append(jobIds, shortID(OL.OutputWide, j.Metadata.ID))
		jobLongIds = append(jobIds, j.Metadata.ID)
=======
		jobIds = append(jobIds, shortID(false, j.ID))
		jobLongIds = append(jobIds, j.ID)
>>>>>>> 522d4872
		require.NoError(suite.T(), err)
	}

	parsedBasedURI, _ := url.Parse(c.BaseURI)
	host, port, _ := net.SplitHostPort(parsedBasedURI.Host)
	_, out, err := ExecuteTestCobraCommand(suite.T(), "list",
		"--hide-header",
		"--api-host", host,
		"--api-port", port,
		"--id-filter", jobIds[0],
	)
	require.NoError(suite.T(), err)

	// parse list output
	seenIds := []string{}
	for _, line := range strings.Split(out, "\n") {
		parts := strings.Split(line, " ")
		if len(parts) > 2 {
			seenIds = append(seenIds, strings.Split(line, " ")[3])
		}
	}

	require.Equal(suite.T(), 1, len(seenIds), "We didn't get only one result")
	require.Equal(suite.T(), seenIds[0], jobIds[0], "The returned job id was not what we asked for")

	//// Test --output json

	// _, out, err = ExecuteTestCobraCommand(suite.T(), suite.rootCmd, "list",
	_, out, err = ExecuteTestCobraCommand(suite.T(), "list",
		"--hide-header",
		"--api-host", host,
		"--api-port", port,
		"--id-filter", jobLongIds[0],
		"--output", "json",
	)
	require.NoError(suite.T(), err)

	// parse response
	response := listResponse{}
	err = model.JSONUnmarshalWithMax([]byte(out), &response.Jobs)

	var firstItem *model.Job
	for _, v := range response.Jobs {
		firstItem = v
		break
	}

	require.NoError(suite.T(), err)

	require.Contains(suite.T(), firstItem.Metadata.ID, jobLongIds[0], "The filtered job id was not found in the response")
	require.Equal(suite.T(), 1, len(response.Jobs), "The list of jobs is not strictly filtered to the requested job id")
}

func (suite *ListSuite) TestList_SortFlags() {
	var badSortFlag = "BADSORTFLAG"
	var createdAtSortFlag = "created_at"

	combinationOfJobSizes := []struct {
		numberOfJobs       int
		numberOfJobsOutput int
	}{
		// {numberOfJobs: 0, numberOfJobsOutput: 0},   // Test for zero
		{numberOfJobs: 5, numberOfJobsOutput: 5}, // Test for 5 (less than default of 10)
		// {numberOfJobs: 20, numberOfJobsOutput: 10}, // Test for 20 (more than max of 10)
		// {numberOfJobs: 20, numberOfJobsOutput: 15}, // The default is 10 so test for non-default
	}

	sortFlagsToTest := []struct {
		sortFlag    string
		reverseFlag bool
		badSortFlag bool
	}{
		{sortFlag: string(ColumnID), reverseFlag: false},
		{sortFlag: string(ColumnID), reverseFlag: true},
		{sortFlag: createdAtSortFlag, reverseFlag: false},
		{sortFlag: createdAtSortFlag, reverseFlag: true},
		{sortFlag: badSortFlag, reverseFlag: false, badSortFlag: true},
		{sortFlag: badSortFlag, reverseFlag: true, badSortFlag: true},
		{sortFlag: "", reverseFlag: false, badSortFlag: true},
		{sortFlag: "", reverseFlag: true, badSortFlag: true},
	}

	for _, tc := range combinationOfJobSizes {
		for _, sortFlags := range sortFlagsToTest {
			suite.Run(fmt.Sprintf("%#v/%#v", tc, sortFlags), func() {
				ctx := context.Background()
				c, cm := publicapi.SetupRequesterNodeForTests(suite.T(), false)
				defer cm.Cleanup()

				var jobIDs []string
				for i := 0; i < tc.numberOfJobs; i++ {
					var err error
					j := publicapi.MakeNoopJob()
					j, err = c.Submit(ctx, j, nil)
					require.NoError(suite.T(), err)
<<<<<<< HEAD
					jobIDs = append(jobIDs, shortID(OL.OutputWide, j.Metadata.ID))
=======
					jobIDs = append(jobIDs, shortID(false, j.ID))
>>>>>>> 522d4872

					// all the middle jobs can have the same timestamp
					// but we need the first and last to differ
					// so we can test sorting on time stamp
					if (i == 0 || i == tc.numberOfJobs-2) && sortFlags.sortFlag == createdAtSortFlag {
						time.Sleep(1 * time.Second)
					} else {
						time.Sleep(1 * time.Millisecond)
					}
				}

				parsedBasedURI, _ := url.Parse(c.BaseURI)
				host, port, err := net.SplitHostPort(parsedBasedURI.Host)
				require.NoError(suite.T(), err)

				reverseString := "--reverse=false"
				if sortFlags.reverseFlag {
					reverseString = "--reverse"
				}

				_, out, err := ExecuteTestCobraCommand(suite.T(),
					"list",
					"--hide-header",
					"--no-style",
					"--api-host", host,
					"--api-port", port,
					"--sort-by", sortFlags.sortFlag,
					"--number", fmt.Sprintf("%d", tc.numberOfJobsOutput),
					reverseString,
				)

				if sortFlags.badSortFlag {
					require.Error(suite.T(), err, "No error was thrown though it was a bad sort flag: %s", badSortFlag)
					require.Contains(suite.T(), out, "Error: invalid argument", "'--sort-by' did not reject bad sort flag: %s", badSortFlag)
				} else {
					require.NoError(suite.T(), err)
					require.Equal(suite.T(), tc.numberOfJobsOutput, strings.Count(out, "\n"))

					if tc.numberOfJobsOutput > 0 {

						// jobIDs are already sorted by created ASC
						if sortFlags.sortFlag == string(ColumnID) {
							sort.Strings(jobIDs)
						}

						if sortFlags.reverseFlag {
							jobIDs = system.ReverseList(jobIDs)
						}

						compareIds := jobIDs[0:tc.numberOfJobsOutput]
						seenIds := []string{}

						for _, line := range strings.Split(out, "\n") {
							parts := strings.Split(line, " ")
							if len(parts) > 2 {
								seenIds = append(seenIds, strings.Split(line, " ")[3])
							}
						}

						errorMessage := fmt.Sprintf(`
Table lines do not match
Number of Jobs: %d
Number of Max Jobs: %d
Sort Flag: %s
Reverse Flag: %t

Out:
%s

Seen Ids:
%s

Compare Ids:    
%s

			    		`, tc.numberOfJobs, tc.numberOfJobsOutput, sortFlags.sortFlag, sortFlags.reverseFlag, out, strings.Join(seenIds, " "), strings.Join(compareIds, " "))

						if sortFlags.sortFlag == string(ColumnID) {
							require.True(suite.T(), reflect.DeepEqual(compareIds, seenIds), errorMessage)
						} else if sortFlags.sortFlag == createdAtSortFlag {
							// check the first and last are correct
							// the middles all have the same created time so we ignore those
							require.Equal(suite.T(), compareIds[0], seenIds[0], errorMessage)
						}
					}
				}
			})
		}
	}
}<|MERGE_RESOLUTION|>--- conflicted
+++ resolved
@@ -95,13 +95,8 @@
 		var err error
 		j := publicapi.MakeNoopJob()
 		j, err = c.Submit(ctx, j, nil)
-<<<<<<< HEAD
-		jobIds = append(jobIds, shortID(OL.OutputWide, j.Metadata.ID))
+		jobIds = append(jobIds, shortID(false, j.Metadata.ID))
 		jobLongIds = append(jobIds, j.Metadata.ID)
-=======
-		jobIds = append(jobIds, shortID(false, j.ID))
-		jobLongIds = append(jobIds, j.ID)
->>>>>>> 522d4872
 		require.NoError(suite.T(), err)
 	}
 
@@ -197,11 +192,7 @@
 					j := publicapi.MakeNoopJob()
 					j, err = c.Submit(ctx, j, nil)
 					require.NoError(suite.T(), err)
-<<<<<<< HEAD
-					jobIDs = append(jobIDs, shortID(OL.OutputWide, j.Metadata.ID))
-=======
-					jobIDs = append(jobIDs, shortID(false, j.ID))
->>>>>>> 522d4872
+					jobIDs = append(jobIDs, shortID(false, j.Metadata.ID))
 
 					// all the middle jobs can have the same timestamp
 					// but we need the first and last to differ
