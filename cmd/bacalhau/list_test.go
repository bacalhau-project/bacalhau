package bacalhau

import (
	"context"
	"fmt"
	"net"
	"net/url"
	"reflect"
	"sort"
	"strings"
	"testing"
	"time"

	"github.com/filecoin-project/bacalhau/pkg/publicapi"
	"github.com/spf13/cobra"
	"github.com/stretchr/testify/assert"
	"github.com/stretchr/testify/suite"
)

// Define the suite, and absorb the built-in basic suite
// functionality from testify - including a T() method which
// returns the current testing context
type ListSuite struct {
	suite.Suite
	rootCmd *cobra.Command
}

// Before all suite
func (suite *ListSuite) SetupAllSuite() {

}

// Before each test
func (suite *ListSuite) SetupTest() {
	suite.rootCmd = RootCmd
}

func (suite *ListSuite) TearDownTest() {
}

func (suite *ListSuite) TearDownAllSuite() {

}

func (suite *ListSuite) TestList_NumberOfJobs() {
	tableIDFilter = ""
	tableSortReverse = false

	tests := []struct {
		numberOfJobs       int
		numberOfJobsOutput int
	}{
		{numberOfJobs: 0, numberOfJobsOutput: 0},   // Test for zero
		{numberOfJobs: 5, numberOfJobsOutput: 5},   // Test for 5 (less than default of 10)
		{numberOfJobs: 20, numberOfJobsOutput: 10}, // Test for 20 (more than max of 10)
		{numberOfJobs: 20, numberOfJobsOutput: 15}, // The default is 10 so test for non-default

	}

	for _, tc := range tests {
		func() {
			ctx := context.Background()
			c, cm := publicapi.SetupTests(suite.T())
			defer cm.Cleanup()

			for i := 0; i < tc.numberOfJobs; i++ {
				spec, deal := publicapi.MakeNoopJob()
				_, err := c.Submit(ctx, spec, deal)
				assert.NoError(suite.T(), err)
			}

			parsedBasedURI, _ := url.Parse(c.BaseURI)
			host, port, _ := net.SplitHostPort(parsedBasedURI.Host)
			_, out, err := ExecuteTestCobraCommand(suite.T(), suite.rootCmd, "list",
				"--hide-header",
				"--api-host", host,
				"--api-port", port,
				"--number", fmt.Sprintf("%d", tc.numberOfJobsOutput),
			)
			assert.NoError(suite.T(), err)

			assert.Equal(suite.T(), tc.numberOfJobsOutput, strings.Count(out, "\n"))
		}()
	}
}

func (suite *ListSuite) TestList_IdFilter() {
	ctx := context.Background()
	c, cm := publicapi.SetupTests(suite.T())
	defer cm.Cleanup()

	jobIds := []string{}
	for i := 0; i < 10; i++ {
		spec, deal := publicapi.MakeNoopJob()
		job, err := c.Submit(ctx, spec, deal)
		jobIds = append(jobIds, shortID(job.ID))
		assert.NoError(suite.T(), err)
	}

	parsedBasedURI, _ := url.Parse(c.BaseURI)
	host, port, _ := net.SplitHostPort(parsedBasedURI.Host)
	_, out, err := ExecuteTestCobraCommand(suite.T(), suite.rootCmd, "list",
		"--hide-header",
		"--api-host", host,
		"--api-port", port,
		"--id-filter", jobIds[0],
	)
	assert.NoError(suite.T(), err)

	seenIds := []string{}
	for _, line := range strings.Split(out, "\n") {
		parts := strings.Split(line, " ")
		if len(parts) > 2 {
			seenIds = append(seenIds, strings.Split(line, " ")[3])
		}
	}

	assert.Equal(suite.T(), 1, len(seenIds), "We didn't get only one result")
	assert.Equal(suite.T(), seenIds[0], jobIds[0], "The returned job id was not what we asked for")
}

func (suite *ListSuite) TestList_SortFlags() {
	var badSortFlag = "BADSORTFLAG"
	var createdAtSortFlag = "created_at"
	tableIDFilter = ""
	tableSortReverse = false

	combinationOfJobSizes := []struct {
		numberOfJobs       int
		numberOfJobsOutput int
	}{
		{numberOfJobs: 0, numberOfJobsOutput: 0},   // Test for zero
		{numberOfJobs: 5, numberOfJobsOutput: 5},   // Test for 5 (less than default of 10)
		{numberOfJobs: 20, numberOfJobsOutput: 10}, // Test for 20 (more than max of 10)
		{numberOfJobs: 20, numberOfJobsOutput: 15}, // The default is 10 so test for non-default
	}

	sortFlagsToTest := []struct {
		sortFlag    string
		reverseFlag bool
		badSortFlag bool
	}{
		{sortFlag: string(ColumnID), reverseFlag: false},
		{sortFlag: string(ColumnID), reverseFlag: true},
		{sortFlag: createdAtSortFlag, reverseFlag: false},
		{sortFlag: createdAtSortFlag, reverseFlag: true},
		{sortFlag: badSortFlag, reverseFlag: false, badSortFlag: true},
		{sortFlag: badSortFlag, reverseFlag: true, badSortFlag: true},
		{sortFlag: "", reverseFlag: false, badSortFlag: true},
		{sortFlag: "", reverseFlag: true, badSortFlag: true},
	}

	for _, tc := range combinationOfJobSizes {
		for _, sortFlags := range sortFlagsToTest {
			func() {
				ctx := context.Background()
				c, cm := publicapi.SetupTests(suite.T())
				defer cm.Cleanup()

				jobIds := []string{}
				for i := 0; i < tc.numberOfJobs; i++ {
					spec, deal := publicapi.MakeNoopJob()
					job, err := c.Submit(ctx, spec, deal)
					assert.NoError(suite.T(), err)
					jobIds = append(jobIds, shortId(job.Id))

					// all the middle jobs can have the same timestamp
					// but we need the first and last to differ
					// so we can test sorting on time stamp
					if (i == 0 || i == tc.numberOfJobs-2) && sortFlags.sortFlag == createdAtSortFlag {
						time.Sleep(1 * time.Second)
					} else {
						time.Sleep(1 * time.Millisecond)
					}
				}

				parsedBasedURI, _ := url.Parse(c.BaseURI)
				host, port, err := net.SplitHostPort(parsedBasedURI.Host)
				assert.NoError(suite.T(), err)
<<<<<<< HEAD
				jobIds = append(jobIds, shortID(job.ID))
=======
>>>>>>> a1749cd3

				reverseString := ""
				if sortFlags.reverseFlag {
					reverseString = "--reverse"
				}

				// IMPORTANT: reset this to the default value because otherwise strange things happen
				// between tests because the value is held on from the last CLI invocation
				tableSortReverse = false

				_, out, err := ExecuteTestCobraCommand(suite.T(), suite.rootCmd,
					"list",
					"--hide-header",
					"--no-style",
					"--api-host", host,
					"--api-port", port,
					"--sort-by", sortFlags.sortFlag,
					"--number", fmt.Sprintf("%d", tc.numberOfJobsOutput),
					reverseString,
				)

				if sortFlags.badSortFlag {
					assert.Error(suite.T(), err, "No error was thrown though it was a bad sort flag: %s", badSortFlag)
					assert.Contains(suite.T(), out, "Error: invalid argument", "'--sort-by' did not reject bad sort flag: %s", badSortFlag)
				} else {
					assert.NoError(suite.T(), err)
					assert.Equal(suite.T(), tc.numberOfJobsOutput, strings.Count(out, "\n"))

					if tc.numberOfJobsOutput > 0 {

						// jobIds are already sorted by created ASC
						if sortFlags.sortFlag == string(ColumnID) {
							sort.Strings(jobIds)
						}

						if sortFlags.reverseFlag {
							jobIds = ReverseList(jobIds)
						}

						compareIds := jobIds[0:tc.numberOfJobsOutput]
						seenIds := []string{}

						for _, line := range strings.Split(out, "\n") {
							parts := strings.Split(line, " ")
							if len(parts) > 2 {
								seenIds = append(seenIds, strings.Split(line, " ")[3])
							}
						}

						errorMessage := fmt.Sprintf(`
Table lines do not match
Number of Jobs: %d
Number of Max Jobs: %d
Sort Flag: %s
Reverse Flag: %t

Out:
%s

Seen Ids:
%s

Compare Ids:    
%s

			    		`, tc.numberOfJobs, tc.numberOfJobsOutput, sortFlags.sortFlag, sortFlags.reverseFlag, out, strings.Join(seenIds, " "), strings.Join(compareIds, " "))

						if sortFlags.sortFlag == string(ColumnID) {
							assert.True(suite.T(), reflect.DeepEqual(compareIds, seenIds), errorMessage)
						} else if sortFlags.sortFlag == createdAtSortFlag {
							// check the first and last are correct
							// the middles all have the same created time so we ignore those
							assert.Equal(suite.T(), compareIds[0], seenIds[0], errorMessage)
						}
					}
				}
			}()
		}
	}
}

// In order for 'go test' to run this suite, we need to create
// a normal test function and pass our suite to suite.Run
func TestListSuite(t *testing.T) {
	suite.Run(t, new(ListSuite))
}<|MERGE_RESOLUTION|>--- conflicted
+++ resolved
@@ -111,7 +111,7 @@
 	for _, line := range strings.Split(out, "\n") {
 		parts := strings.Split(line, " ")
 		if len(parts) > 2 {
-			seenIds = append(seenIds, strings.Split(line, " ")[3])
+			seenIds = append(seenIds, strings.Split(line, " ")[1])
 		}
 	}
 
@@ -157,12 +157,12 @@
 				c, cm := publicapi.SetupTests(suite.T())
 				defer cm.Cleanup()
 
-				jobIds := []string{}
+				jobIDs := []string{}
 				for i := 0; i < tc.numberOfJobs; i++ {
 					spec, deal := publicapi.MakeNoopJob()
-					job, err := c.Submit(ctx, spec, deal)
+					j, err := c.Submit(ctx, spec, deal)
 					assert.NoError(suite.T(), err)
-					jobIds = append(jobIds, shortId(job.Id))
+					jobIDs = append(jobIDs, shortID(j.ID))
 
 					// all the middle jobs can have the same timestamp
 					// but we need the first and last to differ
@@ -177,10 +177,6 @@
 				parsedBasedURI, _ := url.Parse(c.BaseURI)
 				host, port, err := net.SplitHostPort(parsedBasedURI.Host)
 				assert.NoError(suite.T(), err)
-<<<<<<< HEAD
-				jobIds = append(jobIds, shortID(job.ID))
-=======
->>>>>>> a1749cd3
 
 				reverseString := ""
 				if sortFlags.reverseFlag {
@@ -211,22 +207,22 @@
 
 					if tc.numberOfJobsOutput > 0 {
 
-						// jobIds are already sorted by created ASC
+						// jobIDs are already sorted by created ASC
 						if sortFlags.sortFlag == string(ColumnID) {
-							sort.Strings(jobIds)
+							sort.Strings(jobIDs)
 						}
 
 						if sortFlags.reverseFlag {
-							jobIds = ReverseList(jobIds)
-						}
-
-						compareIds := jobIds[0:tc.numberOfJobsOutput]
+							jobIDs = ReverseList(jobIDs)
+						}
+
+						compareIds := jobIDs[0:tc.numberOfJobsOutput]
 						seenIds := []string{}
 
 						for _, line := range strings.Split(out, "\n") {
 							parts := strings.Split(line, " ")
 							if len(parts) > 2 {
-								seenIds = append(seenIds, strings.Split(line, " ")[3])
+								seenIds = append(seenIds, strings.Split(line, " ")[1])
 							}
 						}
 
