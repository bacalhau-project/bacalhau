--- conflicted
+++ resolved
@@ -16,12 +16,9 @@
 
 type ApplySuite struct {
 	suite.Suite
-<<<<<<< HEAD
 	rootCmd *cobra.Command
-=======
-	rootCmd                  *cobra.Command
->>>>>>> 4575aa1f
 	originalDockerRunOptions *DockerRunOptions
+	rootCmd *cobra.Command
 }
 
 func TestApplySuite(t *testing.T) {
@@ -40,11 +37,7 @@
 	suite.rootCmd = RootCmd
 	ExecuteTestCobraCommand(suite.T(), suite.rootCmd, "docker", "run")
 	print("%+v", suite.originalDockerRunOptions)
-<<<<<<< HEAD
 	if (suite.originalDockerRunOptions.Engine == ""){ 
-=======
-	if suite.originalDockerRunOptions.Engine == "" {
->>>>>>> 4575aa1f
 		*suite.originalDockerRunOptions = *ODR
 	}
 }
