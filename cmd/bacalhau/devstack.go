--- conflicted
+++ resolved
@@ -54,15 +54,11 @@
 		getExecutors := func(ipfsMultiAddress string, nodeIndex int) (
 			map[executor.EngineType]executor.Executor, error) {
 
-<<<<<<< HEAD
-			return executor_util.NewStandardExecutors(cm,
-=======
 			if devStackNoop {
 				return executor_util.NewNoopExecutors(cm)
 			}
 
-			return executor_util.NewDockerIPFSExecutors(cm,
->>>>>>> 0a2e67be
+			return executor_util.NewStandardExecutors(cm,
 				ipfsMultiAddress, fmt.Sprintf("devstacknode%d", nodeIndex))
 		}
 
