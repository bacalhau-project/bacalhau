package bacalhau

import (
	"context"
	"fmt"
	"os"
	"strconv"

	"github.com/filecoin-project/bacalhau/pkg/capacitymanager"
	"github.com/filecoin-project/bacalhau/pkg/computenode"
	"github.com/filecoin-project/bacalhau/pkg/config"
	"github.com/filecoin-project/bacalhau/pkg/controller"
	"github.com/filecoin-project/bacalhau/pkg/devstack"
	"github.com/filecoin-project/bacalhau/pkg/executor"
	noop_executor "github.com/filecoin-project/bacalhau/pkg/executor/noop"
	executor_util "github.com/filecoin-project/bacalhau/pkg/executor/util"
	"github.com/filecoin-project/bacalhau/pkg/model"
	"github.com/filecoin-project/bacalhau/pkg/publisher"
	publisher_util "github.com/filecoin-project/bacalhau/pkg/publisher/util"
	"github.com/filecoin-project/bacalhau/pkg/storage"
	noop_storage "github.com/filecoin-project/bacalhau/pkg/storage/noop"
	"github.com/filecoin-project/bacalhau/pkg/system"
	"github.com/filecoin-project/bacalhau/pkg/transport/libp2p"
	"github.com/filecoin-project/bacalhau/pkg/util/templates"
	"github.com/filecoin-project/bacalhau/pkg/verifier"
	verifier_util "github.com/filecoin-project/bacalhau/pkg/verifier/util"
	"github.com/rs/zerolog/log"
	"k8s.io/kubectl/pkg/util/i18n"

	"github.com/spf13/cobra"
)

var (
	devStackLong = templates.LongDesc(i18n.T(`
		Start a cluster of nodes and run a job on them.
`))

	//nolint:lll // Documentation
	devstackExample = templates.Examples(i18n.T(`
		# Create a devstack cluster.
		bacalhau devstack
`))

	// Set Defaults (probably a better way to do this)
	ODs = NewDevStackOptions()

	// For the -f flag
)

type DevStackOptions struct {
	NumberOfNodes     int    // Number of nodes to start in the cluster
	NumberOfBadActors int    // Number of nodes to be bad actors
	IsNoop            bool   // Noop executor and verifier for all jobs
	Peer              string // Connect node 0 to another network node
}

func NewDevStackOptions() *DevStackOptions {
	return &DevStackOptions{
		NumberOfNodes:     3,
		NumberOfBadActors: 0,
		IsNoop:            false,
		Peer:              "",
	}
}

func init() { //nolint:gochecknoinits // Using init in cobra command is idomatic
	devstackCmd.PersistentFlags().IntVar(
		&ODs.NumberOfNodes, "nodes", ODs.NumberOfNodes,
		`How many nodes should be started in the cluster`,
	)
	devstackCmd.PersistentFlags().IntVar(
		&ODs.NumberOfBadActors, "bad-actors", ODs.NumberOfBadActors,
		`How many nodes should be bad actors`,
	)
	devstackCmd.PersistentFlags().BoolVar(
		&ODs.IsNoop, "noop", false,
		`Use the noop executor and verifier for all jobs`,
	)
	devstackCmd.PersistentFlags().StringVar(
		&ODs.Peer, "peer", ODs.Peer,
		`Connect node 0 to another network node`,
	)

	setupJobSelectionCLIFlags(devstackCmd)
	setupCapacityManagerCLIFlags(devstackCmd)
}

var devstackCmd = &cobra.Command{
	Use:     "devstack",
	Short:   "Start a cluster of bacalhau nodes for testing and development",
	Long:    devStackLong,
	Example: devstackExample,
	RunE: func(cmd *cobra.Command, args []string) error { // nolintunparam // incorrect lint that is not used
		config.DevstackSetShouldPrintInfo()

		if ODs.NumberOfBadActors >= ODs.NumberOfNodes {
			return fmt.Errorf("cannot have more bad actors than there are nodes")
		}

		// Cleanup manager ensures that resources are freed before exiting:
		cm := system.NewCleanupManager()
		cm.RegisterCallback(system.CleanupTracer)
		defer cm.Cleanup()

		// Context ensures main goroutine waits until killed with ctrl+c:
		ctx, cancel := system.WithSignalShutdown(context.Background())
		defer cancel()

		getStorageProviders := func(ipfsMultiAddress string, nodeIndex int) (
			map[model.StorageSourceType]storage.StorageProvider, error) {

			if ODs.IsNoop {
				return executor_util.NewNoopStorageProviders(cm, noop_storage.StorageConfig{})
			}

			return executor_util.NewStandardStorageProviders(cm, executor_util.StandardStorageProviderOptions{
				IPFSMultiaddress: ipfsMultiAddress,
			})
		}

<<<<<<< HEAD
		getExecutors := func(ipfsMultiAddress string, nodeIndex int, isBadActor bool, ctrl *controller.Controller) (
			map[executor.EngineType]executor.Executor, error) {
=======
		getExecutors := func(ipfsMultiAddress string, nodeIndex int, ctrl *controller.Controller) (
			map[model.EngineType]executor.Executor, error) {
>>>>>>> 304d83a8

			if ODs.IsNoop {
				return executor_util.NewNoopExecutors(cm, noop_executor.ExecutorConfig{})
			}

			return executor_util.NewStandardExecutors(
				cm,
				executor_util.StandardExecutorOptions{
					DockerID:   fmt.Sprintf("devstacknode%d", nodeIndex),
					IsBadActor: isBadActor,
					Storage: executor_util.StandardStorageProviderOptions{
						IPFSMultiaddress: ipfsMultiAddress,
					},
				},
			)
		}

		getVerifiers := func(
			transport *libp2p.LibP2PTransport,
			nodeIndex int,
			ctrl *controller.Controller,
		) (map[model.VerifierType]verifier.Verifier, error) {
			if ODs.IsNoop {
				return verifier_util.NewNoopVerifiers(cm, ctrl.GetStateResolver())
			}
			return verifier_util.NewStandardVerifiers(
				cm,
				ctrl.GetStateResolver(),
				transport.Encrypt,
				transport.Decrypt,
			)
		}

		getPublishers := func(
			ipfsMultiAddress string,
			nodeIndex int,
			ctrl *controller.Controller,
		) (map[model.PublisherType]publisher.Publisher, error) {
			if ODs.IsNoop {
				return publisher_util.NewNoopPublishers(cm, ctrl.GetStateResolver())
			}
			return publisher_util.NewIPFSPublishers(cm, ctrl.GetStateResolver(), ipfsMultiAddress)
		}

		jobSelectionPolicy := getJobSelectionConfig()
		totalResourceLimit, jobResourceLimit := getCapacityManagerConfig()

		computeNodeConfig := computenode.ComputeNodeConfig{
			JobSelectionPolicy: jobSelectionPolicy,
			CapacityManagerConfig: capacitymanager.Config{
				ResourceLimitTotal: totalResourceLimit,
				ResourceLimitJob:   jobResourceLimit,
			},
		}

		portFileName := "/tmp/bacalhau-devstack.port"
		_, err := os.Stat(portFileName)
		if err == nil {
			log.Fatal().Msgf("Found file %s - Devstack likely already running", portFileName)
		}
		pidFileName := "/tmp/bacalhau-devstack.pid"
		_, err = os.Stat(pidFileName)
		if err == nil {
			log.Fatal().Msgf("Found file %s - Devstack likely already running", pidFileName)
		}

		stack, err := devstack.NewDevStack(
			cm,
			ODs.NumberOfNodes,
			ODs.NumberOfBadActors,
			getStorageProviders,
			getExecutors,
			getVerifiers,
			getPublishers,
			computeNodeConfig,
			ODs.Peer,
			false,
		)
		if err != nil {
			return err
		}

		stack.PrintNodeInfo()

		f, err := os.Create(portFileName)
		if err != nil {
			log.Fatal().Msgf("Error writing out port file to %v", portFileName)
		}
		defer os.Remove(portFileName)
		firstNode := stack.Nodes[0]
		_, err = f.WriteString(strconv.Itoa(firstNode.APIServer.Port))
		if err != nil {
			log.Fatal().Msgf("Error writing out port file: %v", portFileName)
		}

		fPid, err := os.Create(pidFileName)
		if err != nil {
			log.Fatal().Msgf("Error writing out pid file to %v", pidFileName)
		}
		defer os.Remove(pidFileName)

		_, err = fPid.WriteString(strconv.Itoa(os.Getpid()))
		if err != nil {
			log.Fatal().Msgf("Error writing out pid file: %v", pidFileName)
		}

		<-ctx.Done() // block until killed
		return nil
	},
}<|MERGE_RESOLUTION|>--- conflicted
+++ resolved
@@ -118,13 +118,8 @@
 			})
 		}
 
-<<<<<<< HEAD
 		getExecutors := func(ipfsMultiAddress string, nodeIndex int, isBadActor bool, ctrl *controller.Controller) (
-			map[executor.EngineType]executor.Executor, error) {
-=======
-		getExecutors := func(ipfsMultiAddress string, nodeIndex int, ctrl *controller.Controller) (
 			map[model.EngineType]executor.Executor, error) {
->>>>>>> 304d83a8
 
 			if ODs.IsNoop {
 				return executor_util.NewNoopExecutors(cm, noop_executor.ExecutorConfig{})
