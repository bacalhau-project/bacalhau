--- conflicted
+++ resolved
@@ -107,17 +107,10 @@
 
 	config.DevstackSetShouldPrintInfo()
 
-<<<<<<< HEAD
-		if ODs.NumberOfBadComputeActors >= ODs.NumberOfNodes {
-			Fatal(fmt.Sprintf("You cannot have more bad actors (%d) than there are nodes (%d).",
-				ODs.NumberOfBadComputeActors, ODs.NumberOfNodes), 1)
-		}
-=======
-	if ODs.NumberOfBadActors >= ODs.NumberOfNodes {
-		Fatal(cmd, fmt.Sprintf("You cannot have more bad actors (%d) than there are nodes (%d).",
-			ODs.NumberOfBadActors, ODs.NumberOfNodes), 1)
+	if ODs.NumberOfBadComputeActors >= ODs.NumberOfNodes {
+		Fatal(cmd, fmt.Sprintf("You cannot have more bad compute actors (%d) than there are nodes (%d).",
+			ODs.NumberOfBadComputeActors, ODs.NumberOfNodes), 1)
 	}
->>>>>>> 25d89162
 
 	// Context ensures main goroutine waits until killed with ctrl+c:
 	ctx, cancel := system.WithSignalShutdown(ctx)
