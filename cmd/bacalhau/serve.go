package bacalhau

import (
	"fmt"
	"os"
	"strings"
	"time"

	"github.com/filecoin-project/bacalhau/pkg/compute/capacity"
	"github.com/filecoin-project/bacalhau/pkg/libp2p"
	"github.com/filecoin-project/bacalhau/pkg/logger"
	filecoinlotus "github.com/filecoin-project/bacalhau/pkg/publisher/filecoin_lotus"

	"github.com/filecoin-project/bacalhau/pkg/localdb/inmemory"

	"github.com/filecoin-project/bacalhau/pkg/ipfs"
	"github.com/filecoin-project/bacalhau/pkg/model"
	"github.com/filecoin-project/bacalhau/pkg/node"
	"github.com/filecoin-project/bacalhau/pkg/system"
	"github.com/filecoin-project/bacalhau/pkg/util/templates"
	"github.com/multiformats/go-multiaddr"

	"github.com/rs/zerolog/log"
	"github.com/spf13/cobra"
	"k8s.io/kubectl/pkg/util/i18n"
)

var DefaultBootstrapAddresses = []string{
	"/ip4/35.245.115.191/tcp/1235/p2p/QmdZQ7ZbhnvWY1J12XYKGHApJ6aufKyLNSvf8jZBrBaAVL",
	"/ip4/35.245.61.251/tcp/1235/p2p/QmXaXu9N5GNetatsvwnTfQqNtSeKAD6uCmarbh3LMRYAcF",
	"/ip4/35.245.251.239/tcp/1235/p2p/QmYgxZiySj3MRkwLSL4X2MF5F9f2PMhAE3LV49XkfNL1o3",
}
var DefaultSwarmPort = 1235

var (
	serveLong = templates.LongDesc(i18n.T(`
		Start a bacalhau node.
		`))

	serveExample = templates.Examples(i18n.T(`
		# Start a bacalhau compute node
		bacalhau serve
		# or
		bacalhau serve --node-type compute

		# Start a bacalhau requester node
		bacalhau serve --node-type requester

		# Start a bacalhau hybrid node that acts as both compute and requester
		bacalhau serve --node-type compute --node-type requester
		# or
		bacalhau serve --node-type compute,requester
`))
)

type ServeOptions struct {
<<<<<<< HEAD
	NodeType                        []string      // "compute", "requester" node or both
	PeerConnect                     string        // The libp2p multiaddress to connect to.
	IPFSConnect                     string        // The IPFS multiaddress to connect to.
	FilecoinUnsealedPath            string        // The go template that can turn a filecoin CID into a local filepath with the unsealed data.
	EstuaryAPIKey                   string        // The API key used when using the estuary API.
	HostAddress                     string        // The host address to listen on.
	SwarmPort                       int           // The host port for libp2p network.
	JobSelectionDataLocality        string        // The data locality to use for job selection.
	JobSelectionDataRejectStateless bool          // Whether to reject jobs that don't specify any data.
	JobSelectionDataAcceptNetworked bool          // Whether to accept jobs that require network access.
	JobSelectionProbeHTTP           string        // The HTTP URL to use for job selection.
	JobSelectionProbeExec           string        // The executable to use for job selection.
	MetricsPort                     int           // The port to listen on for metrics.
	LimitTotalCPU                   string        // The total amount of CPU the system can be using at one time.
	LimitTotalMemory                string        // The total amount of memory the system can be using at one time.
	LimitTotalGPU                   string        // The total amount of GPU the system can be using at one time.
	LimitJobCPU                     string        // The amount of CPU the system can be using at one time for a single job.
	LimitJobMemory                  string        // The amount of memory the system can be using at one time for a single job.
	LimitJobGPU                     string        // The amount of GPU the system can be using at one time for a single job.
	LotusFilecoinStorageDuration    time.Duration // How long deals should be for the Lotus Filecoin publisher
	LotusFilecoinPathDirectory      string        // The location of the Lotus configuration directory which contains config.toml, etc
	LotusFilecoinUploadDirectory    string        // Directory to put files when uploading to Lotus (optional)
	LotusFilecoinMaximumPing        time.Duration // The maximum ping allowed when selecting a Filecoin miner
=======
	NodeType                              []string      // "compute", "requester" node or both
	PeerConnect                           string        // The libp2p multiaddress to connect to.
	IPFSConnect                           string        // The IPFS multiaddress to connect to.
	FilecoinUnsealedPath                  string        // Go template to turn a Filecoin CID into a local filepath with the unsealed data.
	EstuaryAPIKey                         string        // The API key used when using the estuary API.
	HostAddress                           string        // The host address to listen on.
	SwarmPort                             int           // The host port for libp2p network.
	JobSelectionDataLocality              string        // The data locality to use for job selection.
	JobSelectionDataRejectStateless       bool          // Whether to reject jobs that don't specify any data.
	JobSelectionDataAcceptNetworked       bool          // Whether to accept jobs that require network access.
	JobSelectionProbeHTTP                 string        // The HTTP URL to use for job selection.
	JobSelectionProbeExec                 string        // The executable to use for job selection.
	MetricsPort                           int           // The port to listen on for metrics.
	LimitTotalCPU                         string        // The total amount of CPU the system can be using at one time.
	LimitTotalMemory                      string        // The total amount of memory the system can be using at one time.
	LimitTotalGPU                         string        // The total amount of GPU the system can be using at one time.
	LimitJobCPU                           string        // The amount of CPU the system can be using at one time for a single job.
	LimitJobMemory                        string        // The amount of memory the system can be using at one time for a single job.
	LimitJobGPU                           string        // The amount of GPU the system can be using at one time for a single job.
	LotusFilecoinStorageDuration          time.Duration // How long deals should be for the Lotus Filecoin publisher
	LotusFilecoinPathDirectory            string        // The location of the Lotus configuration directory which contains config.toml, etc
	LotusFilecoinUploadDirectory          string        // Directory to put files when uploading to Lotus (optional)
	LotusFilecoinMaximumPing              time.Duration // The maximum ping allowed when selecting a Filecoin miner
	JobExecutionTimeoutClientIDBypassList []string      // IDs of clients that can submit jobs more than the configured job execution timeout
>>>>>>> 19f9da76
}

func NewServeOptions() *ServeOptions {
	return &ServeOptions{
		NodeType:                        []string{"compute"},
		PeerConnect:                     "",
		IPFSConnect:                     "",
		FilecoinUnsealedPath:            "",
		EstuaryAPIKey:                   os.Getenv("ESTUARY_API_KEY"),
		HostAddress:                     "0.0.0.0",
		SwarmPort:                       DefaultSwarmPort,
		MetricsPort:                     2112,
		JobSelectionDataLocality:        "local",
		JobSelectionDataRejectStateless: false,
		JobSelectionDataAcceptNetworked: false,
		JobSelectionProbeHTTP:           "",
		JobSelectionProbeExec:           "",
		LimitTotalCPU:                   "",
		LimitTotalMemory:                "",
		LimitTotalGPU:                   "",
		LimitJobCPU:                     "",
		LimitJobMemory:                  "",
		LimitJobGPU:                     "",
		LotusFilecoinPathDirectory:      os.Getenv("LOTUS_PATH"),
		LotusFilecoinMaximumPing:        2 * time.Second,
	}
}

func setupJobSelectionCLIFlags(cmd *cobra.Command, OS *ServeOptions) {
	cmd.PersistentFlags().StringVar(
		&OS.JobSelectionDataLocality, "job-selection-data-locality", OS.JobSelectionDataLocality,
		`Only accept jobs that reference data we have locally ("local") or anywhere ("anywhere").`,
	)
	cmd.PersistentFlags().BoolVar(
		&OS.JobSelectionDataRejectStateless, "job-selection-reject-stateless", OS.JobSelectionDataRejectStateless,
		`Reject jobs that don't specify any data.`,
	)
	cmd.PersistentFlags().BoolVar(
		&OS.JobSelectionDataAcceptNetworked, "job-selection-accept-networked", OS.JobSelectionDataAcceptNetworked,
		`Accept jobs that require network access.`,
	)
	cmd.PersistentFlags().StringVar(
		&OS.JobSelectionProbeHTTP, "job-selection-probe-http", OS.JobSelectionProbeHTTP,
		`Use the result of a HTTP POST to decide if we should take on the job.`,
	)
	cmd.PersistentFlags().StringVar(
		&OS.JobSelectionProbeExec, "job-selection-probe-exec", OS.JobSelectionProbeExec,
		`Use the result of a exec an external program to decide if we should take on the job.`,
	)
}

func setupCapacityManagerCLIFlags(cmd *cobra.Command, OS *ServeOptions) {
	cmd.PersistentFlags().StringVar(
		&OS.LimitTotalCPU, "limit-total-cpu", OS.LimitTotalCPU,
		`Total CPU core limit to run all jobs (e.g. 500m, 2, 8).`,
	)
	cmd.PersistentFlags().StringVar(
		&OS.LimitTotalMemory, "limit-total-memory", OS.LimitTotalMemory,
		`Total Memory limit to run all jobs  (e.g. 500Mb, 2Gb, 8Gb).`,
	)
	cmd.PersistentFlags().StringVar(
		&OS.LimitTotalGPU, "limit-total-gpu", OS.LimitTotalGPU,
		`Total GPU limit to run all jobs (e.g. 1, 2, or 8).`,
	)
	cmd.PersistentFlags().StringVar(
		&OS.LimitJobCPU, "limit-job-cpu", OS.LimitJobCPU,
		`Job CPU core limit for single job (e.g. 500m, 2, 8).`,
	)
	cmd.PersistentFlags().StringVar(
		&OS.LimitJobMemory, "limit-job-memory", OS.LimitJobMemory,
		`Job Memory limit for single job  (e.g. 500Mb, 2Gb, 8Gb).`,
	)
	cmd.PersistentFlags().StringVar(
		&OS.LimitJobGPU, "limit-job-gpu", OS.LimitJobGPU,
		`Job GPU limit for single job (e.g. 1, 2, or 8).`,
	)
	cmd.PersistentFlags().StringSliceVar(
		&OS.JobExecutionTimeoutClientIDBypassList, "job-execution-timeout-bypass-client-id", OS.JobExecutionTimeoutClientIDBypassList,
		`List of IDs of clients that are allowed to bypass the job execution timeout check`,
	)
}

func setupLibp2pCLIFlags(cmd *cobra.Command, OS *ServeOptions) {
	cmd.PersistentFlags().StringVar(
		&OS.PeerConnect, "peer", OS.PeerConnect,
		`The libp2p multiaddress to connect to.`,
	)
	cmd.PersistentFlags().StringVar(
		&OS.HostAddress, "host", OS.HostAddress,
		`The host to listen on (for both api and swarm connections).`,
	)
	cmd.PersistentFlags().IntVar(
		&OS.SwarmPort, "swarm-port", OS.SwarmPort,
		`The port to listen on for swarm connections.`,
	)
}

func getPeers(OS *ServeOptions) []multiaddr.Multiaddr {
	var peersStrings []string
	if OS.PeerConnect == "none" {
		peersStrings = []string{}
	} else if OS.PeerConnect == "" {
		peersStrings = DefaultBootstrapAddresses
	} else {
		peersStrings = strings.Split(OS.PeerConnect, ",")
	}
	// convert peers stringsto multiaddrs
	peers := make([]multiaddr.Multiaddr, len(peersStrings))
	for i, peer := range peersStrings {
		peers[i], _ = multiaddr.NewMultiaddr(peer)
	}
	return peers
}

func getJobSelectionConfig(OS *ServeOptions) model.JobSelectionPolicy {
	// construct the job selection policy from the CLI args
	typedJobSelectionDataLocality := model.Anywhere

	if OS.JobSelectionDataLocality == "anywhere" {
		typedJobSelectionDataLocality = model.Anywhere
	}

	jobSelectionPolicy := model.JobSelectionPolicy{
		Locality:            typedJobSelectionDataLocality,
		RejectStatelessJobs: OS.JobSelectionDataRejectStateless,
		AcceptNetworkedJobs: OS.JobSelectionDataAcceptNetworked,
		ProbeHTTP:           OS.JobSelectionProbeHTTP,
		ProbeExec:           OS.JobSelectionProbeExec,
	}

	return jobSelectionPolicy
}

func getComputeConfig(OS *ServeOptions) node.ComputeConfig {
	return node.NewComputeConfigWith(node.ComputeConfigParams{
		JobSelectionPolicy: getJobSelectionConfig(OS),
		TotalResourceLimits: capacity.ParseResourceUsageConfig(model.ResourceUsageConfig{
			CPU:    OS.LimitTotalCPU,
			Memory: OS.LimitTotalMemory,
			GPU:    OS.LimitTotalGPU,
		}),
		JobResourceLimits: capacity.ParseResourceUsageConfig(model.ResourceUsageConfig{
			CPU:    OS.LimitJobCPU,
			Memory: OS.LimitJobMemory,
			GPU:    OS.LimitJobGPU,
		}),
		IgnorePhysicalResourceLimits:          os.Getenv("BACALHAU_CAPACITY_MANAGER_OVER_COMMIT") != "",
		JobExecutionTimeoutClientIDBypassList: OS.JobExecutionTimeoutClientIDBypassList,
	})
}

func newServeCmd() *cobra.Command {
	OS := NewServeOptions()

	serveCmd := &cobra.Command{
		Use:     "serve",
		Short:   "Start the bacalhau compute node",
		Long:    serveLong,
		Example: serveExample,
		RunE: func(cmd *cobra.Command, _ []string) error {
			return serve(cmd, OS)
		},
	}

	serveCmd.PersistentFlags().StringSliceVar(
		&OS.NodeType, "node-type", OS.NodeType,
		`Whether the node is a compute, requester or both.`,
	)

	serveCmd.PersistentFlags().StringVar(
		&OS.IPFSConnect, "ipfs-connect", OS.IPFSConnect,
		`The ipfs host multiaddress to connect to.`,
	)
	serveCmd.PersistentFlags().StringVar(
		&OS.FilecoinUnsealedPath, "filecoin-unsealed-path", OS.FilecoinUnsealedPath,
		`The go template that can turn a filecoin CID into a local filepath with the unsealed data.`,
	)
	serveCmd.PersistentFlags().StringVar(
		&OS.EstuaryAPIKey, "estuary-api-key", OS.EstuaryAPIKey,
		`The API key used when using the estuary API.`,
	)
	serveCmd.PersistentFlags().IntVar(
		&OS.MetricsPort, "metrics-port", OS.MetricsPort,
		`The port to serve prometheus metrics on.`,
	)
	serveCmd.PersistentFlags().DurationVar(
		&OS.LotusFilecoinStorageDuration, "lotus-storage-duration", OS.LotusFilecoinStorageDuration,
		"Duration to store data in Lotus Filecoin for.",
	)
	serveCmd.PersistentFlags().StringVar(
		&OS.LotusFilecoinPathDirectory, "lotus-path-directory", OS.LotusFilecoinPathDirectory,
		"Location of the Lotus Filecoin configuration directory.",
	)
	serveCmd.PersistentFlags().StringVar(
		&OS.LotusFilecoinUploadDirectory, "lotus-upload-directory", OS.LotusFilecoinUploadDirectory,
		"Directory to use when uploading content to Lotus Filecoin.",
	)
	serveCmd.PersistentFlags().DurationVar(
		&OS.LotusFilecoinMaximumPing, "lotus-max-ping", OS.LotusFilecoinMaximumPing,
		"The highest ping a Filecoin miner could have when selecting.",
	)

	setupLibp2pCLIFlags(serveCmd, OS)
	setupJobSelectionCLIFlags(serveCmd, OS)
	setupCapacityManagerCLIFlags(serveCmd, OS)

	return serveCmd
}

//nolint:funlen
func serve(cmd *cobra.Command, OS *ServeOptions) error {
	// Cleanup manager ensures that resources are freed before exiting:
	cm := system.NewCleanupManager()
	cm.RegisterCallback(system.CleanupTraceProvider)
	defer cm.Cleanup()

	ctx := cmd.Context()

	// Context ensures main goroutine waits until killed with ctrl+c:
	ctx, cancel := system.WithSignalShutdown(ctx)
	defer cancel()

	ctx, rootSpan := system.NewRootSpan(ctx, system.GetTracer(), "cmd/bacalhau/serve")
	defer rootSpan.End()
	cm.RegisterCallback(system.CleanupTraceProvider)

	isComputeNode, isRequesterNode := false, false
	for _, nodeType := range OS.NodeType {
		if nodeType == "compute" {
			isComputeNode = true
		} else if nodeType == "requester" {
			isRequesterNode = true
		} else {
			return fmt.Errorf("invalid node type %s. Only compute and requester values are supported", nodeType)
		}
	}

	if OS.IPFSConnect == "" {
		Fatal(cmd, "You must specify --ipfs-connect.", 1)
	}

	if OS.JobSelectionDataLocality != "local" && OS.JobSelectionDataLocality != "anywhere" {
		Fatal(cmd, "--job-selection-data-locality must be either 'local' or 'anywhere'", 1)
	}

	// Establishing p2p connection
	peers := getPeers(OS)
	log.Debug().Msgf("libp2p connecting to: %s", peers)

	libp2pHost, err := libp2p.NewHost(OS.SwarmPort)
	if err != nil {
		Fatal(cmd, fmt.Sprintf("Error creating libp2p host: %s", err), 1)
	}
	cm.RegisterCallback(func() error {
		return libp2pHost.Close()
	})

	// add nodeID to logging context
	ctx = logger.ContextWithNodeIDLogger(ctx, libp2pHost.ID().String())

	// Establishing IPFS connection
	ipfs, err := ipfs.NewClient(OS.IPFSConnect)
	if err != nil {
		Fatal(cmd, fmt.Sprintf("Error creating IPFS client: %s", err), 1)
	}

	datastore, err := inmemory.NewInMemoryDatastore()
	if err != nil {
		Fatal(cmd, fmt.Sprintf("Error creating in memory datastore: %s", err), 1)
	}

	// Create node config from cmd arguments
	nodeConfig := node.NodeConfig{
		IPFSClient:           ipfs,
		CleanupManager:       cm,
		LocalDB:              datastore,
		Host:                 libp2pHost,
		FilecoinUnsealedPath: OS.FilecoinUnsealedPath,
		EstuaryAPIKey:        OS.EstuaryAPIKey,
		HostAddress:          OS.HostAddress,
		APIPort:              apiPort,
		MetricsPort:          OS.MetricsPort,
		ComputeConfig:        getComputeConfig(OS),
		RequesterNodeConfig:  node.NewRequesterConfigWithDefaults(),
		IsComputeNode:        isComputeNode,
		IsRequesterNode:      isRequesterNode,
	}

	if OS.LotusFilecoinStorageDuration != time.Duration(0) &&
		OS.LotusFilecoinPathDirectory != "" &&
		OS.LotusFilecoinMaximumPing != time.Duration(0) {
		nodeConfig.LotusConfig = &filecoinlotus.PublisherConfig{
			StorageDuration: OS.LotusFilecoinStorageDuration,
			PathDir:         OS.LotusFilecoinPathDirectory,
			UploadDir:       OS.LotusFilecoinUploadDirectory,
			MaximumPing:     OS.LotusFilecoinMaximumPing,
		}
	}

	// Create node
	node, err := node.NewStandardNode(ctx, nodeConfig)
	if err != nil {
		Fatal(cmd, fmt.Sprintf("Error creating node: %s", err), 1)
	}

	// Start transport layer
	err = libp2p.ConnectToPeersContinuously(ctx, cm, libp2pHost, peers)
	if err != nil {
		Fatal(cmd, err.Error(), 1)
	}

	// Start node
	err = node.Start(ctx)
	if err != nil {
		Fatal(cmd, fmt.Sprintf("Error starting node: %s", err), 1)
	}

	<-ctx.Done() // block until killed
	return nil
}<|MERGE_RESOLUTION|>--- conflicted
+++ resolved
@@ -54,31 +54,6 @@
 )
 
 type ServeOptions struct {
-<<<<<<< HEAD
-	NodeType                        []string      // "compute", "requester" node or both
-	PeerConnect                     string        // The libp2p multiaddress to connect to.
-	IPFSConnect                     string        // The IPFS multiaddress to connect to.
-	FilecoinUnsealedPath            string        // The go template that can turn a filecoin CID into a local filepath with the unsealed data.
-	EstuaryAPIKey                   string        // The API key used when using the estuary API.
-	HostAddress                     string        // The host address to listen on.
-	SwarmPort                       int           // The host port for libp2p network.
-	JobSelectionDataLocality        string        // The data locality to use for job selection.
-	JobSelectionDataRejectStateless bool          // Whether to reject jobs that don't specify any data.
-	JobSelectionDataAcceptNetworked bool          // Whether to accept jobs that require network access.
-	JobSelectionProbeHTTP           string        // The HTTP URL to use for job selection.
-	JobSelectionProbeExec           string        // The executable to use for job selection.
-	MetricsPort                     int           // The port to listen on for metrics.
-	LimitTotalCPU                   string        // The total amount of CPU the system can be using at one time.
-	LimitTotalMemory                string        // The total amount of memory the system can be using at one time.
-	LimitTotalGPU                   string        // The total amount of GPU the system can be using at one time.
-	LimitJobCPU                     string        // The amount of CPU the system can be using at one time for a single job.
-	LimitJobMemory                  string        // The amount of memory the system can be using at one time for a single job.
-	LimitJobGPU                     string        // The amount of GPU the system can be using at one time for a single job.
-	LotusFilecoinStorageDuration    time.Duration // How long deals should be for the Lotus Filecoin publisher
-	LotusFilecoinPathDirectory      string        // The location of the Lotus configuration directory which contains config.toml, etc
-	LotusFilecoinUploadDirectory    string        // Directory to put files when uploading to Lotus (optional)
-	LotusFilecoinMaximumPing        time.Duration // The maximum ping allowed when selecting a Filecoin miner
-=======
 	NodeType                              []string      // "compute", "requester" node or both
 	PeerConnect                           string        // The libp2p multiaddress to connect to.
 	IPFSConnect                           string        // The IPFS multiaddress to connect to.
@@ -103,7 +78,6 @@
 	LotusFilecoinUploadDirectory          string        // Directory to put files when uploading to Lotus (optional)
 	LotusFilecoinMaximumPing              time.Duration // The maximum ping allowed when selecting a Filecoin miner
 	JobExecutionTimeoutClientIDBypassList []string      // IDs of clients that can submit jobs more than the configured job execution timeout
->>>>>>> 19f9da76
 }
 
 func NewServeOptions() *ServeOptions {
