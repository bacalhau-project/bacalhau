package bacalhau

import (
	"context"
	"fmt"
	"strings"

	"github.com/filecoin-project/bacalhau/pkg/capacitymanager"
	computenode "github.com/filecoin-project/bacalhau/pkg/computenode"
	"github.com/filecoin-project/bacalhau/pkg/controller"
	"github.com/filecoin-project/bacalhau/pkg/datastore/inmemory"
	executor_util "github.com/filecoin-project/bacalhau/pkg/executor/util"
	"github.com/filecoin-project/bacalhau/pkg/publicapi"
	"github.com/filecoin-project/bacalhau/pkg/requesternode"
	"github.com/filecoin-project/bacalhau/pkg/system"
	"github.com/filecoin-project/bacalhau/pkg/transport/libp2p"
	verifier_util "github.com/filecoin-project/bacalhau/pkg/verifier/util"
	"github.com/rs/zerolog/log"
	"github.com/spf13/cobra"
)

var peerConnect string
var ipfsConnect string
var hostAddress string
var hostPort int
var jobSelectionDataLocality string
var jobSelectionDataRejectStateless bool
var jobSelectionProbeHTTP string
var jobSelectionProbeExec string
var metricsPort = 2112
var limitTotalCPU string
var limitTotalMemory string
var limitTotalGPU string
var limitJobCPU string
var limitJobMemory string
var limitJobGPU string

var DefaultBootstrapAddresses = []string{
	"/ip4/35.245.115.191/tcp/1235/p2p/QmdZQ7ZbhnvWY1J12XYKGHApJ6aufKyLNSvf8jZBrBaAVL",
	"/ip4/35.245.61.251/tcp/1235/p2p/QmXaXu9N5GNetatsvwnTfQqNtSeKAD6uCmarbh3LMRYAcF",
	"/ip4/35.245.251.239/tcp/1235/p2p/QmYgxZiySj3MRkwLSL4X2MF5F9f2PMhAE3LV49XkfNL1o3",
}
var DefaultSwarmPort = 1235

func init() { // nolint:gochecknoinits // Using init in cobra command is idomatic
	serveCmd.PersistentFlags().StringVar(
		&peerConnect, "peer", "",
		`The libp2p multiaddress to connect to.`,
	)
	serveCmd.PersistentFlags().StringVar(
		&ipfsConnect, "ipfs-connect", "",
		`The ipfs host multiaddress to connect to.`,
	)
	serveCmd.PersistentFlags().StringVar(
		&hostAddress, "host", "0.0.0.0",
		`The host to listen on (for both api and swarm connections).`,
	)
	serveCmd.PersistentFlags().IntVar(
		&hostPort, "port", DefaultSwarmPort,
		`The port to listen on for swarm connections.`,
	)
	serveCmd.PersistentFlags().StringVar(
		&jobSelectionDataLocality, "job-selection-data-locality", "local",
		`Only accept jobs that reference data we have locally ("local") or anywhere ("anywhere").`,
	)
	serveCmd.PersistentFlags().BoolVar(
		&jobSelectionDataRejectStateless, "job-selection-reject-stateless", false,
		`Reject jobs that don't specify any data.`,
	)
	serveCmd.PersistentFlags().StringVar(
		&jobSelectionProbeHTTP, "job-selection-probe-http", "",
		`Use the result of a HTTP POST to decide if we should take on the job.`,
	)
	serveCmd.PersistentFlags().StringVar(
		&jobSelectionProbeExec, "job-selection-probe-exec", "",
		`Use the result of a exec an external program to decide if we should take on the job.`,
	)
	serveCmd.PersistentFlags().IntVar(
		&metricsPort, "metrics-port", metricsPort,
		`The port to serve prometheus metrics on.`,
	)
	serveCmd.PersistentFlags().StringVar(
		&limitTotalCPU, "limit-total-cpu", "",
		`Total CPU core limit to run all jobs (e.g. 500m, 2, 8).`,
	)
	serveCmd.PersistentFlags().StringVar(
		&limitTotalMemory, "limit-total-memory", "",
		`Total Memory limit to run all jobs  (e.g. 500Mb, 2Gb, 8Gb).`,
	)
	serveCmd.PersistentFlags().StringVar(
		&limitTotalGPU, "limit-total-gpu", "",
		`Total GPU limit to run all jobs (e.g. 1, 2, or 8).`,
	)
	serveCmd.PersistentFlags().StringVar(
		&limitJobCPU, "limit-job-cpu", "",
		`Job CPU core limit for single job (e.g. 500m, 2, 8).`,
	)
	serveCmd.PersistentFlags().StringVar(
		&limitJobMemory, "limit-job-memory", "",
		`Job Memory limit for single job  (e.g. 500Mb, 2Gb, 8Gb).`,
	)
	serveCmd.PersistentFlags().StringVar(
		&limitJobGPU, "limit-job-gpu", "",
		`Job GPU limit for single job (e.g. 1, 2, or 8).`,
	)
}

var serveCmd = &cobra.Command{
	Use:   "serve",
	Short: "Start the bacalhau compute node",
	RunE: func(cmd *cobra.Command, args []string) error {
		if ipfsConnect == "" {
			return fmt.Errorf("must specify ipfs-connect")
		}

		if jobSelectionDataLocality != "local" && jobSelectionDataLocality != "anywhere" {
			return fmt.Errorf("job-selection-data-locality must be either 'local' or 'anywhere'")
		}

		// Cleanup manager ensures that resources are freed before exiting:
		cm := system.NewCleanupManager()
		cm.RegisterCallback(system.CleanupTracer)
		defer cm.Cleanup()

		peers := DefaultBootstrapAddresses

		if peerConnect != "" && peerConnect != "none" {
			peers = []string{peerConnect}
		}

		log.Debug().Msgf("libp2p connecting to: %s", strings.Join(peers, ", "))

		datastore, err := inmemory.NewInMemoryDatastore()
		if err != nil {
			return err
		}

		transport, err := libp2p.NewTransport(cm, hostPort, peers)
		if err != nil {
			return err
		}

		controller, err := controller.NewController(
			cm,
			datastore,
			transport,
		)

		hostID, err := transport.HostID(context.Background())
		if err != nil {
			return err
		}
		executors, err := executor_util.NewStandardExecutors(
			cm,
			ipfsConnect,
			fmt.Sprintf("bacalhau-%s", hostID),
		)
		if err != nil {
			return err
		}

		verifiers, err := verifier_util.NewIPFSVerifiers(cm, ipfsConnect)
		if err != nil {
			return err
		}

		// construct the job selection policy from the CLI args
		typedJobSelectionDataLocality := computenode.Local

		if jobSelectionDataLocality == "anywhere" {
			typedJobSelectionDataLocality = computenode.Anywhere
		}

		// the total amount of CPU / Memory the system can be using at one time
		totalResourceLimit := capacitymanager.ResourceUsageConfig{
			CPU:    limitTotalCPU,
			Memory: limitTotalMemory,
			GPU:    limitTotalGPU,
		}

		// the per job CPU / Memory limits
		jobResourceLimit := capacitymanager.ResourceUsageConfig{
			CPU:    limitJobCPU,
			Memory: limitJobMemory,
			GPU:    limitJobGPU,
		}

		jobSelectionPolicy := computenode.JobSelectionPolicy{
			Locality:            typedJobSelectionDataLocality,
			RejectStatelessJobs: jobSelectionDataRejectStateless,
			ProbeHTTP:           jobSelectionProbeHTTP,
			ProbeExec:           jobSelectionProbeExec,
		}

		requesterNodeConfig := requesternode.RequesterNodeConfig{}

		computeNodeConfig := computenode.ComputeNodeConfig{
			JobSelectionPolicy: jobSelectionPolicy,
			CapacityManagerConfig: capacitymanager.Config{
				ResourceLimitTotal: totalResourceLimit,
				ResourceLimitJob:   jobResourceLimit,
			},
		}

		requesterNode, err := requesternode.NewRequesterNode(
			cm,
			controller,
			verifiers,
			requesterNodeConfig,
		)
		if err != nil {
			return err
		}
		_, err = computenode.NewComputeNode(
			cm,
			controller,
			executors,
			verifiers,
			computeNodeConfig,
		)
		if err != nil {
			return err
		}

		apiServer := publicapi.NewServer(
			hostAddress,
			apiPort,
<<<<<<< HEAD
			controller,
			func(ctx context.Context, path string) (string, error) {
				return requesterNode.PinContext(path)
			},
=======
			transport,
>>>>>>> 3249186a
		)

		// Context ensures main goroutine waits until killed with ctrl+c:
		ctx, cancel := system.WithSignalShutdown(context.Background())
		defer cancel()

		go func(ctx context.Context) {
			if err = apiServer.ListenAndServe(ctx, cm); err != nil {
				log.Fatal().Msgf("Api server can't run, bacalhau should stop: %+v", err)
			}
		}(ctx)

		go func(ctx context.Context) {
			if err = transport.Start(ctx); err != nil {
				log.Fatal().Msgf("Transport can't run, bacalhau should stop: %+v", err)
			}
		}(ctx)

		// TODO: #352 should system.ListenAndServeMetrix take ctx?
		go func(ctx context.Context) { // nolint:unparam // ctx appropriate here
			if err = system.ListenAndServeMetrics(cm, metricsPort); err != nil {
				log.Error().Msgf("Cannot serve metrics: %v", err)
			}
		}(ctx)

		log.Debug().Msgf("libp2p server started: %d", hostPort)

		log.Info().Msgf("Bacalhau compute node started - peer id is: %s", hostID)

		<-ctx.Done() // block until killed
		return nil
	},
}<|MERGE_RESOLUTION|>--- conflicted
+++ resolved
@@ -225,14 +225,10 @@
 		apiServer := publicapi.NewServer(
 			hostAddress,
 			apiPort,
-<<<<<<< HEAD
 			controller,
 			func(ctx context.Context, path string) (string, error) {
 				return requesterNode.PinContext(path)
 			},
-=======
-			transport,
->>>>>>> 3249186a
 		)
 
 		// Context ensures main goroutine waits until killed with ctrl+c:
