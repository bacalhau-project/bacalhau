//go:build unit || !integration

package bacalhau

import (
	"context"
	"fmt"
	"testing"

	"github.com/filecoin-project/bacalhau/pkg/bacerrors"
	"github.com/filecoin-project/bacalhau/pkg/model"
	testutils "github.com/filecoin-project/bacalhau/pkg/test/utils"
	"github.com/google/uuid"
	"github.com/stretchr/testify/require"
	"github.com/stretchr/testify/suite"
)

// Define the suite, and absorb the built-in basic suite
// functionality from testify - including a T() method which
// returns the current testing context
type DescribeSuite struct {
	BaseSuite
}

func (suite *DescribeSuite) TestDescribeJob() {
	tests := []struct {
		numberOfAcceptNodes int
		numberOfRejectNodes int
		jobState            string
	}{
		{numberOfAcceptNodes: 1, numberOfRejectNodes: 0, jobState: model.JobEventResultsPublished.String()}, // Run and accept
		{numberOfAcceptNodes: 2, numberOfRejectNodes: 0, jobState: model.JobEventResultsPublished.String()}, // Run and accept
		{numberOfAcceptNodes: 1, numberOfRejectNodes: 1, jobState: model.JobEventResultsPublished.String()}, // Run and accept
	}

	numOfJobsTests := []struct {
		numOfJobs int
	}{
		{numOfJobs: 1},
		{numOfJobs: 21}, // one more than the default list length
	}

	for _, tc := range tests {
		for _, n := range numOfJobsTests {
			func() {
				var submittedJob *model.Job
				ctx := context.Background()

				for i := 0; i < tc.numberOfAcceptNodes; i++ {
					for k := 0; k < n.numOfJobs; k++ {
						j := testutils.MakeNoopJob()
						j.Spec.Docker.Entrypoint = []string{"Entrypoint-Unique-Array", uuid.NewString()}
						s, err := suite.client.Submit(ctx, j, nil)
						require.NoError(suite.T(), err)
						submittedJob = s // Default to the last job submitted, should be fine?
					}
				}
				returnedJob := &model.Job{}

				// No job id (should error)
				_, out, err := ExecuteTestCobraCommand(suite.T(), "describe",
					"--api-host", suite.host,
					"--api-port", suite.port,
				)
				require.Error(suite.T(), err, "Submitting a describe request with no id should error.")

				// Job Id at the end
				_, out, err = ExecuteTestCobraCommand(suite.T(), "describe",
<<<<<<< HEAD
					"--api-host", suite.host,
					"--api-port", suite.port,
					submittedJob.ID,
=======
					"--api-host", host,
					"--api-port", port,
					submittedJob.Metadata.ID,
>>>>>>> 25d89162
				)
				require.NoError(suite.T(), err, "Error in describing job: %+v", err)

				err = model.YAMLUnmarshalWithMax([]byte(out), returnedJob)
				require.NoError(suite.T(), err, "Error in unmarshalling description: %+v", err)
				require.Equal(suite.T(), submittedJob.Metadata.ID, returnedJob.Metadata.ID, "IDs do not match.")
				require.Equal(suite.T(),
					submittedJob.Spec.Docker.Entrypoint[0],
					returnedJob.Spec.Docker.Entrypoint[0],
					fmt.Sprintf("Submitted job entrypoints not the same as the description. %d - %d - %s - %d", tc.numberOfAcceptNodes, tc.numberOfRejectNodes, tc.jobState, n.numOfJobs))

				// Job Id in the middle
				_, out, err = ExecuteTestCobraCommand(suite.T(), "describe",
<<<<<<< HEAD
					"--api-host", suite.host,
					submittedJob.ID,
					"--api-port", suite.port,
=======
					"--api-host", host,
					submittedJob.Metadata.ID,
					"--api-port", port,
>>>>>>> 25d89162
				)

				require.NoError(suite.T(), err, "Error in describing job: %+v", err)
				err = model.YAMLUnmarshalWithMax([]byte(out), returnedJob)
				require.NoError(suite.T(), err, "Error in unmarshalling description: %+v", err)
				require.Equal(suite.T(), submittedJob.Metadata.ID, returnedJob.Metadata.ID, "IDs do not match.")
				require.Equal(suite.T(),
					submittedJob.Spec.Docker.Entrypoint[0],
					returnedJob.Spec.Docker.Entrypoint[0],
					fmt.Sprintf("Submitted job entrypoints not the same as the description. %d - %d - %s - %d", tc.numberOfAcceptNodes, tc.numberOfRejectNodes, tc.jobState, n.numOfJobs))

				// Short job id
				_, out, err = ExecuteTestCobraCommand(suite.T(), "describe",
<<<<<<< HEAD
					"--api-host", suite.host,
					submittedJob.ID[0:model.ShortIDLength],
					"--api-port", suite.port,
=======
					"--api-host", host,
					submittedJob.Metadata.ID[0:model.ShortIDLength],
					"--api-port", port,
>>>>>>> 25d89162
				)

				require.NoError(suite.T(), err, "Error in describing job: %+v", err)
				err = model.YAMLUnmarshalWithMax([]byte(out), returnedJob)
				require.NoError(suite.T(), err, "Error in unmarshalling description: %+v", err)
				require.Equal(suite.T(), submittedJob.Metadata.ID, returnedJob.Metadata.ID, "IDs do not match.")
				require.Equal(suite.T(),
					submittedJob.Spec.Docker.Entrypoint[0],
					returnedJob.Spec.Docker.Entrypoint[0],
					fmt.Sprintf("Submitted job entrypoints not the same as the description. %d - %d - %s - %d", tc.numberOfAcceptNodes, tc.numberOfRejectNodes, tc.jobState, n.numOfJobs))

			}()
		}
	}

}

func (suite *DescribeSuite) TestDescribeJobIncludeEvents() {
	tests := []struct {
		includeEvents bool
	}{
		{includeEvents: false},
		{includeEvents: true},
	}

	for _, tc := range tests {
		func() {
			var submittedJob *model.Job
			ctx := context.Background()

			j := testutils.MakeNoopJob()
			s, err := suite.client.Submit(ctx, j, nil)
			require.NoError(suite.T(), err)
			submittedJob = s // Default to the last job submitted, should be fine?

			var returnedJob = &model.Job{}

			var args []string

<<<<<<< HEAD
			args = append(args, "describe", "--api-host", suite.host, "--api-port", suite.port, submittedJob.ID)
=======
			args = append(args, "describe", "--api-host", host, "--api-port", port, submittedJob.Metadata.ID)
>>>>>>> 25d89162
			if tc.includeEvents {
				args = append(args, "--include-events")
			}

			// Job Id at the end
			_, out, err := ExecuteTestCobraCommand(suite.T(), args...)
			require.NoError(suite.T(), err, "Error in describing job: %+v", err)

			err = model.YAMLUnmarshalWithMax([]byte(out), &returnedJob)
			require.NoError(suite.T(), err, "Error in unmarshalling description: %+v", err)

			// TODO: #600 When we figure out how to add events to a noop job, uncomment the below
			// require.True(suite.T(), eventsWereIncluded == tc.includeEvents,
			// 	fmt.Sprintf("Events include: %v\nExpected: %v", eventsWereIncluded, tc.includeEvents))

			// require.True(suite.T(), localEventsWereIncluded == tc.includeEvents,
			// 	fmt.Sprintf("Events included: %v\nExpected: %v", localEventsWereIncluded, tc.includeEvents))

		}()
	}

}

func (s *DescribeSuite) TestDescribeJobEdgeCases() {
	tests := []struct {
		describeIDEdgecase string
		errorMessage       string
	}{
		{describeIDEdgecase: "", errorMessage: ""},
		{describeIDEdgecase: "BAD_JOB_ID", errorMessage: "No job ID found."},
	}

	numOfJobsTests := []struct {
		numOfJobs int
	}{
		{numOfJobs: 1}, // just enough that describe could get screwed up
	}

	for _, tc := range tests {
		for _, n := range numOfJobsTests {
			func() {
				Fatal = FakeFatalErrorHandler

				var submittedJob *model.Job
				ctx := context.Background()

				for i := 0; i < n.numOfJobs; i++ {
					j := testutils.MakeNoopJob()
					j.Spec.Docker.Entrypoint = []string{"Entrypoint-Unique-Array", uuid.NewString()}
					jj, err := s.client.Submit(ctx, j, nil)
					require.Nil(s.T(), err)
					submittedJob = jj // Default to the last job submitted, should be fine?
				}

				var returnedJob = model.NewJob()
				var err error
				var out string
				var jobID string

				// If describeID is empty, should return use submitted ID. Otherwise, use describeID
				if tc.describeIDEdgecase == "" {
					jobID = submittedJob.Metadata.ID
				} else {
					jobID = tc.describeIDEdgecase
				}

				_, out, err = ExecuteTestCobraCommand(s.T(), "describe",
					"--api-host", s.host,
					"--api-port", s.port,
					jobID,
				)
				if tc.describeIDEdgecase == "" {
					require.NoError(s.T(), err, "Error in describing job: %+v", err)

					err = model.YAMLUnmarshalWithMax([]byte(out), &returnedJob)
					require.NoError(s.T(), err, "Error in unmarshalling description: %+v", err)
					require.Equal(s.T(), submittedJob.Metadata.ID, returnedJob.Metadata.ID, "IDs do not match.")
					require.Equal(s.T(),
						submittedJob.Spec.Docker.Entrypoint[0],
						returnedJob.Spec.Docker.Entrypoint[0],
						fmt.Sprintf("Submitted job entrypoints not the same as the description. Edgecase: %s", tc.describeIDEdgecase))
				} else {
					c := &model.TestFatalErrorHandlerContents{}
					model.JSONUnmarshalWithMax([]byte(out), &c)
					e := bacerrors.NewJobNotFound(tc.describeIDEdgecase)
					require.Contains(s.T(), c.Message, e.GetMessage(), "Job not found error string not found.", err)
				}

			}()
		}
	}

}

// In order for 'go test' to run this suite, we need to create
// a normal test function and pass our suite to suite.Run
func TestDescribeSuite(t *testing.T) {
	suite.Run(t, new(DescribeSuite))
}<|MERGE_RESOLUTION|>--- conflicted
+++ resolved
@@ -66,15 +66,9 @@
 
 				// Job Id at the end
 				_, out, err = ExecuteTestCobraCommand(suite.T(), "describe",
-<<<<<<< HEAD
-					"--api-host", suite.host,
-					"--api-port", suite.port,
-					submittedJob.ID,
-=======
-					"--api-host", host,
-					"--api-port", port,
+					"--api-host", suite.host,
+					"--api-port", suite.port,
 					submittedJob.Metadata.ID,
->>>>>>> 25d89162
 				)
 				require.NoError(suite.T(), err, "Error in describing job: %+v", err)
 
@@ -88,15 +82,9 @@
 
 				// Job Id in the middle
 				_, out, err = ExecuteTestCobraCommand(suite.T(), "describe",
-<<<<<<< HEAD
-					"--api-host", suite.host,
-					submittedJob.ID,
-					"--api-port", suite.port,
-=======
-					"--api-host", host,
+					"--api-host", suite.host,
 					submittedJob.Metadata.ID,
-					"--api-port", port,
->>>>>>> 25d89162
+					"--api-port", suite.port,
 				)
 
 				require.NoError(suite.T(), err, "Error in describing job: %+v", err)
@@ -110,15 +98,9 @@
 
 				// Short job id
 				_, out, err = ExecuteTestCobraCommand(suite.T(), "describe",
-<<<<<<< HEAD
-					"--api-host", suite.host,
-					submittedJob.ID[0:model.ShortIDLength],
-					"--api-port", suite.port,
-=======
-					"--api-host", host,
+					"--api-host", suite.host,
 					submittedJob.Metadata.ID[0:model.ShortIDLength],
-					"--api-port", port,
->>>>>>> 25d89162
+					"--api-port", suite.port,
 				)
 
 				require.NoError(suite.T(), err, "Error in describing job: %+v", err)
@@ -158,11 +140,7 @@
 
 			var args []string
 
-<<<<<<< HEAD
-			args = append(args, "describe", "--api-host", suite.host, "--api-port", suite.port, submittedJob.ID)
-=======
-			args = append(args, "describe", "--api-host", host, "--api-port", port, submittedJob.Metadata.ID)
->>>>>>> 25d89162
+			args = append(args, "describe", "--api-host", suite.host, "--api-port", suite.port, submittedJob.Metadata.ID)
 			if tc.includeEvents {
 				args = append(args, "--include-events")
 			}
