--- conflicted
+++ resolved
@@ -44,7 +44,6 @@
 
 // DockerRunOptions declares the arguments accepted by the `docker run` command
 type DockerRunOptions struct {
-<<<<<<< HEAD
 	DryRun         bool
 	Engine         string   // Executor - executor.Executor
 	Verifier       string   // Verifier - verifier.Verifier
@@ -56,29 +55,13 @@
 	OutputFileName string   // convert jobspec into a json/yaml file
 	Env            []string // Array of environment variables
 	Concurrency    int      // Number of concurrent jobs to run
-	CPU            string
+	Confidence    int      // Minimum number of nodes that must agree on a verification result	
+	MinBids       int      // Minimum number of bids before they will be accepted (at random)
+  CPU            string
 	Memory         string
 	GPU            string
 	WorkingDir     string   // Working directory for docker
 	Labels         []string // Labels for the job on the Bacalhau network (for searching)
-=======
-	Engine        string   // Executor - executor.Executor
-	Verifier      string   // Verifier - verifier.Verifier
-	Publisher     string   // Publisher - publisher.Publisher
-	Inputs        []string // Array of input CIDs
-	InputUrls     []string // Array of input URLs (will be copied to IPFS)
-	InputVolumes  []string // Array of input volumes in 'CID:mount point' form
-	OutputVolumes []string // Array of output volumes in 'name:mount point' form
-	Env           []string // Array of environment variables
-	Concurrency   int      // Number of concurrent jobs to run
-	Confidence    int      // Minimum number of nodes that must agree on a verification result
-	MinBids       int      // Minimum number of bids before they will be accepted (at random)
-	CPU           string
-	Memory        string
-	GPU           string
-	WorkingDir    string   // Working directory for docker
-	Labels        []string // Labels for the job on the Bacalhau network (for searching)
->>>>>>> 8ab06c8c
 
 	Image      string   // Image to execute
 	Entrypoint []string // Entrypoint to the docker image
@@ -96,36 +79,7 @@
 
 func NewDockerRunOptions() *DockerRunOptions {
 	return &DockerRunOptions{
-<<<<<<< HEAD
-		DryRun:                           false,
-		Engine:                           "docker",
-		Verifier:                         "noop",
-		Publisher:                        "ipfs",
-		Inputs:                           []string{},
-		InputUrls:                        []string{},
-		InputVolumes:                     []string{},
-		OutputFileName:                   "",
-		OutputVolumes:                    []string{},
-		Env:                              []string{},
-		Concurrency:                      1,
-		CPU:                              "",
-		Memory:                           "",
-		GPU:                              "",
-		SkipSyntaxChecking:               false,
-		WorkingDir:                       "",
-		Labels:                           []string{},
-		WaitForJobToFinish:               false,
-		WaitForJobToFinishAndPrintOutput: false,
-		WaitForJobTimeoutSecs:            DefaultDockerRunWaitSeconds,
-		DockerRunDownloadFlags: ipfs.IPFSDownloadSettings{
-			TimeoutSecs:    10,
-			OutputDir:      ".",
-			IPFSSwarmAddrs: strings.Join(system.Envs[system.Production].IPFSSwarmAddresses, ","),
-		},
-		IPFSGetTimeOut: 10,
-		IsLocal:        false,
-=======
-		Engine:             "docker",
+			Engine:             "docker",
 		Verifier:           "noop",
 		Publisher:          "estuary",
 		Inputs:             []string{},
@@ -144,7 +98,6 @@
 		Labels:             []string{},
 		DownloadFlags:      *ipfs.NewIPFSDownloadSettings(),
 		RunTimeSettings:    *NewRunTimeSettings(),
->>>>>>> 8ab06c8c
 
 		ShardingGlobPattern: "",
 		ShardingBasePath:    "/inputs",
@@ -336,7 +289,6 @@
 		odr.RunTimeSettings.WaitForJobToFinish = true
 	}
 
-<<<<<<< HEAD
 		jobSpec, jobDeal, err := jobutils.ConstructDockerJob(
 			engineType,
 			verifierType,
@@ -371,7 +323,6 @@
 				ODR.WaitForJobToFinish,
 				ODR.DockerRunDownloadFlags)
 		}
-=======
 	engineType, err := model.ParseEngineType(odr.Engine)
 	if err != nil {
 		return &model.JobSpec{}, &model.JobDeal{}, err
@@ -394,11 +345,9 @@
 	if len(odr.WorkingDir) > 0 {
 		err = system.ValidateWorkingDir(odr.WorkingDir)
 
->>>>>>> 8ab06c8c
-		if err != nil {
+	if err != nil {
 			return &model.JobSpec{}, &model.JobDeal{}, errors.Wrap(err, "CreateJobSpecAndDeal:")
 		}
-<<<<<<< HEAD
 		if ODR.OutputFileName != "" {
 			extension := filepath.Ext(ODR.OutputFileName)
 			if !(extension == ".yaml" || extension == ".yml" || extension == ".json") {
@@ -412,7 +361,7 @@
 		}
 		return nil
 	},
-=======
+
 	}
 
 	jobSpec, jobDeal, err := jobutils.ConstructDockerJob(
@@ -443,5 +392,4 @@
 	}
 
 	return jobSpec, jobDeal, nil
->>>>>>> 8ab06c8c
 }