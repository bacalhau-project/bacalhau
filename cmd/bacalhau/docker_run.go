--- conflicted
+++ resolved
@@ -30,13 +30,8 @@
 			-v QmeZRGhe4PmjctYVSVHuEiA9oSXnqmYa4kQubSHgWbjv72:/input_images \
 			dpokidov/imagemagick:7.1.0-47-ubuntu \
 			-- magick mogrify -resize 100x100 -quality 100 -path /outputs '/input_images/*.jpg'
-<<<<<<< HEAD
 			
 		# Dry Run: check the job specification before submitting it to the bacalhau network
-=======
-
-		# Dry Run: Check the job specification before submitting it to the bacalhau network
->>>>>>> a22f5417
 		bacalhau docker run --dry-run ubuntu echo hello
 
 		# Save the job specification to a YAML file
