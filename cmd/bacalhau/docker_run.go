--- conflicted
+++ resolved
@@ -493,9 +493,7 @@
 			if err != nil {
 				return err
 			}
-<<<<<<< HEAD
-
-			states, err := getAPIClient().GetExecutionStates(ctx, job.ID)
+	states, err := getAPIClient().GetExecutionStates(ctx, job.ID)
 			if err != nil {
 				return err
 			}
@@ -529,12 +527,9 @@
 				if err != nil {
 					return err
 				}
-				fmt.Println()
-				fmt.Println(string(body))
-			}
-=======
-			cmd.Println(string(body))
->>>>>>> 457b6ed7
+				cmd.Println(string(body))
+			}
+
 		}
 
 		return nil
