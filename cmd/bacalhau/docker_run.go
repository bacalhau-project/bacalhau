package bacalhau

import (
	"context"
	"fmt"
	"os"
	"path/filepath"
	"strings"

	"github.com/filecoin-project/bacalhau/pkg/executor"
	"github.com/filecoin-project/bacalhau/pkg/ipfs"
	jobutils "github.com/filecoin-project/bacalhau/pkg/job"

	"github.com/filecoin-project/bacalhau/pkg/system"
	"github.com/filecoin-project/bacalhau/pkg/verifier"
	"github.com/rs/zerolog/log"
	"github.com/spf13/cobra"
)

const CompleteStatus = "Complete"

var jobEngine string
var jobVerifier string
var jobInputs []string
var jobInputUrls []string
var jobInputVolumes []string
var jobOutputVolumes []string
var jobEnv []string
var jobConcurrency int
var jobCPU string
var jobMemory string
var jobGPU string
var jobWorkingDir string
var skipSyntaxChecking bool
var waitForJobToFinishAndPrintOutput bool
var jobLabels []string

var runDownloadFlags = ipfs.DownloadSettings{
	TimeoutSecs:    10,
	OutputDir:      ".",
	IPFSSwarmAddrs: strings.Join(system.Envs[system.Production].IPFSSwarmAddresses, ","),
}

func init() { // nolint:gochecknoinits // Using init in cobra command is idomatic
	dockerCmd.AddCommand(dockerRunCmd)

	// TODO: don't make jobEngine specifiable in the docker subcommand
	dockerRunCmd.PersistentFlags().StringVar(
		&jobEngine, "engine", "docker",
		`What executor engine to use to run the job`,
	)
	dockerRunCmd.PersistentFlags().StringVar(
		&jobVerifier, "verifier", "ipfs",
		`What verification engine to use to run the job`,
	)
	dockerRunCmd.PersistentFlags().StringSliceVarP(
		&jobInputs, "inputs", "i", []string{},
		`CIDs to use on the job. Mounts them at '/inputs' in the execution.`,
	)
	dockerRunCmd.PersistentFlags().StringSliceVarP(
		&jobInputUrls, "input-urls", "u", []string{},
		`URL:path of the input data volumes downloaded from a URL source. Mounts data at 'path' (e.g. '-u http://foo.com/bar.tar.gz:/app/bar.tar.gz' mounts 'http://foo.com/bar.tar.gz' at '/app/bar.tar.gz'). URL can specify a port number (e.g. 'https://foo.com:443/bar.tar.gz:/app/bar.tar.gz') and supports HTTP and HTTPS.`, // nolint:lll // Documentation, ok if long.
	)
	dockerRunCmd.PersistentFlags().StringSliceVarP(
		&jobInputVolumes, "input-volumes", "v", []string{},
		`CID:path of the input data volumes, if you need to set the path of the mounted data.`,
	)
	dockerRunCmd.PersistentFlags().StringSliceVarP(
		&jobOutputVolumes, "output-volumes", "o", []string{},
		`name:path of the output data volumes. 'outputs:/outputs' is always added.`,
	)
	dockerRunCmd.PersistentFlags().StringSliceVarP(
		&jobEnv, "env", "e", []string{},
		`The environment variables to supply to the job (e.g. --env FOO=bar --env BAR=baz)`,
	)
	dockerRunCmd.PersistentFlags().IntVarP(
		&jobConcurrency, "concurrency", "c", 1,
		`How many nodes should run the job`,
	)
	dockerRunCmd.PersistentFlags().StringVar(
		&jobCPU, "cpu", "",
		`Job CPU cores (e.g. 500m, 2, 8).`,
	)
	dockerRunCmd.PersistentFlags().StringVar(
		&jobMemory, "memory", "",
		`Job Memory requirement (e.g. 500Mb, 2Gb, 8Gb).`,
	)
	dockerRunCmd.PersistentFlags().StringVar(
		&jobGPU, "gpu", "",
		`Job GPU requirement (e.g. 1, 2, 8).`,
	)
	dockerRunCmd.PersistentFlags().BoolVar(
		&skipSyntaxChecking, "skip-syntax-checking", false,
		`Skip having 'shellchecker' verify syntax of the command`,
	)

	dockerRunCmd.PersistentFlags().StringVarP(
		&jobWorkingDir, "workdir", "w", "",
		`Working directory inside the container. Overrides the working directory shipped with the image (e.g. via WORKDIR in Dockerfile).`,
	)

	dockerRunCmd.PersistentFlags().StringSliceVarP(&jobLabels,
		"labels", "l", []string{},
		`List of labels for the job. Enter multiple in the format '-l a -l 2'. All characters not matching /a-zA-Z0-9_:|-/ and all emojis will be stripped.`, // nolint:lll // Documentation, ok if long.
	)

	dockerRunCmd.PersistentFlags().BoolVar(
		&waitForJobToFinishAndPrintOutput, "wait", false,
		`Wait For Job To Finish And Print Output`,
	)

	setupDownloadFlags(dockerRunCmd, runDownloadFlags)
}

var dockerCmd = &cobra.Command{
	Use:   "docker",
	Short: "Run a docker job on the network (see run subcommand)",
}

var dockerRunCmd = &cobra.Command{
	Use:   "run",
	Short: "Run a docker job on the network",
	Args:  cobra.MinimumNArgs(1),
	PostRun: func(cmd *cobra.Command, args []string) {
		// Can't think of any reason we'd want these to persist.
		// The below is to clean out for testing purposes. (Kinda ugly to put it in here,
		// but potentially cleaner than making things public, which would
		// be the other way to attack this.)
		jobInputs = []string{}
		jobInputUrls = []string{}
		jobInputVolumes = []string{}
		jobOutputVolumes = []string{}
		jobEnv = []string{}
		jobLabels = []string{}

		jobEngine = "docker"
		jobVerifier = "ipfs"
		jobConcurrency = 1
		jobCPU = ""
		jobMemory = ""
		jobGPU = ""
		skipSyntaxChecking = false
		waitForJobToFinishAndPrintOutput = false
<<<<<<< HEAD
		runDownloadFlags = ipfs.DownloadSettings{
			TimeoutSecs:    10,
			OutputDir:      ".",
			IPFSSwarmAddrs: strings.Join(system.Envs[system.Production].IPFSSwarmAddresses, ","),
		}
=======
		jobIpfsGetTimeOut = 10
		jobWorkingDir = ""
>>>>>>> c909e63f
	},
	RunE: func(cmd *cobra.Command, cmdArgs []string) error { // nolintunparam // incorrect that cmd is unused.
		cm := system.NewCleanupManager()
		defer cm.Cleanup()
		ctx := context.Background()
		jobImage := cmdArgs[0]
		jobEntrypoint := cmdArgs[1:]

		engineType, err := executor.ParseEngineType(jobEngine)
		if err != nil {
			return err
		}

		verifierType, err := verifier.ParseVerifierType(jobVerifier)
		if err != nil {
			return err
		}

		for _, i := range jobInputs {
			jobInputVolumes = append(jobInputVolumes, fmt.Sprintf("%s:/inputs", i))
		}

		jobOutputVolumes = append(jobOutputVolumes, "outputs:/outputs")

		// No error checking, because it will never be an error (for now)
		sanitizationMsgs, sanitizationFatal := system.SanitizeImageAndEntrypoint(jobEntrypoint)
		if sanitizationFatal {
			log.Error().Msgf("Errors: %+v", sanitizationMsgs)
			return fmt.Errorf("could not continue with errors")
		}

		if len(sanitizationMsgs) > 0 {
			log.Warn().Msgf("Found the following possible errors in arguments: %+v", sanitizationMsgs)
		}

<<<<<<< HEAD
		spec, deal, err := jobutils.ConstructDockerJob(
=======
		if len(jobWorkingDir) > 0 {
			err = system.ValidateWorkingDir(jobWorkingDir)
			if err != nil {
				return err
			}
		}

		spec, deal, err := pjob.ConstructDockerJob(
>>>>>>> c909e63f
			engineType,
			verifierType,
			jobCPU,
			jobMemory,
			jobGPU,
			jobInputUrls,
			jobInputVolumes,
			jobOutputVolumes,
			jobEnv,
			jobEntrypoint,
			jobImage,
			jobConcurrency,
			jobLabels,
			jobWorkingDir,
		)

		if err != nil {
			return err
		}

		if !skipSyntaxChecking {
			err = system.CheckBashSyntax(jobEntrypoint)
			if err != nil {
				return err
			}
		}

		job, err := getAPIClient().Submit(ctx, spec, deal, nil)
		if err != nil {
			return err
		}

		cmd.Printf("%s\n", job.ID)
		if waitForJobToFinishAndPrintOutput {
			resolver := getAPIClient().GetJobStateResolver()
			err = resolver.WaitUntilComplete(ctx, job.ID)
			if err != nil {
				return err
			}
			results, err := getAPIClient().GetResults(ctx, job.ID)
			if err != nil {
				return err
			}
			if len(results) == 0 {
				return fmt.Errorf("no results found")
			}
			err = ipfs.DownloadJob(
				cm,
				job,
				results,
				runDownloadFlags,
			)
			if err != nil {
				return err
			}
			body, err := os.ReadFile(filepath.Join(runDownloadFlags.OutputDir, "stdout"))
			if err != nil {
				return err
			}
			fmt.Println()
			fmt.Println(string(body))
		}

		return nil
	},
}<|MERGE_RESOLUTION|>--- conflicted
+++ resolved
@@ -141,16 +141,12 @@
 		jobGPU = ""
 		skipSyntaxChecking = false
 		waitForJobToFinishAndPrintOutput = false
-<<<<<<< HEAD
 		runDownloadFlags = ipfs.DownloadSettings{
 			TimeoutSecs:    10,
 			OutputDir:      ".",
 			IPFSSwarmAddrs: strings.Join(system.Envs[system.Production].IPFSSwarmAddresses, ","),
 		}
-=======
-		jobIpfsGetTimeOut = 10
 		jobWorkingDir = ""
->>>>>>> c909e63f
 	},
 	RunE: func(cmd *cobra.Command, cmdArgs []string) error { // nolintunparam // incorrect that cmd is unused.
 		cm := system.NewCleanupManager()
@@ -186,9 +182,6 @@
 			log.Warn().Msgf("Found the following possible errors in arguments: %+v", sanitizationMsgs)
 		}
 
-<<<<<<< HEAD
-		spec, deal, err := jobutils.ConstructDockerJob(
-=======
 		if len(jobWorkingDir) > 0 {
 			err = system.ValidateWorkingDir(jobWorkingDir)
 			if err != nil {
@@ -196,8 +189,7 @@
 			}
 		}
 
-		spec, deal, err := pjob.ConstructDockerJob(
->>>>>>> c909e63f
+		spec, deal, err := jobutils.ConstructDockerJob(
 			engineType,
 			verifierType,
 			jobCPU,
