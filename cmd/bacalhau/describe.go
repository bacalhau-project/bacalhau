--- conflicted
+++ resolved
@@ -35,13 +35,8 @@
 )
 
 type DescribeOptions struct {
-<<<<<<< HEAD
 	Filename string // Filename for job (can be .json or .yaml)
-	Spec     bool
-=======
-	Filename      string // Filename for job (can be .json or .yaml)
 	IncludeEvents bool   // Include events in the description
->>>>>>> d544414a
 }
 
 func NewDescribeOptions() *DescribeOptions {
@@ -51,13 +46,12 @@
 }
 func init() { //nolint:gochecknoinits // Using init with Cobra Command is ideomatic
 	describeCmd.PersistentFlags().BoolVar(
-<<<<<<< HEAD
 		&ODR.OutputJobSpec, "spec", ODR.OutputJobSpec,
 		`Output Jobspec to stdout`,
-=======
-		&OD.IncludeEvents, "include-events", OD.IncludeEvents,
+    	)
+	describeCmd.PersistentFlags().BoolVar(
+&OD.IncludeEvents, "include-events", OD.IncludeEvents,
 		`Include events in the description (could be noisy)`,
->>>>>>> d544414a
 	)
 }
 
