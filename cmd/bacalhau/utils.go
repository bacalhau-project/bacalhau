--- conflicted
+++ resolved
@@ -476,7 +476,6 @@
 				}
 			}
 
-<<<<<<< HEAD
 			for i := range jobEvents {
 				printingUpdateForEvent(printedEventsTracker, jobEvents[i].EventName)
 			}
@@ -497,11 +496,6 @@
 		} // end for
 	}
 
-=======
-	RootCmd.Printf("Job ID: %s\n\n", j.ID)
-	RootCmd.Println("To get the status of the job, run:")
-	RootCmd.Printf("  bacalhau describe %s\n", j.ID)
->>>>>>> 97ed3415
 	return nil
 }
 
