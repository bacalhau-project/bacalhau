--- conflicted
+++ resolved
@@ -116,11 +116,7 @@
 }
 
 func GetAPIClient() *publicapi.RequesterAPIClient {
-<<<<<<< HEAD
-	return publicapi.NewRequesterAPIClient(fmt.Sprintf("http://%s", GetAPIHostAndPort()))
-=======
 	return publicapi.NewRequesterAPIClient(apiHost, apiPort)
->>>>>>> e83a4c95
 }
 
 // ensureValidVersion checks that the server version is the same or less than the client version
