package bacalhau

import (
	"bufio"
	"bytes"
	"context"
	"fmt"
	"io"
	"os"
	"os/signal"
	"path/filepath"
	"sort"
	"strings"
	"sync"
	"syscall"
	"testing"
	"time"

	"github.com/filecoin-project/bacalhau/pkg/downloader/util"

	"github.com/filecoin-project/bacalhau/pkg/downloader"

	"github.com/Masterminds/semver"
	"github.com/filecoin-project/bacalhau/pkg/bacerrors"
	"github.com/filecoin-project/bacalhau/pkg/compute/capacity"
	"github.com/filecoin-project/bacalhau/pkg/devstack"
	"github.com/filecoin-project/bacalhau/pkg/job"
	"github.com/filecoin-project/bacalhau/pkg/model"
	"github.com/filecoin-project/bacalhau/pkg/requester/publicapi"
	"github.com/filecoin-project/bacalhau/pkg/system"
	"github.com/pkg/errors"
	"github.com/rs/zerolog"
	"github.com/rs/zerolog/log"
	"github.com/spf13/cobra"
	"github.com/spf13/pflag"
	"github.com/theckman/yacspin"
)

const (
	JSONFormat                         string = "json"
	YAMLFormat                         string = "yaml"
	DefaultDockerRunWaitSeconds               = 600
	PrintoutCanceledButRunningNormally string = "printout canceled but running normally"
	// what permissions do we give to a folder we create when downloading results
	AutoDownloadFolderPerm                    = 0755
	HowFrequentlyToUpdateTicker               = 50 * time.Millisecond
	DefaultTimeout              time.Duration = 30 * time.Minute
)

var eventsWorthPrinting = map[model.JobEventType]eventStruct{
	// In Rough execution order
	model.JobEventInitialSubmission: {Message: "Communicating with the network", IsTerminal: false, PrintDownload: true, IsError: false},

	model.JobEventCreated: {Message: "Creating job for submission", IsTerminal: false, PrintDownload: true, IsError: false},

	// Job is on Requester
	model.JobEventBid: {Message: "Finding node(s) for the job", IsTerminal: false, PrintDownload: true, IsError: false},

	// Job is on ComputeNode
	model.JobEventBidAccepted: {Message: "Running the job", IsTerminal: false, PrintDownload: true, IsError: false},
	model.JobEventRunning:     {Message: "Node started running the job", IsTerminal: false, PrintDownload: true, IsError: false},

	// Need to add a carriage return to the end of the line, but only this one
	model.JobEventComputeError: {Message: "Error while executing the job.", IsTerminal: true, PrintDownload: false, IsError: true},

	// Job is on StorageNode
	model.JobEventResultsProposed:  {Message: "Job finished, verifying results", IsTerminal: false, PrintDownload: true, IsError: false},
	model.JobEventResultsRejected:  {Message: "Results failed verification.", IsTerminal: true, PrintDownload: false, IsError: false},
	model.JobEventResultsAccepted:  {Message: "Results accepted, publishing", IsTerminal: false, PrintDownload: true, IsError: false},
	model.JobEventResultsPublished: {Message: "", IsTerminal: true, PrintDownload: true, IsError: false},

	// General Error?
	model.JobEventError: {Message: "Unknown error while running job.", IsTerminal: true, PrintDownload: false, IsError: true},

	// Should we print at all? Empty events get skipped
	model.JobEventBidCancelled: {},
	model.JobEventBidRejected:  {},
	model.JobEventDealUpdated:  {},
}

// Struct for tracking what's been printedEvents
type printedEvents struct {
	order   int
	printed bool
}

type eventStruct struct {
	Message       string
	IsTerminal    bool
	PrintDownload bool
	IsError       bool
}

func shortenTime(outputWide bool, t time.Time) string { //nolint:unused // Useful function, holding here
	if outputWide {
		return t.Format("06-01-02-15:04:05")
	}

	return t.Format("15:04:05")
}

var DefaultShortenStringLength = 20

func shortenString(outputWide bool, st string) string {
	if outputWide {
		return st
	}

	if len(st) < DefaultShortenStringLength {
		return st
	}

	return st[:20] + "..."
}

func shortID(outputWide bool, id string) string {
	if outputWide {
		return id
	}
	if len(id) < model.ShortIDLength {
		return id
	}
	return id[:model.ShortIDLength]
}

func GetAPIClient() *publicapi.RequesterAPIClient {
	return publicapi.NewRequesterAPIClient(fmt.Sprintf("http://%s:%d", apiHost, apiPort))
}

// ensureValidVersion checks that the server version is the same or less than the client version
func ensureValidVersion(_ context.Context, clientVersion, serverVersion *model.BuildVersionInfo) error {
	if clientVersion == nil {
		log.Warn().Msg("Unable to parse nil client version, skipping version check")
		return nil
	}
	if clientVersion.GitVersion == "v0.0.0-xxxxxxx" {
		log.Debug().Msg("Development client version, skipping version check")
		return nil
	}
	if serverVersion == nil {
		log.Warn().Msg("Unable to parse nil server version, skipping version check")
		return nil
	}
	if serverVersion.GitVersion == "v0.0.0-xxxxxxx" {
		log.Debug().Msg("Development server version, skipping version check")
		return nil
	}
	c, err := semver.NewVersion(clientVersion.GitVersion)
	if err != nil {
		log.Warn().Err(err).Msg("Unable to parse client version, skipping version check")
		return nil
	}
	s, err := semver.NewVersion(serverVersion.GitVersion)
	if err != nil {
		log.Warn().Err(err).Msg("Unable to parse server version, skipping version check")
		return nil
	}
	if s.GreaterThan(c) {
		return fmt.Errorf(`the server version %s is newer than client version %s, please upgrade your client with the following command:
curl -sL https://get.bacalhau.org/install.sh | bash`,
			serverVersion.GitVersion,
			clientVersion.GitVersion,
		)
	}
	if c.GreaterThan(s) {
		return fmt.Errorf(
			"client version %s is newer than server version %s, please ask your network administrator to update Bacalhau",
			clientVersion.GitVersion,
			serverVersion.GitVersion,
		)
	}
	return nil
}

func ExecuteTestCobraCommand(t *testing.T, args ...string) (c *cobra.Command, output string, err error) {
	return ExecuteTestCobraCommandWithStdin(t, nil, args...)
}

func ExecuteTestCobraCommandWithStdin(_ *testing.T, stdin io.Reader, args ...string) (
	c *cobra.Command, output string, err error,
) { //nolint:unparam // use of t is valuable here
	buf := new(bytes.Buffer)
	root := NewRootCmd()
	root.SetOut(buf)
	root.SetErr(buf)
	root.SetIn(stdin)
	root.SetArgs(args)

	// Need to check if we're running in debug mode for VSCode
	// Empty them if they exist
	if (len(os.Args) > 2) && (os.Args[1] == "-test.run") {
		os.Args[1] = ""
		os.Args[2] = ""
	}

	log.Trace().Msgf("Command to execute: %v", root.CalledAs())

	c, err = root.ExecuteC()
	return c, buf.String(), err
}

func NewIPFSDownloadFlags(settings *model.DownloaderSettings) *pflag.FlagSet {
	flags := pflag.NewFlagSet("IPFS Download flags", pflag.ContinueOnError)
	flags.DurationVar(&settings.Timeout, "download-timeout-secs",
		settings.Timeout, "Timeout duration for IPFS downloads.")
	flags.StringVar(&settings.OutputDir, "output-dir",
		settings.OutputDir, "Directory to write the output to.")
	flags.StringVar(&settings.IPFSSwarmAddrs, "ipfs-swarm-addrs",
		settings.IPFSSwarmAddrs, "Comma-separated list of IPFS nodes to connect to.")
	return flags
}

func getDefaultJobFolder(jobID string) string {
	return fmt.Sprintf("job-%s", system.GetShortID(jobID))
}

// if the user does not supply a value for "download results to here"
// then we default to making a folder in the current directory
func ensureDefaultDownloadLocation(jobID string) (string, error) {
	cwd, err := os.Getwd()
	if err != nil {
		return "", err
	}
	downloadDir := filepath.Join(cwd, getDefaultJobFolder(jobID))
	err = os.MkdirAll(downloadDir, AutoDownloadFolderPerm)
	if err != nil {
		return "", err
	}
	return downloadDir, nil
}

func processDownloadSettings(settings model.DownloaderSettings, jobID string) (model.DownloaderSettings, error) {
	if settings.OutputDir == "" {
		dir, err := ensureDefaultDownloadLocation(jobID)
		if err != nil {
			return settings, err
		}
		settings.OutputDir = dir
	}
	return settings, nil
}

type RunTimeSettings struct {
	AutoDownloadResults   bool // Automatically download the results after finishing
	IPFSGetTimeOut        int  // Timeout for IPFS in seconds
	IsLocal               bool // Job should be executed locally
	WaitForJobToFinish    bool // Wait for the job to finish before returning
	WaitForJobTimeoutSecs int  // Timeout for waiting for the job to finish
	PrintJobIDOnly        bool // Only print the Job ID as output
	PrintNodeDetails      bool // Print the node details as output
}

func NewRunTimeSettings() *RunTimeSettings {
	return &RunTimeSettings{
		AutoDownloadResults:   false,
		WaitForJobToFinish:    true,
		WaitForJobTimeoutSecs: DefaultDockerRunWaitSeconds,
		IPFSGetTimeOut:        10,
		IsLocal:               false,
		PrintJobIDOnly:        false,
		PrintNodeDetails:      false,
	}
}

func NewRunTimeSettingsFlags(settings *RunTimeSettings) *pflag.FlagSet {
	flags := pflag.NewFlagSet("Runtime settings", pflag.ContinueOnError)
	flags.IntVarP(&settings.IPFSGetTimeOut, "gettimeout", "g", settings.IPFSGetTimeOut,
		`Timeout for getting the results of a job in --wait`)
	flags.BoolVar(&settings.IsLocal, "local", settings.IsLocal,
		`Run the job locally. Docker is required`)
	flags.BoolVar(&settings.WaitForJobToFinish, "wait", settings.WaitForJobToFinish,
		`Wait for the job to finish.`)
	flags.IntVar(&settings.WaitForJobTimeoutSecs, "wait-timeout-secs", settings.WaitForJobTimeoutSecs,
		`When using --wait, how many seconds to wait for the job to complete before giving up.`)
	flags.BoolVar(&settings.PrintJobIDOnly, "id-only", settings.PrintJobIDOnly,
		`Print out only the Job ID on successful submission.`)
	flags.BoolVar(&settings.PrintNodeDetails, "node-details", settings.PrintNodeDetails,
		`Print out details of all nodes (overridden by --id-only).`)
	flags.BoolVar(&settings.AutoDownloadResults, "download", settings.AutoDownloadResults,
		`Should we download the results once the job is complete?`)
	return flags
}

func getCommandLineExecutable() string {
	return os.Args[0]
}

//nolint:funlen,gocyclo // Refactor later
func ExecuteJob(ctx context.Context,
	cm *system.CleanupManager,
	cmd *cobra.Command,
	j *model.Job,
	runtimeSettings RunTimeSettings,
<<<<<<< HEAD
	downloadSettings ipfs.IPFSDownloadSettings,
	buildContext *bytes.Buffer,
) (string, error) {
	var apiClient *publicapi.APIClient
=======
	downloadSettings model.DownloaderSettings,
) error {
	var apiClient *publicapi.RequesterAPIClient
>>>>>>> 1d59bf46
	ctx, span := system.GetTracer().Start(ctx, "cmd/bacalhau/utils.ExecuteJob")
	defer span.End()

	if runtimeSettings.IsLocal {
		stack, errLocalDevStack := devstack.NewDevStackForRunLocal(ctx, cm, 1, capacity.ConvertGPUString(j.Spec.Resources.GPU))
		if errLocalDevStack != nil {
			return "", errLocalDevStack
		}

		apiURI := stack.Nodes[0].APIServer.GetURI()
		apiClient = publicapi.NewRequesterAPIClient(apiURI)
	} else {
		apiClient = GetAPIClient()
	}

	err := job.VerifyJob(ctx, j)
	if err != nil {
		log.Err(err).Msg("Job failed to validate.")
		return "", err
	}

	j, err = submitJob(ctx, apiClient, j)
	if err != nil {
		return "", err
	}

	// if we are in --wait=false - print the id then exit
	// because all code after this point is related to
	// "wait for the job to finish" (via WaitAndPrintResultsToUser)
	if !runtimeSettings.WaitForJobToFinish {
		cmd.Print(j.Metadata.ID + "\n")
		return "", nil
	}

	// if we are in --id-only mode - print the id
	if runtimeSettings.PrintJobIDOnly {
		cmd.Print(j.Metadata.ID + "\n")
	}

	// if we are only printing the id, set the rest of the output to "quiet",
	// i.e. don't print
	quiet := runtimeSettings.PrintJobIDOnly

	err = WaitAndPrintResultsToUser(ctx, cmd, j, quiet)
	if err != nil {
		if err.Error() == PrintoutCanceledButRunningNormally {
			Fatal(cmd, "", 0)
		} else {
			Fatal(cmd, fmt.Sprintf("Error submitting job: %s", err), 1)
		}
	}

	jobReturn, found, err := apiClient.Get(ctx, j.Metadata.ID)
	if err != nil {
		Fatal(cmd, fmt.Sprintf("Error getting job: %s", err), 1)
	}
	if !found {
		Fatal(cmd, fmt.Sprintf("Weird. Just ran the job, but we couldn't find it. Should be impossible. ID: %s", j.Metadata.ID), 1)
	}

	js, err := apiClient.GetJobState(ctx, jobReturn.Metadata.ID)
	if err != nil {
		Fatal(cmd, fmt.Sprintf("Error getting job state: %s", err), 1)
	}

	// Need to create index because map ordering are not guaranteed
	nodeIndexes := make([]string, 0, len(js.Nodes))
	for i := range js.Nodes {
		nodeIndexes = append(nodeIndexes, i)
	}
	sort.Strings(nodeIndexes)

	printOut := "%s" // We only know this at the end, we'll fill it in there.
	resultsCID := ""
	indentOne := "  "
	indentTwo := strings.Repeat(indentOne, 2)
	if runtimeSettings.PrintNodeDetails {
		printOut += "\n"
		printOut += "Job Results By Node:\n"
		for i := range nodeIndexes {
			n := js.Nodes[nodeIndexes[i]]
			printOut += fmt.Sprintf("Node %s:\n", nodeIndexes[i][:8])
			for j, s := range n.Shards { //nolint:gocritic // very small loop, ok to be costly
				printOut += fmt.Sprintf(indentOne+"Shard %d:\n", j)
				printOut += fmt.Sprintf(indentTwo+"State: %s\n", s.State)
				printOut += fmt.Sprintf(indentTwo+"Status: %s\n", s.State)
				if s.RunOutput == nil {
					printOut += fmt.Sprintf(indentTwo + "No RunOutput for this shard\n")
				} else {
					printOut += fmt.Sprintf(indentTwo+"Container Exit Code: %d\n", s.RunOutput.ExitCode)
					resultsCID = s.PublishedResult.CID // They're all the same, doesn't matter if we assign it many times
					printResults := func(t string, s string, trunc bool) {
						truncatedString := ""
						if trunc {
							truncatedString = " (truncated: last 2000 characters)"
						}
						if s != "" {
							printOut += fmt.Sprintf(indentTwo+"%s%s:\n      %s\n", t, truncatedString, s)
						} else {
							printOut += fmt.Sprintf(indentTwo+"%s%s: <NONE>\n", t, truncatedString)
						}
					}
					printResults("Stdout", s.RunOutput.STDOUT, s.RunOutput.StdoutTruncated)
					printResults("Stderr", s.RunOutput.STDERR, s.RunOutput.StderrTruncated)
				}
			}
		}
	}

	printOut += fmt.Sprintf(`
To download the results, execute:
%s%s get %s

To get more details about the run, execute:
%s%s describe %s
`, indentOne,
		getCommandLineExecutable(),
		j.Metadata.ID,
		indentOne,
		getCommandLineExecutable(),
		j.Metadata.ID)

	// Have to do a final Sprintf so we can inject the resultsCID into the right place
	if resultsCID != "" {
		resultsCID = fmt.Sprintf("Results CID: %s\n", resultsCID)
	}
	if !quiet {
		cmd.Print(fmt.Sprintf(printOut, resultsCID))
	}

	if runtimeSettings.AutoDownloadResults {
		err = downloadResultsHandler(
			ctx,
			cm,
			cmd,
			j.Metadata.ID,
			downloadSettings,
		)
		if err != nil {
			return "", err
		}
	}
	return resultsCID, nil
}

func downloadResultsHandler(
	ctx context.Context,
	cm *system.CleanupManager,
	cmd *cobra.Command,
	jobID string,
	downloadSettings model.DownloaderSettings,
) error {
	fmt.Fprintf(cmd.ErrOrStderr(), "Fetching results of job '%s'...\n", jobID)
	j, _, err := GetAPIClient().Get(ctx, jobID)

	if err != nil {
		if _, ok := err.(*bacerrors.JobNotFound); ok {
			return err
		} else {
			Fatal(cmd, fmt.Sprintf("Unknown error trying to get job (ID: %s): %+v", jobID, err), 1)
		}
	}

	results, err := GetAPIClient().GetResults(ctx, j.Metadata.ID)
	if err != nil {
		return err
	}

	if len(results) == 0 {
		return fmt.Errorf("no results found")
	}

	processedDownloadSettings, err := processDownloadSettings(downloadSettings, j.Metadata.ID)
	if err != nil {
		return err
	}

	downloaderProvider := util.NewStandardDownloaders(cm, &processedDownloadSettings)
	if err != nil {
		return err
	}

	err = downloader.DownloadJob(
		ctx,
		j.Spec.Outputs,
		results,
		downloaderProvider,
		&processedDownloadSettings,
	)

	if err != nil {
		return err
	}

	fmt.Fprintf(cmd.ErrOrStderr(), "Results for job '%s' have been written to...\n", jobID)
	fmt.Fprintf(cmd.OutOrStdout(), "%s\n", processedDownloadSettings.OutputDir)

	return nil
}

func submitJob(ctx context.Context,
	apiClient *publicapi.RequesterAPIClient,
	j *model.Job,
) (*model.Job, error) {
	ctx, span := system.GetTracer().Start(ctx, "cmd/bacalhau/utils.submitJob")
	defer span.End()

	j, err := apiClient.Submit(ctx, j)
	if err != nil {
		return &model.Job{}, errors.Wrap(err, "failed to submit job")
	}
	return j, err
}

func ReadFromStdinIfAvailable(cmd *cobra.Command, args []string) ([]byte, error) {
	if len(args) == 0 {
		r := bufio.NewReader(cmd.InOrStdin())
		reader := bufio.NewReader(r)

		// buffered channel of dataStream
		dataStream := make(chan []byte, 1)

		// Run scanner.Bytes() function in it's own goroutine and pass back it's
		// response into dataStream channel.
		go func() {
			for {
				res, err := reader.ReadBytes("\n"[0])
				if err != nil {
					break
				}
				dataStream <- res
			}
			close(dataStream)
		}()

		// Listen on dataStream channel AND a timeout channel - which ever happens first.
		var err error
		var bytesResult bytes.Buffer
		timedOut := false
		select {
		case res := <-dataStream:
			_, err = bytesResult.Write(res)
			if err != nil {
				return nil, err
			}
		case <-time.After(time.Duration(10) * time.Millisecond): //nolint:gomnd // 10ms timeout
			timedOut = true
		}

		if timedOut {
			cmd.Println("No input provided, waiting ... (Ctrl+D to complete)")
		}

		for read := range dataStream {
			_, err = bytesResult.Write(read)
		}

		return bytesResult.Bytes(), err
	}
	return nil, fmt.Errorf("should not be possible, args should be empty")
}

// Need these as global so that multiple routines can access
type FullLineMessage struct {
	Message     string
	TimerString string
	StopString  string
	Width       int
}

var fullLineMessage FullLineMessage

func (f *FullLineMessage) String() string {
	return fmt.Sprintf("%s %s ",
		f.Message,
		f.StopString)
}

func (f *FullLineMessage) PrintDone() string {
	return fmt.Sprintf("%s%s%s %s",
		f.String(),
		// Need to add 10 to have everything line up.
		strings.Repeat(".", f.Width+10), //nolint:gomnd // extra spacing
		" done ✅ ",
		f.TimerString)
}

func (f *FullLineMessage) PrintError() string {
	return fmt.Sprintf("%s%s%s %s",
		f.String(),
		// Need to add 10 to have everything line up.
		strings.Repeat(".", f.Width+10), //nolint:gomnd // extra spacing
		" err  ❌ ",
		f.TimerString)
}

const spacerText = " ... "

var ticker *time.Ticker
var tickerDone = make(chan bool)

//nolint:gocyclo,funlen // Better way to do this, Go doesn't have a switch on type
func WaitAndPrintResultsToUser(ctx context.Context, cmd *cobra.Command, j *model.Job, quiet bool) error {
	fullLineMessage = FullLineMessage{
		Message:     "",
		TimerString: "",
		StopString:  "",
		Width:       6,
	}

	if j == nil || j.Metadata.ID == "" {
		return errors.New("No job returned from the server.")
	}
	getMoreInfoString := fmt.Sprintf(`
To get more information at any time, run:
   bacalhau describe %s`, j.Metadata.ID)

	if !quiet {
		cmd.Printf("Job successfully submitted. Job ID: %s\n", j.Metadata.ID)
		cmd.Printf("Checking job status... (Enter Ctrl+C to exit at any time, your job will continue running):\n\n")
	}

	// Create a map of job state types to printed structs
	var printedEventsTracker sync.Map
	for _, jobEventType := range model.JobEventTypes() {
		printedEventsTracker.Store(jobEventType, printedEvents{
			printed: false,
			order:   int(jobEventType),
		})
	}

	time.Sleep(1 * time.Second)

	jobEvents, err := GetAPIClient().GetEvents(ctx, j.Metadata.ID)
	if err != nil {
		Fatal(cmd, fmt.Sprintf("Failure retrieving job events '%s': %s\n", j.Metadata.ID, err), 1)
	}

	// Inject "Job Initiated Event" to start - should we do this on the server?
	// TODO: #1068 Should jobs auto add a "start event" on the client at creation?
	jobEvents = append([]model.JobEvent{{EventName: model.JobEventInitialSubmission}}, jobEvents...)
	// Faking an initial time (sometimes it happens too fast to see)
	fullLineMessage.TimerString = spinnerFmtDuration(30 * time.Millisecond) //nolint:gomnd // 30ms is just a default
	fullLineMessage.Message = formatMessage(eventsWorthPrinting[model.JobEventInitialSubmission].Message)

	// Create a spinner var that will span all printouts
	spin, err := createSpinner(cmd.OutOrStdout(), fmt.Sprintf("%s%s", fullLineMessage.Message, spacerText))
	if err != nil {
		return errors.Wrap(err, "Could not create progressive output.")
	}

	ticker = time.NewTicker(HowFrequentlyToUpdateTicker)

	// Capture Ctrl+C if the user wants to finish early the job
	ctx, cancel := context.WithCancel(ctx)
	signalChan := make(chan os.Signal, 2)
	signal.Notify(signalChan, os.Interrupt, syscall.SIGTERM)
	defer func() {
		signal.Stop(signalChan)
		cancel()
	}()

	finishedRunning := false
	var returnError error
	returnError = nil

	printDownloadFlag := true

	go func() {
		for {
			log.Trace().Msgf("Ticker goreturn")

			select {
			case <-tickerDone:
				ticker.Stop()
				log.Trace().Msgf("Ticker goreturn done")
				return
			case t := <-ticker.C:
				if !quiet {
					fullLineMessage.TimerString = spinnerFmtDuration(t.Sub(j.Metadata.CreatedAt))
					spin.Message(fmt.Sprintf("%s %s", spacerText, fullLineMessage.TimerString))
					spin.StopMessage(fullLineMessage.PrintDone())
				}
			}
		}
	}()

	go func() {
		log.Trace().Msgf("Signal goreturn")

		select {
		case s := <-signalChan: // first signal, cancel context
			log.Debug().Msgf("Captured %v. Exiting...", s)
			if s == os.Interrupt {
				// If finishedRunning is true, then we go term signal
				// because the loop finished normally.
				if !finishedRunning {
					if !quiet {
						cmd.Println("\n\n\rPrintout canceled (the job is still running).")
						cmd.Println(getMoreInfoString)
					}
					returnError = fmt.Errorf(PrintoutCanceledButRunningNormally)
				}
			} else {
				cmd.Println("Unexpected signal received. Exiting.")
			}
			cancel()
		case <-ctx.Done():
			return
		}
	}()

	for {
		if !quiet {
			if spin.Status().String() != "running" {
				err = spin.Start()
				if err != nil {
					return errors.Wrap(err, "Could not start spinner.")
				}
			}
		}

		log.Trace().Msgf("Job Events:")
		for i := range jobEvents {
			log.Trace().Msgf("\t%s - %s - %s",
				model.GetStateFromEvent(jobEvents[i].EventName),
				jobEvents[i].EventTime.UTC().String(),
				jobEvents[i].EventName)
		}
		log.Trace().Msgf("\n")

		if err != nil {
			if _, ok := err.(*bacerrors.JobNotFound); ok {
				Fatal(cmd, fmt.Sprintf(`Somehow even though we submitted a job successfully,
											we were not able to get its status. ID: %s`, j.Metadata.ID), 1)
			} else {
				Fatal(cmd, fmt.Sprintf("Unknown error trying to get job (ID: %s): %+v", j.Metadata.ID, err), 1)
			}
		}

		if !quiet {
			for i := range jobEvents {
				printingUpdateForEvent(cmd.OutOrStdout(),
					&printedEventsTracker,
					jobEvents[i].EventName,
					spin)
			}
		}

		// TODO: #1070 We should really streamline these two loops - when we get to a client side statemachine, that should take care of lots
		// Look for any terminal event in all the events. If it's done, we're done.
		for i := range jobEvents {
			// TODO: #837 We should be checking for the last event of a given type, not the first, across all shards.
			if eventsWorthPrinting[jobEvents[i].EventName].IsTerminal {
				// Send a signal to the goroutine that is waiting for Ctrl+C
				finishedRunning = true

				if printDownloadFlag {
					_ = spin.Stop()
				} else {
					_ = spin.StopFail()
				}
				tickerDone <- true
				signalChan <- syscall.SIGINT
				return err
			}
		}

		if condition := ctx.Err(); condition != nil {
			signalChan <- syscall.SIGINT
			break
		} else {
			jobEvents, err = GetAPIClient().GetEvents(ctx, j.Metadata.ID)
			if err != nil {
				if _, ok := err.(*bacerrors.ContextCanceledError); ok {
					// We're done, the user canceled the job
					break
				} else {
					return errors.Wrap(err, "Error getting job events")
				}
			}
		}

		time.Sleep(time.Duration(500) * time.Millisecond) //nolint:gomnd // 500ms sleep
	} // end for

	return returnError
}

// Create a lock for printing events
var printedEventsLock sync.Mutex

func printingUpdateForEvent(w io.Writer, pe *sync.Map,
	jet model.JobEventType,
	spin *yacspin.Spinner) bool {
	// We need to lock this because we're using a map
	printedEventsLock.Lock()
	defer printedEventsLock.Unlock()

	// We control all events being loaded, if nothing loads, something is seriously wrong.
	anyEvent, _ := pe.Load(jet)
	e := anyEvent.(printedEvents)

	// If it hasn't been printed yet, we'll print this event.
	// We'll also skip lines where there's no message to print.
	if eventsWorthPrinting[jet].Message != "" && !e.printed {
		e.printed = true
		pe.Store(jet, e)

		_ = spin.Pause()

		// Need to skip printing the initial submission event
		if jet != model.JobEventInitialSubmission {
			// log.Debug().Msgf("Printing event: %s\n", jet)
			fmt.Fprintf(w, "\r\033[K\r")
			if eventsWorthPrinting[jet].IsError {
				fmt.Fprintf(w, "%s\n", fullLineMessage.PrintError())
			} else {
				fmt.Fprintf(w, "%s\n", fullLineMessage.PrintDone())
			}

			if eventsWorthPrinting[jet].IsTerminal {
				fmt.Fprintf(w, "\n%s\n", eventsWorthPrinting[jet].Message)
				return eventsWorthPrinting[jet].PrintDownload
			}
		}

		fullLineMessage.Message = formatMessage(eventsWorthPrinting[jet].Message)

		spin.Prefix(fmt.Sprintf("%s %s", fullLineMessage.Message, spacerText))

		// start animating the spinner
		_ = spin.Unpause()
	}

	return eventsWorthPrinting[jet].PrintDownload
}

func FatalErrorHandler(cmd *cobra.Command, msg string, code int) {
	if len(msg) > 0 {
		// add newline if needed
		if !strings.HasSuffix(msg, "\n") {
			msg += "\n"
		}
		cmd.Print(msg)
	}
	os.Exit(code)
}

// Captures for testing, responsibility of the test to handle the exit (if any)
// NOTE: If your test is not idempotent, you can cause side effects
// (the underlying function will continue to run)
// Returned as text JSON to wherever RootCmd is printing.
func FakeFatalErrorHandler(cmd *cobra.Command, msg string, code int) {
	c := model.TestFatalErrorHandlerContents{Message: msg, Code: code}
	b, _ := model.JSONMarshalWithMax(c)
	cmd.Println(string(b))
}

// applyPorcelainLogLevel sets the log level of loggers running on user-facing
// "porcelain" commands to be zerolog.FatalLevel to reduce noise shown to users.
func applyPorcelainLogLevel(cmd *cobra.Command, _ []string) {
	if _, err := zerolog.ParseLevel(os.Getenv("LOG_LEVEL")); err != nil {
		return
	}

	ctx := cmd.Context()
	ctx = log.Ctx(ctx).Level(zerolog.FatalLevel).WithContext(ctx)
	cmd.SetContext(ctx)
}

var spinnerEmoji = []string{"🐟", "🐠", "🐡"}

func createSpinner(w io.Writer, startingMessage string) (*yacspin.Spinner, error) {
	var spinnerCharSet []string
	for _, emoji := range spinnerEmoji {
		for i := 0; i < fullLineMessage.Width; i++ {
			spinnerCharSet = append(spinnerCharSet, fmt.Sprintf("%s%s%s",
				strings.Repeat(" ", fullLineMessage.Width-i),
				emoji,
				strings.Repeat(" ", i)))
		}
	}

	cfg := yacspin.Config{
		Frequency: 100 * time.Millisecond,
		CharSet:   spinnerCharSet,
		Writer:    w,
		// Have to set the Prefix on creation because
		// sometimes the spinner starts faster than the first print
		Prefix: startingMessage,
	}

	s, err := yacspin.New(cfg)
	if err != nil {
		return nil, fmt.Errorf("failed to generate spinner from methods: %v", err)
	}

	if err := s.CharSet(spinnerCharSet); err != nil {
		return nil, fmt.Errorf("failed to set charset: %v", err)
	}

	return s, nil
}

func spinnerFmtDuration(d time.Duration) string {
	d = d.Round(time.Millisecond)

	min := (d % time.Hour) / time.Minute
	sec := (d % time.Minute) / time.Second
	ms := (d % time.Second) / time.Millisecond / 100

	minString, secString, msString := "", "", ""
	if min > 0 {
		minString = fmt.Sprintf("%02dm", min)
		secString = fmt.Sprintf("%02d", sec)
		msString = fmt.Sprintf(".%01ds", ms)
	} else if sec > 0 {
		secString = fmt.Sprintf("%01d", sec)
		msString = fmt.Sprintf(".%01ds", ms)
	} else {
		msString = fmt.Sprintf("0.%01ds", ms)
	}
	// If hour string exists, set it
	return fmt.Sprintf("%s%s%s", minString, secString, msString)
}

func formatMessage(msg string) string {
	maxLength := 0
	for _, v := range eventsWorthPrinting {
		if len(v.Message) > maxLength {
			maxLength = len(v.Message)
		}
	}

	return fmt.Sprintf("\t%s%s",
		strings.Repeat(" ", maxLength-len(msg)+2), msg)
}<|MERGE_RESOLUTION|>--- conflicted
+++ resolved
@@ -291,16 +291,9 @@
 	cmd *cobra.Command,
 	j *model.Job,
 	runtimeSettings RunTimeSettings,
-<<<<<<< HEAD
-	downloadSettings ipfs.IPFSDownloadSettings,
-	buildContext *bytes.Buffer,
+	downloadSettings model.DownloaderSettings,
 ) (string, error) {
-	var apiClient *publicapi.APIClient
-=======
-	downloadSettings model.DownloaderSettings,
-) error {
 	var apiClient *publicapi.RequesterAPIClient
->>>>>>> 1d59bf46
 	ctx, span := system.GetTracer().Start(ctx, "cmd/bacalhau/utils.ExecuteJob")
 	defer span.End()
 
