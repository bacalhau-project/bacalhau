package bacalhau

import (
	"bytes"
	"fmt"
	"io"
	"os"
	"testing"
	"time"

	"github.com/filecoin-project/bacalhau/pkg/ipfs"
	"github.com/filecoin-project/bacalhau/pkg/publicapi"
	"github.com/rs/zerolog/log"
	"github.com/spf13/cobra"
)

const (
	JSONFormat string = "json"
	YAMLFormat string = "yaml"
)

var listOutputFormat string
var tableOutputWide bool
var tableHideHeader bool
var tableMaxJobs int
var tableSortBy ColumnEnum
var tableSortReverse bool
var tableIDFilter string
var tableNoStyle bool

func shortenTime(t time.Time) string { //nolint:unused // Useful function, holding here
	if tableOutputWide {
		return t.Format("06-01-02-15:04:05")
	}

	return t.Format("15:04:05")
}

var DefaultShortenStringLength = 20

func shortenString(st string) string {
	if tableOutputWide {
		return st
	}

	if len(st) < DefaultShortenStringLength {
		return st
	}

	return st[:20] + "..."
}

func shortID(id string) string {
	if tableOutputWide {
		return id
	}
	return id[:8]
}

func getAPIClient() *publicapi.APIClient {
	return publicapi.NewAPIClient(fmt.Sprintf("http://%s:%d", apiHost, apiPort))
}

func ExecuteTestCobraCommand(t *testing.T, root *cobra.Command, args ...string) (
	c *cobra.Command, output string, err error) { //nolint:unparam // use of t is valuable here
	buf := new(bytes.Buffer)
	root.SetOut(buf)
	root.SetErr(buf)
	root.SetArgs([]string{})
	root.SetArgs(args)

	// Need to check if we're running in debug mode for VSCode
	// Empty them if they exist
	if (len(os.Args) > 2) && (os.Args[1] == "-test.run") {
		os.Args[1] = ""
		os.Args[2] = ""
	}

	log.Trace().Msgf("Command to execute: %v", root.CalledAs())

	c, err = root.ExecuteC()
	return c, buf.String(), err
}

// TODO: #233 Replace when we move to go1.18
// https://stackoverflow.com/questions/27516387/what-is-the-correct-way-to-find-the-min-between-two-integers-in-go
func Min(a, b int) int {
	if a < b {
		return a
	}
	return b
}

func ReverseList(s []string) []string {
	for i, j := 0, len(s)-1; i < j; i, j = i+1, j-1 {
		s[i], s[j] = s[j], s[i]
	}
	return s
}

<<<<<<< HEAD
// this function captures the output of all functions running in it between capture() and done()
// example:
// 	done := capture()
//	fmt.Println("hello")
//	s, _ := done()
// after trimming str := strings.TrimSpace(s) it will return "hello"
// so if we want to compare the output in the console with a expected output like "hello" we could do that
// this is mainly used in testing --local
// go playground link https://go.dev/play/p/cuGIaIorWfD
//nolint:unused,deadcode
func capture() func() (string, error) {
	r, w, err := os.Pipe()
	if err != nil {
		panic(err)
	}

	done := make(chan error, 1)

	save := os.Stdout
	os.Stdout = w

	var buf strings.Builder

	go func() {
		_, err := io.Copy(&buf, r)
		r.Close()
		done <- err
	}()

	return func() (string, error) {
		os.Stdout = save
		w.Close()
		err := <-done
		return buf.String(), err
	}
}

// func RandInt(i int) int {
// 	n, err := rand.Int(rand.Reader, big.NewInt(int64(i)))
// 	if err != nil {
// 		log.Fatal().Msg("could not generate random number")
// 	}

// 	return int(n.Int64())
// }
=======
func setupDownloadFlags(cmd *cobra.Command, settings *ipfs.DownloadSettings) {
	cmd.Flags().IntVar(&settings.TimeoutSecs, "download-timeout-secs",
		settings.TimeoutSecs, "Timeout duration for IPFS downloads.")
	cmd.Flags().StringVar(&settings.OutputDir, "output-dir",
		settings.OutputDir, "Directory to write the output to.")
	cmd.Flags().StringVar(&settings.IPFSSwarmAddrs, "ipfs-swarm-addrs",
		settings.IPFSSwarmAddrs, "Comma-separated list of IPFS nodes to connect to.")
}
>>>>>>> fa8bce6e
<|MERGE_RESOLUTION|>--- conflicted
+++ resolved
@@ -98,7 +98,6 @@
 	return s
 }
 
-<<<<<<< HEAD
 // this function captures the output of all functions running in it between capture() and done()
 // example:
 // 	done := capture()
@@ -144,7 +143,7 @@
 
 // 	return int(n.Int64())
 // }
-=======
+
 func setupDownloadFlags(cmd *cobra.Command, settings *ipfs.DownloadSettings) {
 	cmd.Flags().IntVar(&settings.TimeoutSecs, "download-timeout-secs",
 		settings.TimeoutSecs, "Timeout duration for IPFS downloads.")
@@ -153,4 +152,3 @@
 	cmd.Flags().StringVar(&settings.IPFSSwarmAddrs, "ipfs-swarm-addrs",
 		settings.IPFSSwarmAddrs, "Comma-separated list of IPFS nodes to connect to.")
 }
->>>>>>> fa8bce6e
