package bacalhau

import (
	"bufio"
	"bytes"
	"context"
	"fmt"
	"io"
	"os"
	"os/signal"
	"path/filepath"
	"sort"
	"strings"
	"syscall"
	"testing"
	"time"

	"github.com/filecoin-project/bacalhau/pkg/compute/capacity"
	"github.com/filecoin-project/bacalhau/pkg/requesternode"

	"github.com/Masterminds/semver"
	"github.com/filecoin-project/bacalhau/pkg/bacerrors"
	"github.com/filecoin-project/bacalhau/pkg/devstack"
	"github.com/filecoin-project/bacalhau/pkg/ipfs"
	"github.com/filecoin-project/bacalhau/pkg/job"
	"github.com/filecoin-project/bacalhau/pkg/model"
	"github.com/filecoin-project/bacalhau/pkg/publicapi"
	"github.com/filecoin-project/bacalhau/pkg/system"
	"github.com/pkg/errors"
	"github.com/rs/zerolog"
	"github.com/rs/zerolog/log"
	"github.com/spf13/cobra"
	"github.com/spf13/pflag"
	"github.com/theckman/yacspin"
)

const (
	JSONFormat                         string = "json"
	YAMLFormat                         string = "yaml"
	DefaultDockerRunWaitSeconds               = 600
	PrintoutCanceledButRunningNormally string = "printout canceled but running normally"
	// what permissions do we give to a folder we create when downloading results
	AutoDownloadFolderPerm                    = 0755
	HowFrequentlyToUpdateTicker               = 50 * time.Millisecond
	DefaultTimeout              time.Duration = requesternode.DefaultJobExecutionTimeout
)

var eventsWorthPrinting = map[model.JobEventType]eventStruct{
	// In Rough execution order
	model.JobEventInitialSubmission: {Message: "Communicating with the network", IsTerminal: false, PrintDownload: true},

	model.JobEventCreated: {Message: "Creating job for submission", IsTerminal: false, PrintDownload: true},

	// Job is on Requester
	model.JobEventBid: {Message: "Finding node(s) for the job", IsTerminal: false, PrintDownload: true},

	// Job is on ComputeNode
	model.JobEventBidAccepted: {Message: "Running the job", IsTerminal: false, PrintDownload: true},
	model.JobEventRunning:     {Message: "Node started running the job", IsTerminal: false, PrintDownload: true},

	// Need to add a carriage return to the end of the line, but only this one
	model.JobEventComputeError: {Message: "Error while executing the job.", IsTerminal: true, PrintDownload: false},

	// Job is on StorageNode
	model.JobEventResultsProposed:  {Message: "Job finished, verifying results", IsTerminal: false, PrintDownload: true},
	model.JobEventResultsRejected:  {Message: "Results failed verification.", IsTerminal: true, PrintDownload: false},
	model.JobEventResultsAccepted:  {Message: "Results accepted, publishing", IsTerminal: false, PrintDownload: true},
	model.JobEventResultsPublished: {Message: "", IsTerminal: true, PrintDownload: true},

	// General Error?
	model.JobEventError: {Message: "Unknown error while running job.", IsTerminal: true, PrintDownload: false},

	// Should we print at all? Empty events get skipped
	model.JobEventBidCancelled: {},
	model.JobEventBidRejected:  {},
	model.JobEventDealUpdated:  {},
}

// Struct for tracking what's been printedEvents
type printedEvents struct {
	order   int
	printed bool
}

type eventStruct struct {
	Message       string
	IsTerminal    bool
	PrintDownload bool
}

func shortenTime(outputWide bool, t time.Time) string { //nolint:unused // Useful function, holding here
	if outputWide {
		return t.Format("06-01-02-15:04:05")
	}

	return t.Format("15:04:05")
}

var DefaultShortenStringLength = 20

func shortenString(outputWide bool, st string) string {
	if outputWide {
		return st
	}

	if len(st) < DefaultShortenStringLength {
		return st
	}

	return st[:20] + "..."
}

func shortID(outputWide bool, id string) string {
	if outputWide {
		return id
	}
	if len(id) < model.ShortIDLength {
		return id
	}
	return id[:model.ShortIDLength]
}

func GetAPIClient() *publicapi.APIClient {
	return publicapi.NewAPIClient(fmt.Sprintf("http://%s:%d", apiHost, apiPort))
}

// ensureValidVersion checks that the server version is the same or less than the client version
func ensureValidVersion(_ context.Context, clientVersion, serverVersion *model.BuildVersionInfo) error {
	if clientVersion == nil {
		log.Warn().Msg("Unable to parse nil client version, skipping version check")
		return nil
	}
	if clientVersion.GitVersion == "v0.0.0-xxxxxxx" {
		log.Debug().Msg("Development client version, skipping version check")
		return nil
	}
	if serverVersion == nil {
		log.Warn().Msg("Unable to parse nil server version, skipping version check")
		return nil
	}
	if serverVersion.GitVersion == "v0.0.0-xxxxxxx" {
		log.Debug().Msg("Development server version, skipping version check")
		return nil
	}
	c, err := semver.NewVersion(clientVersion.GitVersion)
	if err != nil {
		log.Warn().Err(err).Msg("Unable to parse client version, skipping version check")
		return nil
	}
	s, err := semver.NewVersion(serverVersion.GitVersion)
	if err != nil {
		log.Warn().Err(err).Msg("Unable to parse server version, skipping version check")
		return nil
	}
	if s.GreaterThan(c) {
		return fmt.Errorf(`the server version %s is newer than client version %s, please upgrade your client with the following command:
curl -sL https://get.bacalhau.org/install.sh | bash`,
			serverVersion.GitVersion,
			clientVersion.GitVersion,
		)
	}
	if c.GreaterThan(s) {
		return fmt.Errorf(
			"client version %s is newer than server version %s, please ask your network administrator to update Bacalhau",
			clientVersion.GitVersion,
			serverVersion.GitVersion,
		)
	}
	return nil
}

func ExecuteTestCobraCommand(t *testing.T, args ...string) (c *cobra.Command, output string, err error) {
	return ExecuteTestCobraCommandWithStdin(t, nil, args...)
}

func ExecuteTestCobraCommandWithStdin(_ *testing.T, stdin io.Reader, args ...string) (
	c *cobra.Command, output string, err error,
) { //nolint:unparam // use of t is valuable here
	buf := new(bytes.Buffer)
	root := NewRootCmd()
	root.SetOut(buf)
	root.SetErr(buf)
	root.SetIn(stdin)
	root.SetArgs(args)

	// Need to check if we're running in debug mode for VSCode
	// Empty them if they exist
	if (len(os.Args) > 2) && (os.Args[1] == "-test.run") {
		os.Args[1] = ""
		os.Args[2] = ""
	}

	log.Trace().Msgf("Command to execute: %v", root.CalledAs())

	c, err = root.ExecuteC()
	return c, buf.String(), err
}

func NewIPFSDownloadFlags(settings *ipfs.IPFSDownloadSettings) *pflag.FlagSet {
	flags := pflag.NewFlagSet("IPFS Download flags", pflag.ContinueOnError)
	flags.IntVar(&settings.TimeoutSecs, "download-timeout-secs",
		settings.TimeoutSecs, "Timeout duration for IPFS downloads.")
	flags.StringVar(&settings.OutputDir, "output-dir",
		settings.OutputDir, "Directory to write the output to.")
	flags.StringVar(&settings.IPFSSwarmAddrs, "ipfs-swarm-addrs",
		settings.IPFSSwarmAddrs, "Comma-separated list of IPFS nodes to connect to.")
	return flags
}

func getDefaultJobFolder(jobID string) string {
	return fmt.Sprintf("job-%s", system.GetShortID(jobID))
}

// if the user does not supply a value for "download results to here"
// then we default to making a folder in the current directory
func ensureDefaultDownloadLocation(jobID string) (string, error) {
	cwd, err := os.Getwd()
	if err != nil {
		return "", err
	}
	downloadDir := filepath.Join(cwd, getDefaultJobFolder(jobID))
	err = os.MkdirAll(downloadDir, AutoDownloadFolderPerm)
	if err != nil {
		return "", err
	}
	return downloadDir, nil
}

func processDownloadSettings(settings ipfs.IPFSDownloadSettings, jobID string) (ipfs.IPFSDownloadSettings, error) {
	if settings.OutputDir == "" {
		dir, err := ensureDefaultDownloadLocation(jobID)
		if err != nil {
			return settings, err
		}
		settings.OutputDir = dir
	}
	return settings, nil
}

type RunTimeSettings struct {
	AutoDownloadResults   bool // Automatically download the results after finishing
	IPFSGetTimeOut        int  // Timeout for IPFS in seconds
	IsLocal               bool // Job should be executed locally
	WaitForJobToFinish    bool // Wait for the job to finish before returning
	WaitForJobTimeoutSecs int  // Timeout for waiting for the job to finish
	PrintJobIDOnly        bool // Only print the Job ID as output
	PrintNodeDetails      bool // Print the node details as output
}

func NewRunTimeSettings() *RunTimeSettings {
	return &RunTimeSettings{
		AutoDownloadResults:   false,
		WaitForJobToFinish:    true,
		WaitForJobTimeoutSecs: DefaultDockerRunWaitSeconds,
		IPFSGetTimeOut:        10,
		IsLocal:               false,
		PrintJobIDOnly:        false,
		PrintNodeDetails:      false,
	}
}

func NewRunTimeSettingsFlags(settings *RunTimeSettings) *pflag.FlagSet {
	flags := pflag.NewFlagSet("Runtime settings", pflag.ContinueOnError)
	flags.IntVarP(&settings.IPFSGetTimeOut, "gettimeout", "g", settings.IPFSGetTimeOut,
		`Timeout for getting the results of a job in --wait`)
	flags.BoolVar(&settings.IsLocal, "local", settings.IsLocal,
		`Run the job locally. Docker is required`)
	flags.BoolVar(&settings.WaitForJobToFinish, "wait", settings.WaitForJobToFinish,
		`Wait for the job to finish.`)
	flags.IntVar(&settings.WaitForJobTimeoutSecs, "wait-timeout-secs", settings.WaitForJobTimeoutSecs,
		`When using --wait, how many seconds to wait for the job to complete before giving up.`)
	flags.BoolVar(&settings.PrintJobIDOnly, "id-only", settings.PrintJobIDOnly,
		`Print out only the Job ID on successful submission.`)
	flags.BoolVar(&settings.PrintNodeDetails, "node-details", settings.PrintNodeDetails,
		`Print out details of all nodes (overridden by --id-only).`)
	flags.BoolVar(&settings.AutoDownloadResults, "download", settings.AutoDownloadResults,
		`Should we download the results once the job is complete?`)
	return flags
}

func getCommandLineExecutable() string {
	return os.Args[0]
}

//nolint:funlen,gocyclo // Refactor later
func ExecuteJob(ctx context.Context,
	cm *system.CleanupManager,
	cmd *cobra.Command,
	j *model.Job,
	runtimeSettings RunTimeSettings,
	downloadSettings ipfs.IPFSDownloadSettings,
	buildContext *bytes.Buffer,
) error {
	var apiClient *publicapi.APIClient
	ctx, span := system.GetTracer().Start(ctx, "cmd/bacalhau/utils.ExecuteJob")
	defer span.End()

	if runtimeSettings.IsLocal {
		stack, errLocalDevStack := devstack.NewDevStackForRunLocal(ctx, cm, 1, capacity.ConvertGPUString(j.Spec.Resources.GPU))
		if errLocalDevStack != nil {
			return errLocalDevStack
		}

		apiURI := stack.Nodes[0].APIServer.GetURI()
		apiClient = publicapi.NewAPIClient(apiURI)
	} else {
		apiClient = GetAPIClient()
	}

	err := job.VerifyJob(ctx, j)
	if err != nil {
		log.Err(err).Msg("Job failed to validate.")
		return err
	}

	j, err = submitJob(ctx, apiClient, j, buildContext)
	if err != nil {
		return err
	}

	// if we are in --wait=false - print the id then exit
	// because all code after this point is related to
	// "wait for the job to finish" (via WaitAndPrintResultsToUser)
	if !runtimeSettings.WaitForJobToFinish {
		cmd.Print(j.Metadata.ID + "\n")
		return nil
	}

	// if we are in --id-only mode - print the id
	if runtimeSettings.PrintJobIDOnly {
		cmd.Print(j.Metadata.ID + "\n")
	}

	// if we are only printing the id, set the rest of the output to "quiet",
	// i.e. don't print
	quiet := runtimeSettings.PrintJobIDOnly

	err = WaitAndPrintResultsToUser(ctx, cmd, j, quiet)
	if err != nil {
		if err.Error() == PrintoutCanceledButRunningNormally {
			Fatal(cmd, "", 0)
		} else {
			Fatal(cmd, fmt.Sprintf("Error submitting job: %s", err), 1)
		}
	}

	jobReturn, found, err := apiClient.Get(ctx, j.Metadata.ID)
	if err != nil {
		Fatal(cmd, fmt.Sprintf("Error getting job: %s", err), 1)
	}
	if !found {
		Fatal(cmd, fmt.Sprintf("Weird. Just ran the job, but we couldn't find it. Should be impossible. ID: %s", j.Metadata.ID), 1)
	}

	js, err := apiClient.GetJobState(ctx, jobReturn.Metadata.ID)
	if err != nil {
		Fatal(cmd, fmt.Sprintf("Error getting job state: %s", err), 1)
	}

	// Need to create index because map ordering are not guaranteed
	nodeIndexes := make([]string, 0, len(js.Nodes))
	for i := range js.Nodes {
		nodeIndexes = append(nodeIndexes, i)
	}
	sort.Strings(nodeIndexes)

	printOut := "%s" // We only know this at the end, we'll fill it in there.
	resultsCID := ""
	indentOne := "  "
	indentTwo := strings.Repeat(indentOne, 2)
	if runtimeSettings.PrintNodeDetails {
		printOut += "\n"
		printOut += "Job Results By Node:\n"
		for i := range nodeIndexes {
			n := js.Nodes[nodeIndexes[i]]
			printOut += fmt.Sprintf("Node %s:\n", nodeIndexes[i][:8])
			for j, s := range n.Shards { //nolint:gocritic // very small loop, ok to be costly
				printOut += fmt.Sprintf(indentOne+"Shard %d:\n", j)
				printOut += fmt.Sprintf(indentTwo+"State: %s\n", s.State)
				printOut += fmt.Sprintf(indentTwo+"Status: %s\n", s.State)
				if s.RunOutput == nil {
					printOut += fmt.Sprintf(indentTwo + "No RunOutput for this shard\n")
				} else {
					printOut += fmt.Sprintf(indentTwo+"Container Exit Code: %d\n", s.RunOutput.ExitCode)
					resultsCID = s.PublishedResult.CID // They're all the same, doesn't matter if we assign it many times
					printResults := func(t string, s string, trunc bool) {
						truncatedString := ""
						if trunc {
							truncatedString = " (truncated: last 2000 characters)"
						}
						if s != "" {
							printOut += fmt.Sprintf(indentTwo+"%s%s:\n      %s\n", t, truncatedString, s)
						} else {
							printOut += fmt.Sprintf(indentTwo+"%s%s: <NONE>\n", t, truncatedString)
						}
					}
					printResults("Stdout", s.RunOutput.STDOUT, s.RunOutput.StdoutTruncated)
					printResults("Stderr", s.RunOutput.STDERR, s.RunOutput.StderrTruncated)
				}
			}
		}
	}

	if printDownload {
		printOut += fmt.Sprintf(`
To download the results, execute:
%s%s get %s

To get more details about the run, execute:
%s%s describe %s
`, indentOne, getCommandLineExecutable(), j.Metadata.ID, indentOne, getCommandLineExecutable(), j.Metadata.ID)

	// Have to do a final Sprintf so we can inject the resultsCID into the right place
	if resultsCID != "" {
		resultsCID = fmt.Sprintf("Results CID: %s\n", resultsCID)
	}
	if !quiet {
		cmd.Print(fmt.Sprintf(printOut, resultsCID))
	}

	if runtimeSettings.AutoDownloadResults {
		err = downloadResultsHandler(
			ctx,
			cm,
			cmd,
			j.Metadata.ID,
			downloadSettings,
		)
		if err != nil {
			return err
		}
	}
	return nil
}

func downloadResultsHandler(
	ctx context.Context,
	cm *system.CleanupManager,
	cmd *cobra.Command,
	jobID string,
	downloadSettings ipfs.IPFSDownloadSettings,
) error {
	fmt.Fprintf(cmd.ErrOrStderr(), "Fetching results of job '%s'...\n", jobID)
	j, _, err := GetAPIClient().Get(ctx, jobID)

	if err != nil {
		if _, ok := err.(*bacerrors.JobNotFound); ok {
			return err
		} else {
			Fatal(cmd, fmt.Sprintf("Unknown error trying to get job (ID: %s): %+v", jobID, err), 1)
		}
	}

	results, err := GetAPIClient().GetResults(ctx, j.Metadata.ID)
	if err != nil {
		return err
	}

	if len(results) == 0 {
		return fmt.Errorf("no results found")
	}

	processedDownloadSettings, err := processDownloadSettings(downloadSettings, j.Metadata.ID)
	if err != nil {
		return err
	}

	err = ipfs.DownloadJob(
		ctx,
		cm,
		j.Spec.Outputs,
		results,
		processedDownloadSettings,
	)

	if err != nil {
		return err
	}

	fmt.Fprintf(cmd.ErrOrStderr(), "Results for job '%s' have been written to...\n", jobID)
	fmt.Fprintf(cmd.OutOrStdout(), "%s\n", processedDownloadSettings.OutputDir)

	return nil
}

func submitJob(ctx context.Context,
	apiClient *publicapi.APIClient,
	j *model.Job,
	buildContext *bytes.Buffer,
) (*model.Job, error) {
	ctx, span := system.GetTracer().Start(ctx, "cmd/bacalhau/utils.submitJob")
	defer span.End()

	j, err := apiClient.Submit(ctx, j, buildContext)
	if err != nil {
		return &model.Job{}, errors.Wrap(err, "failed to submit job")
	}
	return j, err
}

func ReadFromStdinIfAvailable(cmd *cobra.Command, args []string) ([]byte, error) {
	if len(args) == 0 {
		r := bufio.NewReader(cmd.InOrStdin())
		reader := bufio.NewReader(r)

		// buffered channel of dataStream
		dataStream := make(chan []byte, 1)

		// Run scanner.Bytes() function in it's own goroutine and pass back it's
		// response into dataStream channel.
		go func() {
			for {
				res, err := reader.ReadBytes("\n"[0])
				if err != nil {
					break
				}
				dataStream <- res
			}
			close(dataStream)
		}()

		// Listen on dataStream channel AND a timeout channel - which ever happens first.
		var err error
		var bytesResult bytes.Buffer
		timedOut := false
		select {
		case res := <-dataStream:
			_, err = bytesResult.Write(res)
			if err != nil {
				return nil, err
			}
		case <-time.After(time.Duration(10) * time.Millisecond): //nolint:gomnd // 10ms timeout
			timedOut = true
		}

		if timedOut {
			cmd.Println("No input provided, waiting ... (Ctrl+D to complete)")
		}

		for read := range dataStream {
			_, err = bytesResult.Write(read)
		}

		return bytesResult.Bytes(), err
	}
	return nil, fmt.Errorf("should not be possible, args should be empty")
}

// Need these as global so that multiple routines can access
var fullLineMessage = ""
var currentLineMessage = ""
var stopMessage = ""
var timerMessage = ""
var doneMessage = " ✅"
var width = 6

const spacerText = " ... "

var ticker *time.Ticker
var tickerDone = make(chan bool)

//nolint:gocyclo,funlen // Better way to do this, Go doesn't have a switch on type
func WaitAndPrintResultsToUser(ctx context.Context, cmd *cobra.Command, j *model.Job, quiet bool) error {
	if j == nil || j.Metadata.ID == "" {
		return errors.New("No job returned from the server.")
	}
	getMoreInfoString := fmt.Sprintf(`
To get more information at any time, run:
   bacalhau describe %s`, j.Metadata.ID)

	if !quiet {
		cmd.Printf("Job successfully submitted. Job ID: %s\n", j.Metadata.ID)
		cmd.Printf("Checking job status... (Enter Ctrl+C to exit at any time, your job will continue running):\n\n")
	}

	// Create a map of job state types to printed structs
	printedEventsTracker := make(map[model.JobEventType]*printedEvents)
	for _, jobEventType := range model.JobEventTypes() {
		printedEventsTracker[jobEventType] = &printedEvents{
			printed: false,
			order:   int(jobEventType),
		}
	}

	time.Sleep(1 * time.Second)

	jobEvents, err := GetAPIClient().GetEvents(ctx, j.Metadata.ID)
<<<<<<< HEAD
	if err != nil {
		Fatal(cmd, fmt.Sprintf("Failure retrieving job events '%s': %s\n", j.Metadata.ID, err), 1)
	}

	// Inject "Job Initiated Event" to start - should we do this on the server?
	// TODO: #1068 Should jobs auto add a "start event" on the client at creation?
	jobEvents = append([]model.JobEvent{{EventName: model.JobEventInitialSubmission}}, jobEvents...)
	// Faking an initial time (sometimes it happens too fast to see)
	timerMessage = spinnerFmtDuration(30 * time.Millisecond) //nolint:gomnd // 30ms is just a default
	currentLineMessage = formatMessage(eventsWorthPrinting[model.JobEventInitialSubmission].Message)

	// Create a spinner var that will span all printouts
	spin, err := createSpinner(fmt.Sprintf("%s%s", currentLineMessage, spacerText))
	if err != nil {
		return false, errors.Wrap(err, "Could not create progressive output.")
=======
	if err != nil {
		Fatal(cmd, fmt.Sprintf("Failure retrieving job events '%s': %s\n", j.Metadata.ID, err), 1)
>>>>>>> 74167670
	}

	ticker = time.NewTicker(HowFrequentlyToUpdateTicker)

	// Capture Ctrl+C if the user wants to finish early the job
	ctx, cancel := context.WithCancel(ctx)
	signalChan := make(chan os.Signal, 2)
	signal.Notify(signalChan, os.Interrupt, syscall.SIGTERM)
	defer func() {
		signal.Stop(signalChan)
		cancel()
	}()

	finishedRunning := false
	var returnError error
	returnError = nil

	printDownloadFlag := true

	go func() {
		for {
			log.Trace().Msgf("Ticker goreturn")

			select {
			case <-tickerDone:
				return
			case t := <-ticker.C:
				timerMessage = spinnerFmtDuration(t.Sub(j.CreatedAt))
				spin.Message(fmt.Sprintf("%s%s", spacerText, timerMessage))
				fullLineMessage = fmt.Sprintf("%s %s %s %s",
					currentLineMessage,
					stopMessage,
					timerMessage,
					doneMessage)
				spin.StopMessage(fullLineMessage)
			}
		}
	}()

	go func() {
		log.Trace().Msgf("Ticker goreturn")

		select {
		case s := <-signalChan: // first signal, cancel context
			log.Debug().Msgf("Captured %v. Exiting...", s)
			if s == os.Interrupt {
				// If finishedRunning is true, then we go term signal
				// because the loop finished normally.
				if !finishedRunning {
					if !quiet {
						cmd.Println("\n\n\rPrintout canceled (the job is still running).")
						cmd.Println(getMoreInfoString)
					}
					returnError = fmt.Errorf(PrintoutCanceledButRunningNormally)
				}
			} else {
				cmd.Println("Unexpected signal received. Exiting.")
			}
			cancel()
		case <-ctx.Done():
			return
		}
	}()

	if len(jobEvents) != 0 {
		for {
			if spin.Status().String() != "running" {
				err = spin.Start()
				if err != nil {
					return false, errors.Wrap(err, "Could not start spinner.")
				}
			}

			log.Trace().Msgf("Job Events:")
			for i := range jobEvents {
				log.Trace().Msgf("\t%s - %s - %s",
					model.GetStateFromEvent(jobEvents[i].EventName),
					jobEvents[i].EventTime.UTC().String(),
					jobEvents[i].EventName)
			}
			log.Trace().Msgf("\n")

			if err != nil {
				if _, ok := err.(*bacerrors.JobNotFound); ok {
					Fatal(cmd, fmt.Sprintf(`Somehow even though we submitted a job successfully, 
											we were not able to get its status. ID: %s`, j.Metadata.ID), 1)
				} else {
					Fatal(cmd, fmt.Sprintf("Unknown error trying to get job (ID: %s): %+v", j.Metadata.ID, err), 1)
				}
			}

			if !quiet {
				for i := range jobEvents {
					printingUpdateForEvent(cmd, printedEventsTracker, jobEvents[i].EventName)
				}
			}

			// TODO: #1070 We should really streamline these two loops - when we get to a client side statemachine, that should take care of lots
			// Look for any terminal event in all the events. If it's done, we're done.
			for i := range jobEvents {
				// TODO: #837 We should be checking for the last event of a given type, not the first, across all shards.
				if eventsWorthPrinting[jobEvents[i].EventName].IsTerminal {
					// Send a signal to the goroutine that is waiting for Ctrl+C
					finishedRunning = true

					if printDownloadFlag {
						_ = spin.Stop()
					} else {
						_ = spin.StopFail()
					}
					ticker.Stop()
					signalChan <- syscall.SIGINT
					return printDownloadFlag, err
				}
			}

			if condition := ctx.Err(); condition != nil {
				signalChan <- syscall.SIGINT
				break
			} else {
				jobEvents, err = GetAPIClient().GetEvents(ctx, j.Metadata.ID)
				if err != nil {
					if _, ok := err.(*bacerrors.ContextCanceledError); ok {
						// We're done, the user canceled the job
						break
					} else {
						return errors.Wrap(err, "Error getting job events")
					}
				}
			}

			time.Sleep(time.Duration(500) * time.Millisecond) //nolint:gomnd // 500ms sleep
		} // end for
	}

	return printDownloadFlag, returnError
}

func printingUpdateForEvent(cmd *cobra.Command, pe map[model.JobEventType]*printedEvents, jet model.JobEventType) {
	maxLength := 0
	for _, v := range eventsWorthPrinting {
		if len(v.Message) > maxLength {
			maxLength = len(v.Message)
		}
	}

	// If it hasn't been printed yet, we'll print this event.
	// We'll also skip lines where there's no message to print.
	if eventsWorthPrinting[jet].Message != "" && !pe[jet].printed {
		// Only print " done" after the first line.
		firstLine := true
		for v := range pe {
			firstLine = firstLine && !pe[v].printed
		}
		if !firstLine {
			cmd.Println("done ✅")
		}

		cmd.Printf("\t%s%s",
			strings.Repeat(" ", maxLength-len(eventsWorthPrinting[jet].Message)+2),
			eventsWorthPrinting[jet].Message)
		if !eventsWorthPrinting[jet].IsTerminal {
			cmd.Print(" ... ")
		} else {
			cmd.Println()
		}

		currentLineMessage = formatMessage(eventsWorthPrinting[jet].Message)

		// Need to do a full line message update here too - incase we do two events with no tick between them
		fullLineMessage = fmt.Sprintf("%s %s %s %s",
			currentLineMessage,
			stopMessage,
			timerMessage,
			doneMessage)
		spin.Prefix(fmt.Sprintf("%s%s", currentLineMessage, spacerText))
		spin.StopMessage(fullLineMessage)

		// start animating the spinner
		_ = spin.Unpause()

		pe[jet].printed = true
	}

	return eventsWorthPrinting[jet].PrintDownload
}
func FatalErrorHandler(cmd *cobra.Command, msg string, code int) {
	if len(msg) > 0 {
		// add newline if needed
		if !strings.HasSuffix(msg, "\n") {
			msg += "\n"
		}
		cmd.Print(msg)
	}
	os.Exit(code)
}

// Captures for testing, responsibility of the test to handle the exit (if any)
// NOTE: If your test is not idempotent, you can cause side effects
// (the underlying function will continue to run)
// Returned as text JSON to wherever RootCmd is printing.
func FakeFatalErrorHandler(cmd *cobra.Command, msg string, code int) {
	c := model.TestFatalErrorHandlerContents{Message: msg, Code: code}
	b, _ := model.JSONMarshalWithMax(c)
	cmd.Println(string(b))
}

// applyPorcelainLogLevel sets the log level of loggers running on user-facing
// "porcelain" commands to be zerolog.FatalLevel to reduce noise shown to users.
func applyPorcelainLogLevel(cmd *cobra.Command, _ []string) {
	if _, err := zerolog.ParseLevel(os.Getenv("LOG_LEVEL")); err != nil {
		return
	}

	ctx := cmd.Context()
	ctx = log.Ctx(ctx).Level(zerolog.FatalLevel).WithContext(ctx)
	cmd.SetContext(ctx)
}

var spinnerEmoji = []string{"🐟", "🐠", "🐡"}

func createSpinner(startingMessage string) (*yacspin.Spinner, error) {
	var spinnerCharSet []string
	for _, emoji := range spinnerEmoji {
		for i := 0; i < width; i++ {
			spinnerCharSet = append(spinnerCharSet, fmt.Sprintf("%s%s%s",
				strings.Repeat(" ", width-i),
				emoji,
				strings.Repeat(" ", i)))
		}
	}

	cfg := yacspin.Config{
		Frequency: 100 * time.Millisecond,
		CharSet:   spinnerCharSet,
		Writer:    RootCmd.OutOrStdout(),
		// Have to set the Prefix on creation because
		// sometimes the spinner starts faster than the first print
		Prefix: startingMessage,
	}

	s, err := yacspin.New(cfg)
	if err != nil {
		return nil, fmt.Errorf("failed to generate spinner from methods: %v", err)
	}

	if err := s.CharSet(spinnerCharSet); err != nil {
		return nil, fmt.Errorf("failed to set charset: %v", err)
	}

	// Need to add 8 to have everything line up.
	stopMessage = strings.Repeat(".", width+10) //nolint:gomnd // extra spacing

	return s, nil
}

func spinnerFmtDuration(d time.Duration) string {
	d = d.Round(time.Millisecond)

	min := (d % time.Hour) / time.Minute
	sec := (d % time.Minute) / time.Second
	ms := (d % time.Second) / time.Millisecond / 100

	minString, secString, msString := "", "", ""
	if min > 0 {
		minString = fmt.Sprintf("%02dm", min)
		secString = fmt.Sprintf("%02d", sec)
		msString = fmt.Sprintf(".%01ds", ms)
	} else if sec > 0 {
		secString = fmt.Sprintf("%01d", sec)
		msString = fmt.Sprintf(".%01ds", ms)
	} else {
		msString = fmt.Sprintf("0.%01ds", ms)
	}
	// If hour string exists, set it
	return fmt.Sprintf("%s%s%s", minString, secString, msString)
}

func formatMessage(msg string) string {
	maxLength := 0
	for _, v := range eventsWorthPrinting {
		if len(v.Message) > maxLength {
			maxLength = len(v.Message)
		}
	}

	return fmt.Sprintf("\t%s%s",
		strings.Repeat(" ", maxLength-len(msg)+2), msg)
}<|MERGE_RESOLUTION|>--- conflicted
+++ resolved
@@ -585,7 +585,6 @@
 	time.Sleep(1 * time.Second)
 
 	jobEvents, err := GetAPIClient().GetEvents(ctx, j.Metadata.ID)
-<<<<<<< HEAD
 	if err != nil {
 		Fatal(cmd, fmt.Sprintf("Failure retrieving job events '%s': %s\n", j.Metadata.ID, err), 1)
 	}
@@ -601,10 +600,6 @@
 	spin, err := createSpinner(fmt.Sprintf("%s%s", currentLineMessage, spacerText))
 	if err != nil {
 		return false, errors.Wrap(err, "Could not create progressive output.")
-=======
-	if err != nil {
-		Fatal(cmd, fmt.Sprintf("Failure retrieving job events '%s': %s\n", j.Metadata.ID, err), 1)
->>>>>>> 74167670
 	}
 
 	ticker = time.NewTicker(HowFrequentlyToUpdateTicker)
