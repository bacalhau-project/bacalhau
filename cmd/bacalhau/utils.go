--- conflicted
+++ resolved
@@ -462,6 +462,62 @@
 				}
 			}
 
+	// Create a map of job state types to printed structs
+
+	printedArray := []printed{}
+	for _, jobStateType := range model.JobStateTypes() {
+		printedArray = append(printedArray, printed{
+			jobStateType: jobStateType, printed: false})
+	}
+
+	moreInformationString := fmt.Sprintf(`
+To get the status of the job, run:
+   bacalhau describe %s`, j.ID)
+
+	jobEvents, err := GetAPIClient().GetEvents(ctx, j.ID)
+	if err != nil {
+		Fatal(fmt.Sprintf("Failure retrieving job events '%s': %s\n", j.ID, err), 1)
+	}
+	if len(jobEvents) != 0 {
+		for {
+			if err != nil {
+				if _, ok := err.(*bacerrors.JobNotFound); ok {
+					Fatal(fmt.Sprintf("Somehow even though we submitted a job successfully, we were not able to get its status. ID: %s", j.ID), 1)
+				} else {
+					Fatal(fmt.Sprintf("Unknown error trying to get job (ID: %s): %+v", j.ID, err), 1)
+				}
+			}
+
+			for i := range jobEvents {
+				s := model.GetStateFromEvent(jobEvents[i].EventName)
+				if s == model.JobStateBidding && !printedArray[0].printed {
+					RootCmd.Print("Nodes bidding on job ... ")
+					printedArray[0].printed = true
+				} else if s == model.JobStateWaiting && !printedArray[1].printed {
+					RootCmd.Println("done.")
+					RootCmd.Print("Nodes waiting to run job ... ")
+					printedArray[1].printed = true
+				} else if s == model.JobStateRunning && !printedArray[2].printed {
+					RootCmd.Println("done.")
+					RootCmd.Print("Job is executing ... ")
+					printedArray[2].printed = true
+				} else if s == model.JobStateVerifying && !printedArray[3].printed {
+					RootCmd.Println("done.")
+					RootCmd.Print("Verifying results ... ")
+					printedArray[3].printed = true
+				} else if s == model.JobStateCompleted && !printedArray[4].printed {
+					RootCmd.Println("done.")
+					RootCmd.Println("Job completed successfully.")
+					printedArray[4].printed = true
+				} else if s == model.JobStateError && !printedArray[5].printed {
+					RootCmd.Printf("\nJob failed with an error.\n%s\n", moreInformationString)
+					printedArray[5].printed = true
+				} else if s == model.JobStateCancelled && !printedArray[6].printed {
+					RootCmd.Printf("\nJob was canceled.\n%s\n", moreInformationString)
+					printedArray[6].printed = true
+				}
+			}
+
 			m := jobEvents[0]
 			for i := range jobEvents {
 				if jobEvents[i].EventName > m.EventName {
@@ -485,16 +541,6 @@
 		} // end for
 	}
 
-<<<<<<< HEAD
-=======
-	// so you can run job_id=$(bacalhau docker run ...)
-	// DO NOT REGRESS THIS BEHAVIOR, THE EXAMPLES DEPEND ON IT
-	RootCmd.Printf("%s\n", j.ID)
-
-	// so the user knows they can use describe
-	fmt.Fprintln(system.Stderr, "\nTo get the status of the job, run:")
-	fmt.Fprintf(system.Stderr, "  bacalhau describe %s\n", j.ID)
->>>>>>> ff660eba
 	return nil
 }
 
