package bacalhau

import (
	"fmt"
	"os"
	"path/filepath"
	"strings"
	"time"

	"github.com/filecoin-project/bacalhau/pkg/downloader/util"

	"github.com/filecoin-project/bacalhau/pkg/executor/wasm"
	"github.com/filecoin-project/bacalhau/pkg/job"
	"github.com/filecoin-project/bacalhau/pkg/model"
	"github.com/filecoin-project/bacalhau/pkg/storage/inline"
	"github.com/filecoin-project/bacalhau/pkg/system"
	"github.com/filecoin-project/bacalhau/pkg/version"
	"github.com/ipfs/go-cid"
	"github.com/pkg/errors"
	"github.com/spf13/cobra"
	"github.com/tetratelabs/wazero"
	"github.com/tetratelabs/wazero/imports/wasi_snapshot_preview1"
)

const null rune = 0

func defaultWasmJobSpec() *model.Job {
	wasmJob, _ := model.NewJobWithSaneProductionDefaults()
	wasmJob.Spec.Engine = model.EngineWasm
	wasmJob.Spec.Verifier = model.VerifierDeterministic
	wasmJob.Spec.Timeout = DefaultTimeout.Seconds()
	wasmJob.Spec.Wasm.EntryPoint = "_start"
	wasmJob.Spec.Wasm.EnvironmentVariables = map[string]string{}
	wasmJob.Spec.Outputs = []model.StorageSpec{
		{
			Name: "outputs",
			Path: "/outputs",
		},
	}

	return wasmJob
}

func newWasmCmd() *cobra.Command {
	wasmCmd := &cobra.Command{
		Use:   "wasm",
		Short: "Run and prepare WASM jobs on the network",
		PersistentPreRunE: func(cmd *cobra.Command, _ []string) error {
			// Check that the server version is compatible with the client version
			serverVersion, _ := GetAPIClient().Version(cmd.Context()) // Ok if this fails, version validation will skip
			if err := ensureValidVersion(cmd.Context(), version.Get(), serverVersion); err != nil {
				Fatal(cmd, fmt.Sprintf("version validation failed: %s", err), 1)
				return err
			}

			return nil
		},
	}

	wasmCmd.AddCommand(
		newRunWasmCmd(),
		newValidateWasmCmd(),
	)

	return wasmCmd
}

func newRunWasmCmd() *cobra.Command {
	wasmJob := defaultWasmJobSpec()
	runtimeSettings := NewRunTimeSettings()
	downloadSettings := util.NewDownloadSettings()
	var nodeSelector string

	runWasmCommand := &cobra.Command{
		Use:     "run {cid-of-wasm | <local.wasm>} [--entry-point <string>] [wasm-args ...]",
		Short:   "Run a WASM job on the network",
		Long:    languageRunLong,
		Example: languageRunExample,
		Args:    cobra.MinimumNArgs(1),
		PreRun:  applyPorcelainLogLevel,
		RunE: func(cmd *cobra.Command, args []string) error {
			return runWasm(cmd, args, wasmJob, runtimeSettings, downloadSettings, nodeSelector)
		},
	}

	settingsFlags := NewRunTimeSettingsFlags(runtimeSettings)
	runWasmCommand.Flags().AddFlagSet(settingsFlags)

	downloadFlags := NewIPFSDownloadFlags(downloadSettings)
	runWasmCommand.Flags().AddFlagSet(downloadFlags)

	runWasmCommand.PersistentFlags().StringVarP(
		&nodeSelector, "selector", "s", nodeSelector,
		`Selector (label query) to filter nodes on which this job can be executed, supports '=', '==', and '!='.(e.g. -s key1=value1,key2=value2). Matching objects must satisfy all of the specified label constraints.`, //nolint:lll // Documentation, ok if long.
	)

	runWasmCommand.PersistentFlags().Var(
		VerifierFlag(&wasmJob.Spec.Verifier), "verifier",
		`What verification engine to use to run the job`,
	)
	runWasmCommand.PersistentFlags().Var(
		PublisherFlag(&wasmJob.Spec.Publisher), "publisher",
		`What publisher engine to use to publish the job results`,
	)
	runWasmCommand.PersistentFlags().IntVarP(
		&wasmJob.Spec.Deal.Concurrency, "concurrency", "c", wasmJob.Spec.Deal.Concurrency,
		`How many nodes should run the job`,
	)
	runWasmCommand.PersistentFlags().IntVar(
		&wasmJob.Spec.Deal.Confidence, "confidence", wasmJob.Spec.Deal.Confidence,
		`The minimum number of nodes that must agree on a verification result`,
	)
	runWasmCommand.PersistentFlags().IntVar(
		&wasmJob.Spec.Deal.MinBids, "min-bids", wasmJob.Spec.Deal.MinBids,
		`Minimum number of bids that must be received before concurrency-many bids will be accepted (at random)`,
	)
	runWasmCommand.PersistentFlags().Float64Var(
		&wasmJob.Spec.Timeout, "timeout", wasmJob.Spec.Timeout,
		`Job execution timeout in seconds (e.g. 300 for 5 minutes and 0.1 for 100ms)`,
	)
	runWasmCommand.PersistentFlags().StringVar(
		&wasmJob.Spec.Wasm.EntryPoint, "entry-point", wasmJob.Spec.Wasm.EntryPoint,
		`The name of the WASM function in the entry module to call. This should be a zero-parameter zero-result function that
		will execute the job.`,
	)
	runWasmCommand.PersistentFlags().VarP(
		NewURLStorageSpecArrayFlag(&wasmJob.Spec.Inputs), "input-urls", "u",
		`URL of the input data volumes downloaded from a URL source. Mounts data at '/inputs' (e.g. '-u http://foo.com/bar.tar.gz'
		mounts 'bar.tar.gz' at '/inputs/bar.tar.gz'). URL accept any valid URL supported by the 'wget' command,
		and supports both HTTP and HTTPS.`,
	)
	runWasmCommand.PersistentFlags().VarP(
		NewIPFSStorageSpecArrayFlag(&wasmJob.Spec.Inputs), "input-volumes", "v",
		`CID:path of the input data volumes, if you need to set the path of the mounted data.`,
	)
	runWasmCommand.PersistentFlags().VarP(
		EnvVarMapFlag(&wasmJob.Spec.Wasm.EnvironmentVariables), "env", "e",
		`The environment variables to supply to the job (e.g. --env FOO=bar --env BAR=baz)`,
	)
	runWasmCommand.PersistentFlags().VarP(
		NewURLStorageSpecArrayFlag(&wasmJob.Spec.Wasm.ImportModules), "import-module-urls", "U",
		`URL of the WASM modules to import from a URL source. URL accept any valid URL supported by `+
			`the 'wget' command, and supports both HTTP and HTTPS.`,
	)
	runWasmCommand.PersistentFlags().VarP(
		NewIPFSStorageSpecArrayFlag(&wasmJob.Spec.Wasm.ImportModules), "import-module-volumes", "I",
		`CID:path of the WASM modules to import from IPFS, if you need to set the path of the mounted data.`,
	)

	return runWasmCommand
}

func runWasm(
	cmd *cobra.Command,
	args []string,
	wasmJob *model.Job,
	runtimeSettings *RunTimeSettings,
	downloadSettings *model.DownloaderSettings,
	nodeSelector string,
) error {
	cm := system.NewCleanupManager()
	defer cm.Cleanup()

	ctx, rootSpan := system.NewRootSpan(cmd.Context(), system.GetTracer(), "cmd/bacalhau/wasm_run.runWasmCommand")
	defer rootSpan.End()
	cm.RegisterCallback(system.CleanupTraceProvider)

	wasmCidOrPath := args[0]
	wasmJob.Spec.Wasm.Parameters = args[1:]

	nodeSelectorRequirements, err := job.ParseNodeSelector(nodeSelector)
	if err != nil {
		return err
	}
	wasmJob.Spec.NodeSelectors = nodeSelectorRequirements

	// Try interpreting this as a CID.
	wasmCid, err := cid.Parse(wasmCidOrPath)
	if err == nil {
		// It is a valid CID – proceed to create IPFS context.
		wasmJob.Spec.Wasm.EntryModule = model.StorageSpec{
			StorageSource: model.StorageSourceIPFS,
			CID:           wasmCid.String(),
		}
	} else {
		// Try interpreting this as a path.
		info, err := os.Stat(wasmCidOrPath)
		if err != nil {
			if os.IsNotExist(err) {
				return errors.Wrapf(err, "%q is not a valid CID or local file", wasmCidOrPath)
			} else {
				return err
			}
		}

		if !info.Mode().IsRegular() {
			return fmt.Errorf("%q should point to a single file", wasmCidOrPath)
		}

		err = os.Chdir(filepath.Dir(wasmCidOrPath))
		if err != nil {
			return err
		}

		cmd.Printf("Uploading %q to server to execute command in context, press Ctrl+C to cancel\n", wasmCidOrPath)
		time.Sleep(1 * time.Second)

		storage := inline.NewStorage()
		inlineData, err := storage.Upload(cmd.Context(), wasmCidOrPath)
		if err != nil {
			return err
		}
		wasmJob.Spec.Wasm.EntryModule = inlineData
	}

	// We can only use a Deterministic verifier if we have multiple nodes running the job
	// If the user has selected a Deterministic verifier (or we are using it by default)
	// then switch back to a Noop Verifier if the concurrency is too low.
	if wasmJob.Spec.Deal.Concurrency <= 1 && wasmJob.Spec.Verifier == model.VerifierDeterministic {
		wasmJob.Spec.Verifier = model.VerifierNoop
	}

	// See wazero.ModuleConfig.WithEnv
	for key, value := range wasmJob.Spec.Wasm.EnvironmentVariables {
		for _, str := range []string{key, value} {
			if str == "" || strings.ContainsRune(str, null) {
				return fmt.Errorf("invalid environment variable %s=%s", key, value)
			}
		}
	}

<<<<<<< HEAD
	_, err = ExecuteJob(ctx, cm, cmd, wasmJob, *runtimeSettings, *downloadSettings, &buf)
	return err
=======
	return ExecuteJob(ctx, cm, cmd, wasmJob, *runtimeSettings, *downloadSettings)
>>>>>>> 1d59bf46
}

func newValidateWasmCmd() *cobra.Command {
	wasmJob := defaultWasmJobSpec()

	validateWasmCommand := &cobra.Command{
		Use:   "validate <local.wasm> [--entry-point <string>]",
		Short: "Check that a WASM program is runnable on the network",
		Args:  cobra.ExactArgs(1),
		RunE: func(cmd *cobra.Command, args []string) error {
			return validateWasm(cmd, args, wasmJob)
		},
	}

	validateWasmCommand.PersistentFlags().StringVar(
		&wasmJob.Spec.Wasm.EntryPoint, "entry-point", wasmJob.Spec.Wasm.EntryPoint,
		`The name of the WASM function in the entry module to call. This should be a zero-parameter zero-result function that
		will execute the job.`,
	)

	return validateWasmCommand
}

func validateWasm(cmd *cobra.Command, args []string, wasmJob *model.Job) error {
	cm := system.NewCleanupManager()
	defer cm.Cleanup()

	ctx, rootSpan := system.NewRootSpan(cmd.Context(), system.GetTracer(), "cmd/bacalhau/wasm_run.validateWasmCommand")
	defer rootSpan.End()
	cm.RegisterCallback(system.CleanupTraceProvider)

	programPath := args[0]
	entryPoint := wasmJob.Spec.Wasm.EntryPoint

	engine := wazero.NewRuntime(ctx)
	module, err := wasm.LoadModule(ctx, engine, programPath)
	if err != nil {
		Fatal(cmd, err.Error(), 1)
		return err
	}

	wasi, err := wasi_snapshot_preview1.NewBuilder(engine).Compile(ctx)
	if err != nil {
		Fatal(cmd, err.Error(), 3)
		return err
	}

	err = wasm.ValidateModuleImports(module, wasi)
	if err != nil {
		Fatal(cmd, err.Error(), 2)
		return err
	}

	err = wasm.ValidateModuleAsEntryPoint(module, entryPoint)
	if err != nil {
		Fatal(cmd, err.Error(), 2)
		return err
	}

	cmd.Println("OK")
	return nil
}<|MERGE_RESOLUTION|>--- conflicted
+++ resolved
@@ -229,12 +229,8 @@
 		}
 	}
 
-<<<<<<< HEAD
-	_, err = ExecuteJob(ctx, cm, cmd, wasmJob, *runtimeSettings, *downloadSettings, &buf)
+	_, err = ExecuteJob(ctx, cm, cmd, wasmJob, *runtimeSettings, *downloadSettings)
 	return err
-=======
-	return ExecuteJob(ctx, cm, cmd, wasmJob, *runtimeSettings, *downloadSettings)
->>>>>>> 1d59bf46
 }
 
 func newValidateWasmCmd() *cobra.Command {
