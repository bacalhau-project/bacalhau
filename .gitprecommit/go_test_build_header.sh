#!/usr/bin/env bash

# Exit on error. Append || true if you expect an error.
set -o errexit
# Exit on error inside any functions or subshells.
set -o errtrace
# Do not allow use of undefined vars. Use ${VAR:-} to use an undefined VAR
set -o nounset
# Catch the error in case mysqldump fails (but gzip succeeds) in `mysqldump |gzip`
set -o pipefail
# Turn on traces, useful while debugging but commented out by default
#set -o xtrace

# Check that all test files have the correct build header excluding vendor/
# and generated files.
# This is a pre-commit hook, so it only checks staged files.
# It is not a pre-push hook, so it does not check untracked files.
# It is not a pre-receive hook, so it does not check pushed files.
<<<<<<< HEAD
files_without_header=$(grep --exclude-dir='*vendor*' --include '*_test.go' -lR 'func Test[A-Z].*(t \*testing.T' ./* | xargs grep --files-without-match -e '//go:build integration || !unit' -e '//go:build unit || !integration' --)
=======
files_without_header=$(grep --exclude-dir=./vendor --exclude-dir=./ops/aws/canary/lambda/vendor --include '*_test.go' -lR 'func Test[A-Z].*(t \*testing.T' ./* | xargs grep --files-without-match -e '//go:build integration || !unit' -e '//go:build unit || !integration' --)
>>>>>>> 2b314bfe

if [[ -n "${files_without_header}"  ]]; then
  printf "Test files missing '//go:build integration || !unit' or '//go:build unit || !integration':\n%s\n" "${files_without_header}"
  exit 1
fi<|MERGE_RESOLUTION|>--- conflicted
+++ resolved
@@ -16,11 +16,7 @@
 # This is a pre-commit hook, so it only checks staged files.
 # It is not a pre-push hook, so it does not check untracked files.
 # It is not a pre-receive hook, so it does not check pushed files.
-<<<<<<< HEAD
-files_without_header=$(grep --exclude-dir='*vendor*' --include '*_test.go' -lR 'func Test[A-Z].*(t \*testing.T' ./* | xargs grep --files-without-match -e '//go:build integration || !unit' -e '//go:build unit || !integration' --)
-=======
 files_without_header=$(grep --exclude-dir=./vendor --exclude-dir=./ops/aws/canary/lambda/vendor --include '*_test.go' -lR 'func Test[A-Z].*(t \*testing.T' ./* | xargs grep --files-without-match -e '//go:build integration || !unit' -e '//go:build unit || !integration' --)
->>>>>>> 2b314bfe
 
 if [[ -n "${files_without_header}"  ]]; then
   printf "Test files missing '//go:build integration || !unit' or '//go:build unit || !integration':\n%s\n" "${files_without_header}"
