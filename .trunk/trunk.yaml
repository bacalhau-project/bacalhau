--- conflicted
+++ resolved
@@ -1,10 +1,6 @@
 version: 0.1
 cli:
-<<<<<<< HEAD
-  version: 0.15.1-beta
-=======
   version: 0.15.0-beta
->>>>>>> 1f6b87c8
 lint:
   enabled:
     - actionlint@1.6.15
