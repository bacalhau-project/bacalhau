--- conflicted
+++ resolved
@@ -2,20 +2,10 @@
   key: string
   value: string
 } {
-<<<<<<< HEAD
   const keys = Object.keys(allKVs)
   const key: string = keys[Math.floor(Math.random() * keys.length)]
-  const value: string = selectRandomElements(allKVs[key], 1) as string
+  const value: string = selectRandomElements(allKVs[key], 1)[0]
   return { key, value }
-=======
-  const labels: { [key: string]: string[] } = {}
-  const numLabels = Math.floor(Math.random() * 4)
-  for (let i = 0; i < numLabels; i += 1) {
-    const label = selectRandomElements(Object.keys(jobLabels))[0]
-    labels[label] = selectRandomElements(jobLabels[label]) as string[]
-  }
-  return labels
->>>>>>> a25d511b
 }
 export function selectRandomElements(
   allTypes: string[],
