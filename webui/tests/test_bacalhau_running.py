#!/usr/bin/env python3

# Use python to test to see if server is running on 1234 port
if __name__ == "__main__":
    # If there is a port given as an argument, use that. Otherwise, use 1234
    import sys

    if len(sys.argv) > 1:
        port = sys.argv[1]
    else:
        port = 1234

    import socket
    import sys

    # Create a TCP/IP socket
    sock = socket.socket(socket.AF_INET, socket.SOCK_STREAM)

    # Connect the socket to the port where the server is listening
    server_address = ("localhost", port)

    print("connecting to %s port %s" % server_address)

    # If there is no server running, this will fail
    try:
        sock.connect(server_address)
<<<<<<< HEAD
    except Exception:
=======
    except ConnectionRefusedError:
>>>>>>> 76445a04
        print("No server running on port %s" % port, file=sys.stderr)
        sys.exit(1)

    try:
        # Send data
        message = "Test message (should be meaningless)."
        print('sending "%s"' % message)
        sock.sendall(bytes(message, "UTF-8"))

        # Look for the response
        amount_received = 0

        # Wait for the response - if nothing received after 3 seconds, fail
        sock.settimeout(3)
        amount_expected = len(message)
        while amount_received < amount_expected:
            try:
                data = sock.recv(16)
                amount_received += len(data)
                print('received "%s"' % data)
            except socket.timeout:
                # Print timeout message to stderr and exit with error code 1
                print("No response received - timeout.", file=sys.stderr)
                sys.exit(1)
<<<<<<< HEAD
            except Exception as e:
                print("Unexpected error: %s" % str(e), file=sys.stderr)
=======
            except Exception:
                print("Unexpected error: %s" % sys.exc_info()[0], file=sys.stderr)
>>>>>>> 76445a04
                sys.exit(1)

    finally:
        print("closing socket")
        sock.close()<|MERGE_RESOLUTION|>--- conflicted
+++ resolved
@@ -24,11 +24,7 @@
     # If there is no server running, this will fail
     try:
         sock.connect(server_address)
-<<<<<<< HEAD
-    except Exception:
-=======
     except ConnectionRefusedError:
->>>>>>> 76445a04
         print("No server running on port %s" % port, file=sys.stderr)
         sys.exit(1)
 
@@ -53,13 +49,8 @@
                 # Print timeout message to stderr and exit with error code 1
                 print("No response received - timeout.", file=sys.stderr)
                 sys.exit(1)
-<<<<<<< HEAD
-            except Exception as e:
-                print("Unexpected error: %s" % str(e), file=sys.stderr)
-=======
             except Exception:
                 print("Unexpected error: %s" % sys.exc_info()[0], file=sys.stderr)
->>>>>>> 76445a04
                 sys.exit(1)
 
     finally:
