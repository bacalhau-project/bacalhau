{
  "name": "webui",
  "version": "0.1.0",
  "private": true,
  "dependencies": {
    "@fontsource/open-sans": "^5.0.17",
    "@testing-library/react": "^14.1.2",
    "@types/node": "^20.10.5",
    "@types/react": "^18.2.45",
    "@types/react-dom": "^18.2.18",
    "axios": "^1.6.2",
    "concurrently": "^8.2.2",
    "moment": "^2.29.4",
    "react": "^18.2.0",
    "react-dom": "^18.2.0",
<<<<<<< HEAD
    "react-router-dom": "^6.21.1",
    "react-scripts": "^^5.0.1",
    "react-svg": "^16.1.32",
=======
    "react-router-dom": "^6.19.0",
    "react-scripts": "^5.0.1",
>>>>>>> 90fdf569
    "sass": "^1.69.5",
    "start-server-and-test": "^2.0.3",
    "typescript": "^5.3.3",
    "web-vitals": "^2.1.4"
  },
  "scripts": {
    "start": "react-scripts start",
    "build": "react-scripts build",
    "build-bacalhau": "cd .. && make build && cd -",
    "start-bacalhau": "cd .. && ./bin/$(go env GOOS)/$(go env GOARCH)/bacalhau serve --web-ui --web-ui-port 3000 && cd -",
    "test": "cross-env jest tests/",
    "eject": "react-scripts eject",
    "lint": "eslint src --ext .js,.jsx,.ts,.tsx",
    "format": "prettier --write \"src/**/*.{js,jsx,ts,tsx}\""
  },
  "eslintConfig": {
    "extends": [
      "react-app",
      "react-app/jest",
      "plugin:prettier/recommended"
    ],
    "parser": "@typescript-eslint/parser",
    "parserOptions": {
      "ecmaFeatures": {
        "jsx": true
      },
      "ecmaVersion": "latest",
      "sourceType": "module"
    },
    "plugins": [
      "prettier"
    ],
    "rules": {}
  },
  "browserslist": {
    "production": [
      ">0.2%",
      "not dead",
      "not op_mini all"
    ],
    "development": [
      "last 1 chrome version",
      "last 1 firefox version",
      "last 1 safari version"
    ]
  },
  "devDependencies": {
    "@babel/core": "^7.23.6",
    "@babel/plugin-proposal-private-property-in-object": "^7.21.11",
    "@babel/preset-typescript": "^7.23.3",
    "@testing-library/dom": "^9.3.3",
    "@testing-library/jest-dom": "^6.1.5",
    "@testing-library/user-event": "^14.5.1",
    "@types/axios": "^0.14.0",
    "@types/history": "^5.0.0",
    "@types/jest": "^29.5.11",
    "babel-cli": "^6.26.0",
    "babel-core": "^7.0.0-bridge",
    "babel-jest": "^29.7.0",
    "babel-plugin-module-resolver": "^5.0.0",
    "cross-env": "^7.0.3",
    "eslint": "^8.55.0",
    "eslint-config-prettier": "^9.1.0",
    "eslint-plugin-prettier": "^5.0.1",
    "jest": "^29.7.0",
    "jest-css-modules-transform": "^4.4.2",
    "jest-environment-jsdom": "^29.7.0",
    "prettier": "^3.1.1",
    "react-moment": "^1.1.3",
    "ts-jest": "^29.1.1"
  }
}<|MERGE_RESOLUTION|>--- conflicted
+++ resolved
@@ -13,14 +13,9 @@
     "moment": "^2.29.4",
     "react": "^18.2.0",
     "react-dom": "^18.2.0",
-<<<<<<< HEAD
     "react-router-dom": "^6.21.1",
-    "react-scripts": "^^5.0.1",
+    "react-scripts": "^5.0.1",
     "react-svg": "^16.1.32",
-=======
-    "react-router-dom": "^6.19.0",
-    "react-scripts": "^5.0.1",
->>>>>>> 90fdf569
     "sass": "^1.69.5",
     "start-server-and-test": "^2.0.3",
     "typescript": "^5.3.3",
