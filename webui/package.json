--- conflicted
+++ resolved
@@ -46,8 +46,6 @@
     "lint:fix": "npx eslint . --fix",
     "format": "prettier --write \"src/**/*.{js,jsx,ts,tsx}\""
   },
-<<<<<<< HEAD
-=======
   "eslintConfig": {
     "extends": [
       "react-app",
@@ -61,7 +59,6 @@
       "prettier/prettier": "off"
     }
   },
->>>>>>> eec366e6
   "browserslist": {
     "production": [
       ">0.2%",
