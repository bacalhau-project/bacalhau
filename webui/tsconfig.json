--- conflicted
+++ resolved
@@ -1,11 +1,5 @@
 {
   "compilerOptions": {
-<<<<<<< HEAD
-    "target": "es5",
-    "lib": ["dom", "dom.iterable", "esnext"],
-    "allowJs": true,
-    "skipLibCheck": true,
-=======
     "target": "ESNext",
     "lib": [
       "dom",
@@ -14,7 +8,6 @@
     ],
     "allowJs": false,
     "skipLibCheck": false,
->>>>>>> d35cd7ac
     "esModuleInterop": true,
     "allowSyntheticDefaultImports": true,
     "strict": true,
@@ -24,12 +17,6 @@
     "moduleResolution": "node",
     "resolveJsonModule": true,
     "isolatedModules": true,
-<<<<<<< HEAD
-    "noEmit": true,
-    "jsx": "react-jsx",
-    "typeRoots": ["node_modules/@types", "src/types"],
-    "types": ["node", "jest", "react", "react-dom"]
-=======
     "jsx": "react",
     "noEmit": false,
     "outDir": "./compiled",
@@ -40,10 +27,6 @@
     "types": [
       "vite/client"
     ]
->>>>>>> d35cd7ac
-  },
-  "ts-node": {
-    "esm": true
   },
   "files": ["src/index.tsx"],
   "include": [
