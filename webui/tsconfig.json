--- conflicted
+++ resolved
@@ -1,11 +1,7 @@
 {
   "compilerOptions": {
     "target": "es5",
-    "lib": [
-      "dom",
-      "dom.iterable",
-      "esnext"
-    ],
+    "lib": ["dom", "dom.iterable", "esnext"],
     "allowJs": true,
     "skipLibCheck": true,
     "esModuleInterop": true,
@@ -19,16 +15,8 @@
     "isolatedModules": true,
     "noEmit": true,
     "jsx": "react-jsx",
-    "typeRoots": [
-      "node_modules/@types",
-      "src/types"
-    ],
-    "types": [
-      "node",
-      "jest",
-      "react",
-      "react-dom"
-    ]
+    "typeRoots": ["node_modules/@types", "src/types"],
+    "types": ["node", "jest", "react", "react-dom"]
   },
   "files": ["src/index.tsx"],
   "include": [
@@ -38,9 +26,6 @@
     "tests/**/*.ts",
     "tests/**/*.tsx",
     "tests/mocks/svgMock.js",
-<<<<<<< HEAD
-    "src/setupTests.ts"
-=======
     "src/setupTests.ts",
     "vite-env.d.ts"
   ],
@@ -48,6 +33,5 @@
     "node_modules",
     "<tsconfigRootDir>/vite/client.d.ts",
     "compiled/**"
->>>>>>> ddf30bee
   ]
 }