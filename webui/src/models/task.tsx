<<<<<<< HEAD
import { randomUUID } from "crypto"
=======
import { uuid } from "uuidv4"
>>>>>>> ad6f3779
import { TaskStatus } from "./taskstatus"

export class Task {
  id: string

  name: string

  createdOn: number

  completedOn?: number

  status: TaskStatus

  constructor(taskName: string) {
<<<<<<< HEAD
    this.id = randomUUID()
=======
    this.id = uuid()
>>>>>>> ad6f3779
    this.name = taskName
    this.createdOn = Date.now()
    this.status = TaskStatus.INCOMPLETE
  }
}<|MERGE_RESOLUTION|>--- conflicted
+++ resolved
@@ -1,8 +1,4 @@
-<<<<<<< HEAD
-import { randomUUID } from "crypto"
-=======
-import { uuid } from "uuidv4"
->>>>>>> ad6f3779
+import { v4 as uuidv4 } from "uuid"
 import { TaskStatus } from "./taskstatus"
 
 export class Task {
@@ -17,11 +13,7 @@
   status: TaskStatus
 
   constructor(taskName: string) {
-<<<<<<< HEAD
-    this.id = randomUUID()
-=======
-    this.id = uuid()
->>>>>>> ad6f3779
+    this.id = uuidv4()
     this.name = taskName
     this.createdOn = Date.now()
     this.status = TaskStatus.INCOMPLETE
