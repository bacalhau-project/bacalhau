import { generateMockNode } from "../../tests/mocks/nodeMock"
import { Node } from "../helpers/nodeInterfaces"
import { NodesTable } from "../pages/NodesDashboard/NodesTable/NodesTable"

export default {
  component: NodesTable,
  title: "NodesTable",
  tags: ["autodocs"],
}

<<<<<<< HEAD
export const fullDataGenerator = (numNodes: number = 10): Node[] => {
  // Create a list of 10 jobs
  const nodes: Node[] = []
  for (let i = 0; i < numNodes; i += 1) {
    nodes.push(generateMockNode())
  }
  return nodes
=======
export const fullDataGenerator = (numberToGenerate: number): Node[] => {
  // Create a list of 10 jobs
  const jobs: Node[] = []
  for (let i = 0; i < numberToGenerate; i += 1) {
    jobs.push(generateMockNode())
  }
  return jobs
>>>>>>> d7db346e
}

export const Default = {
  args: { data: [] },
}

export const FullData = {
<<<<<<< HEAD
  args: { data: fullDataGenerator() },
=======
  args: { data: fullDataGenerator(10) },
>>>>>>> d7db346e
}<|MERGE_RESOLUTION|>--- conflicted
+++ resolved
@@ -8,7 +8,6 @@
   tags: ["autodocs"],
 }
 
-<<<<<<< HEAD
 export const fullDataGenerator = (numNodes: number = 10): Node[] => {
   // Create a list of 10 jobs
   const nodes: Node[] = []
@@ -16,15 +15,6 @@
     nodes.push(generateMockNode())
   }
   return nodes
-=======
-export const fullDataGenerator = (numberToGenerate: number): Node[] => {
-  // Create a list of 10 jobs
-  const jobs: Node[] = []
-  for (let i = 0; i < numberToGenerate; i += 1) {
-    jobs.push(generateMockNode())
-  }
-  return jobs
->>>>>>> d7db346e
 }
 
 export const Default = {
@@ -32,9 +22,5 @@
 }
 
 export const FullData = {
-<<<<<<< HEAD
-  args: { data: fullDataGenerator() },
-=======
-  args: { data: fullDataGenerator(10) },
->>>>>>> d7db346e
+    args: { data: fullDataGenerator(10) },
 }