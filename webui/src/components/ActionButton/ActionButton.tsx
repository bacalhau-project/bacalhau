--- conflicted
+++ resolved
@@ -23,13 +23,8 @@
 
   return (
     <div className={styles.column}>
-<<<<<<< HEAD
-      <button className={styles.actionButton} onClick={handleClick}>
-        <img src={icon} alt="icon" width={20}/>
-=======
       <button className={styles.actionButton}>
         <ViewIcon/>
->>>>>>> 3ca2509a
         {text}
       </button>
     </div>
