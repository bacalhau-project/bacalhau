import React, { useContext } from "react";
import styles from "./NodesTable.module.scss";
import TableSettingsContext from "../../../context/TableSettingsContext";
// import ActionButton from "../../../components/ActionButton/ActionButton";
import { Node, ParsedNodeData } from "../../../helpers/nodeInterfaces";

interface TableProps {
  data: Node[];
}

function parseData(nodes: Node[]): ParsedNodeData[] {
  return nodes.map((node) => {
    const inputs: string[] = node.ComputeNodeInfo?.StorageSources ?? [];
    const outputs: string[] = node.ComputeNodeInfo?.Publishers ?? [];

    return {
      id: node.PeerInfo.ID,
      type: node.NodeType,
      environment: node.Labels.env,
      inputs: inputs,
      outputs: outputs,
      version: node.BacalhauVersion.GitVersion,
      // action: "Action",
    };
  });
}

const NodesTable: React.FC<TableProps> = ({ data }) => {
  const parsedData = parseData(data);
  const { settings } = useContext(TableSettingsContext);

  return (
    <div className={styles.tableContainer}>
      <table>
        <thead>
          <tr>
<<<<<<< HEAD
            {settings.showNodeId && <th>Node</th>}
            {settings.showType && <th>Type</th>}
=======
            {settings.showNodeId && <th>Node ID</th>}
            {settings.showNodeName && <th>Name</th>}
            {settings.showNodeType && <th>Type</th>}
>>>>>>> 42c2d5d1
            {settings.showEnv && <th>Environment</th>}
            {settings.showInputs && <th>Inputs From</th>}
            {settings.showOutputs && <th>Outputs</th>}
            {settings.showVersion && <th>Version</th>}
            {/* {settings.showAction && <th>Action</th>} */}
          </tr>
        </thead>
        <tbody>
          {parsedData.map((nodeData, index) => (
            <tr key={index}>
              {settings.showNodeId && (
                <td className={styles.id}>{nodeData.id}</td>
              )}
<<<<<<< HEAD
              {settings.showType && (
=======
              {settings.showNodeName && (
                <td className={styles.name}>{nodeData.name}</td>
              )}
              {settings.showNodeType && (
>>>>>>> 42c2d5d1
                <td className={styles.type}>{nodeData.type}</td>
              )}
              {settings.showEnv && (
                <td className={styles.label}>
                  {nodeData.environment && nodeData.environment}
                </td>
              )}
              {settings.showInputs && (
                <td className={styles.inputs}>
                  {nodeData.inputs.map((input, index) => (
                    <div key={`input-${index}`}>{input}</div>
                  ))}
                </td>
              )}
              {settings.showOutputs && (
                <td className={styles.outputs}>
                  {nodeData.outputs.map((output, index) => (
                    <div key={`output-${index}`}>{output}</div>
                  ))}
                </td>
              )}
              {settings.showVersion && (
                <td className={styles.version}>{nodeData.version}</td>
              )}
              {/* {settings.showAction && (
                <td className={styles.action}>
                  <ActionButton text="View" />
                </td>
              )} */}
            </tr>
          ))}
        </tbody>
      </table>
    </div>
  );
};

export default NodesTable;<|MERGE_RESOLUTION|>--- conflicted
+++ resolved
@@ -34,14 +34,9 @@
       <table>
         <thead>
           <tr>
-<<<<<<< HEAD
-            {settings.showNodeId && <th>Node</th>}
-            {settings.showType && <th>Type</th>}
-=======
             {settings.showNodeId && <th>Node ID</th>}
             {settings.showNodeName && <th>Name</th>}
             {settings.showNodeType && <th>Type</th>}
->>>>>>> 42c2d5d1
             {settings.showEnv && <th>Environment</th>}
             {settings.showInputs && <th>Inputs From</th>}
             {settings.showOutputs && <th>Outputs</th>}
@@ -55,14 +50,7 @@
               {settings.showNodeId && (
                 <td className={styles.id}>{nodeData.id}</td>
               )}
-<<<<<<< HEAD
-              {settings.showType && (
-=======
-              {settings.showNodeName && (
-                <td className={styles.name}>{nodeData.name}</td>
-              )}
               {settings.showNodeType && (
->>>>>>> 42c2d5d1
                 <td className={styles.type}>{nodeData.type}</td>
               )}
               {settings.showEnv && (
