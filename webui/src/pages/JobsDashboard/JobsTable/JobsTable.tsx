<<<<<<< HEAD
import React, { useContext } from "react";
=======
import React from "react";
>>>>>>> f75b7051
import Moment from "react-moment";
import styles from "./JobsTable.module.scss";
import ProgramSummary from "./ProgramSummary/ProgramSummary";
import Label from "../../../components/Label/Label";
import ActionButton from "../../../components/ActionButton/ActionButton";
import {
  capitalizeFirstLetter,
  fromTimestamp,
  getShortenedJobID,
} from "../../../helpers/helperFunctions";
import { Job, ParsedJobData } from "../../../helpers/jobInterfaces";
import TableSettingsContext from "../../../context/TableSettingsContext";

interface TableProps {
  data: Job[];
}

const labelColorMap: { [key: string]: string } = {
  running: "green",
  warning: "orange",
  error: "red",
  paused: "blue",
  stopped: "grey",
  complete: "green",
  progress: "orange",
  failed: "red",
};

function parseData(jobs: Job[]): ParsedJobData[] {
  return jobs.map((job) => {
    if (!job.Tasks || job.Tasks.length === 0) {
      throw new Error(`Job with ID: ${job.ID} has no tasks.`);
    }

    const firstTask = job.Tasks[0];
    const jobType = job.Type ?? "batch";

    return {
      id: getShortenedJobID(job.ID),
      longId: job.ID,
      name: job.Name,
      createdAt: fromTimestamp(job.CreateTime),
      tasks: firstTask,
      jobType: capitalizeFirstLetter(jobType),
      label: createLabelArray(job.Labels),
      status: job.State.StateType,
      action: "Action",
    };
  });
}

function createLabelArray(label: { [key: string]: string }): string[] {
  const labelArray: string[] = [];
  for (const [key, value] of Object.entries(label)) {
    if (value === "") {
      labelArray.push(key);
    } else {
      labelArray.push(`${key}: ${value}`);
    }
  }
  return labelArray;
}

const JobsTable: React.FC<TableProps> = ({ data }) => {
  const { settings } = useContext(TableSettingsContext);
  const parsedData = parseData(data);

  return (
    <div className={styles.tableContainer}>
      <table>
        <thead>
          <tr>
<<<<<<< HEAD
            {settings.showJobId && <th className={styles.jobID}>Job ID</th>}
            {settings.showJobName && <th>Name</th>}
            {settings.showCreated && (
              <th className={styles.dateCreated}>Created</th>
            )}
            {settings.showProgram && <th>Program</th>}
            {settings.showJobType && <th>Job Type</th>}
            {settings.showLabel && <th>Label</th>}
            {settings.showStatus && <th>Status</th>}
            {settings.showAction && <th>Action</th>}
=======
            <th className={styles.jobID}>Job ID</th>
            <th>Name</th>
            <th className={styles.dateCreated}>Created</th>
            <th>Program</th>
            <th>Job Type</th>
            <th>Label</th>
            <th>Status</th>
            <th>Action</th>
>>>>>>> f75b7051
          </tr>
        </thead>
        <tbody>
          {parsedData.map((jobData, index) => (
            <tr key={index}>
<<<<<<< HEAD
              {settings.showJobId && (
                <td className={styles.id}>{jobData.id}</td>
              )}
              {settings.showJobName && (
                <td className={styles.name}>{jobData.name}</td>
              )}
              {settings.showCreated && (
                <td className={styles.dateCreated}>
                  <Moment fromNow withTitle>
                    {jobData.createdAt}
                  </Moment>
                </td>
              )}
              {settings.showProgram && (
                <td className={styles.program}>
                  <ProgramSummary data={jobData.tasks} />
                </td>
              )}
              {settings.showJobType && (
                <td className={styles.jobType}>{jobData.jobType}</td>
              )}
              {settings.showLabel && (
                <td className={styles.label}>{jobData.label}</td>
              )}
              {settings.showStatus && (
                <td className={styles.status}>
                  <Label
                    text={jobData.status}
                    color={labelColorMap[jobData.status.toLowerCase()]}
                  />
                </td>
              )}
              {settings.showAction && (
                <td className={styles.action}>
                  <ActionButton
                    text="View"
                    to="/JobDetail"
                    id={jobData.longId}
                  />
                </td>
              )}
=======
              <td className={styles.id}>{jobData.id}</td>
              <td className={styles.name}>{jobData.name}</td>
              <td className={styles.dateCreated}>
                <Moment fromNow withTitle>
                  {jobData.createdAt}
                </Moment>
              </td>
              <td className={styles.program}>
                <ProgramSummary data={jobData.tasks} />
              </td>
              <td className={styles.jobType}>{jobData.jobType}</td>
              <td className={styles.label}>
                {jobData.label.map((label) => (
                  <Label text={label} color={"lavender"} />
                ))}
              </td>
              <td className={styles.status}>
                <Label
                  text={jobData.status}
                  color={labelColorMap[jobData.status.toLowerCase()]}
                />
              </td>
              <td className={styles.action}>
                <ActionButton text="View" to="/JobDetail" id={jobData.longId} />
              </td>
>>>>>>> f75b7051
            </tr>
          ))}
        </tbody>
      </table>
    </div>
  );
};

export default JobsTable;<|MERGE_RESOLUTION|>--- conflicted
+++ resolved
@@ -1,8 +1,4 @@
-<<<<<<< HEAD
 import React, { useContext } from "react";
-=======
-import React from "react";
->>>>>>> f75b7051
 import Moment from "react-moment";
 import styles from "./JobsTable.module.scss";
 import ProgramSummary from "./ProgramSummary/ProgramSummary";
@@ -75,18 +71,6 @@
       <table>
         <thead>
           <tr>
-<<<<<<< HEAD
-            {settings.showJobId && <th className={styles.jobID}>Job ID</th>}
-            {settings.showJobName && <th>Name</th>}
-            {settings.showCreated && (
-              <th className={styles.dateCreated}>Created</th>
-            )}
-            {settings.showProgram && <th>Program</th>}
-            {settings.showJobType && <th>Job Type</th>}
-            {settings.showLabel && <th>Label</th>}
-            {settings.showStatus && <th>Status</th>}
-            {settings.showAction && <th>Action</th>}
-=======
             <th className={styles.jobID}>Job ID</th>
             <th>Name</th>
             <th className={styles.dateCreated}>Created</th>
@@ -95,13 +79,11 @@
             <th>Label</th>
             <th>Status</th>
             <th>Action</th>
->>>>>>> f75b7051
           </tr>
         </thead>
         <tbody>
           {parsedData.map((jobData, index) => (
             <tr key={index}>
-<<<<<<< HEAD
               {settings.showJobId && (
                 <td className={styles.id}>{jobData.id}</td>
               )}
@@ -143,33 +125,6 @@
                   />
                 </td>
               )}
-=======
-              <td className={styles.id}>{jobData.id}</td>
-              <td className={styles.name}>{jobData.name}</td>
-              <td className={styles.dateCreated}>
-                <Moment fromNow withTitle>
-                  {jobData.createdAt}
-                </Moment>
-              </td>
-              <td className={styles.program}>
-                <ProgramSummary data={jobData.tasks} />
-              </td>
-              <td className={styles.jobType}>{jobData.jobType}</td>
-              <td className={styles.label}>
-                {jobData.label.map((label) => (
-                  <Label text={label} color={"lavender"} />
-                ))}
-              </td>
-              <td className={styles.status}>
-                <Label
-                  text={jobData.status}
-                  color={labelColorMap[jobData.status.toLowerCase()]}
-                />
-              </td>
-              <td className={styles.action}>
-                <ActionButton text="View" to="/JobDetail" id={jobData.longId} />
-              </td>
->>>>>>> f75b7051
             </tr>
           ))}
         </tbody>
