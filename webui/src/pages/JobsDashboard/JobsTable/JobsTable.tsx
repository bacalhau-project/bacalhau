import React, { useContext } from "react";
import Moment from "react-moment";
import styles from "./JobsTable.module.scss";
import ProgramSummary from "./ProgramSummary/ProgramSummary";
import Label from "../../../components/Label/Label";
import ActionButton from "../../../components/ActionButton/ActionButton";
import {
  capitalizeFirstLetter,
  fromTimestamp,
  getShortenedJobID,
  createLabelArray,
} from "../../../helpers/helperFunctions";
import { Job, ParsedJobData } from "../../../helpers/jobInterfaces";
import TableSettingsContext from "../../../context/TableSettingsContext";

interface TableProps {
  data: Job[];
}

const labelColorMap: { [key: string]: string } = {
  running: "green",
  warning: "orange",
  error: "red",
  paused: "blue",
  stopped: "grey",
  complete: "green",
  progress: "orange",
  failed: "red",
};

function parseData(jobs: Job[]): ParsedJobData[] {
  return jobs.map((job) => {
    if (!job.Tasks || job.Tasks.length === 0) {
      throw new Error(`Job with ID: ${job.ID} has no tasks.`);
    }
    const firstTask = job.Tasks[0];
    const jobType = job.Type ?? "batch";
    const jobID = getShortenedJobID(job.ID);
    const jobName = job.Name;

    if (jobType === "batch") {
      job.Name = jobID;
    } else {
      job.Name = jobName;
    }
    return {
      longId: job.ID,
      name: job.Name,
      createdAt: fromTimestamp(job.CreateTime),
      tasks: firstTask,
      jobType: capitalizeFirstLetter(jobType),
      label: createLabelArray(job.Labels),
      status: job.State.StateType,
      action: "Action",
    };
  });
}

const JobsTable: React.FC<TableProps> = ({ data }) => {
  const { settings } = useContext(TableSettingsContext);
  const parsedData = parseData(data);

  return (
    <div className={styles.tableContainer}>
      <table>
        <thead>
          <tr>
<<<<<<< HEAD
            <th className={styles.jobID}>Job</th>
            <th className={styles.dateCreated}>Created</th>
            <th>Program</th>
            <th>Job Type</th>
            <th>Label</th>
            <th>Status</th>
            <th>Action</th>
=======
            {settings.showJobId && <th className={styles.jobID}>Job ID</th>}
            {settings.showJobName && <th>Name</th>}
            {settings.showCreated && (
              <th className={styles.dateCreated}>Created</th>
            )}
            {settings.showProgram && <th>Program</th>}
            {settings.showJobType && <th>Job Type</th>}
            {settings.showLabel && <th>Label</th>}
            {settings.showStatus && <th>Status</th>}
>>>>>>> 42c2d5d1
          </tr>
        </thead>
        <tbody>
          {parsedData.map((jobData, index) => (
            <tr key={index}>
<<<<<<< HEAD
              <td className={styles.name}>{jobData.name}</td>
              <td className={styles.dateCreated}>
                <Moment fromNow withTitle>
                  {jobData.createdAt}
                </Moment>
              </td>
              <td className={styles.program}>
                <ProgramSummary data={jobData.tasks} />
              </td>
              <td className={styles.jobType}>{jobData.jobType}</td>
              <td className={styles.label}>
                {jobData.label.map((label) => (
                  <Label text={label} color={"lavender"} />
                ))}
              </td>
              <td className={styles.status}>
                <Label
                  text={jobData.status}
                  color={labelColorMap[jobData.status.toLowerCase()]}
                />
              </td>
              <td className={styles.action}>
                <ActionButton text="View" to="/JobDetail" id={jobData.longId} />
              </td>
=======
              {settings.showJobId && (
                <td className={styles.id}>{jobData.id}</td>
              )}
              {settings.showJobName && (
                <td className={styles.name}>{jobData.name}</td>
              )}
              {settings.showCreated && (
                <td className={styles.dateCreated}>
                  <Moment fromNow withTitle>
                    {jobData.createdAt}
                  </Moment>
                </td>
              )}
              {settings.showProgram && (
                <td className={styles.program}>
                  <ProgramSummary data={jobData.tasks} />
                </td>
              )}
              {settings.showJobType && (
                <td className={styles.jobType}>{jobData.jobType}</td>
              )}
              {settings.showLabel && (
                <td className={styles.label}>{jobData.label}</td>
              )}
              {settings.showStatus && (
                <td className={styles.status}>
                  <Label
                    text={jobData.status}
                    color={labelColorMap[jobData.status.toLowerCase()]}
                  />
                </td>
              )}
              {settings.showAction && (
                <td className={styles.action}>
                  <ActionButton
                    text="View"
                    to="/JobDetail"
                    id={jobData.longId}
                  />
                </td>
              )}
>>>>>>> 42c2d5d1
            </tr>
          ))}
        </tbody>
      </table>
    </div>
  );
};

export default JobsTable;<|MERGE_RESOLUTION|>--- conflicted
+++ resolved
@@ -44,6 +44,7 @@
       job.Name = jobName;
     }
     return {
+      id: job.ID,
       longId: job.ID,
       name: job.Name,
       createdAt: fromTimestamp(job.CreateTime),
@@ -65,7 +66,6 @@
       <table>
         <thead>
           <tr>
-<<<<<<< HEAD
             <th className={styles.jobID}>Job</th>
             <th className={styles.dateCreated}>Created</th>
             <th>Program</th>
@@ -73,7 +73,6 @@
             <th>Label</th>
             <th>Status</th>
             <th>Action</th>
-=======
             {settings.showJobId && <th className={styles.jobID}>Job ID</th>}
             {settings.showJobName && <th>Name</th>}
             {settings.showCreated && (
@@ -83,13 +82,11 @@
             {settings.showJobType && <th>Job Type</th>}
             {settings.showLabel && <th>Label</th>}
             {settings.showStatus && <th>Status</th>}
->>>>>>> 42c2d5d1
           </tr>
         </thead>
         <tbody>
           {parsedData.map((jobData, index) => (
             <tr key={index}>
-<<<<<<< HEAD
               <td className={styles.name}>{jobData.name}</td>
               <td className={styles.dateCreated}>
                 <Moment fromNow withTitle>
@@ -114,7 +111,6 @@
               <td className={styles.action}>
                 <ActionButton text="View" to="/JobDetail" id={jobData.longId} />
               </td>
-=======
               {settings.showJobId && (
                 <td className={styles.id}>{jobData.id}</td>
               )}
@@ -156,7 +152,6 @@
                   />
                 </td>
               )}
->>>>>>> 42c2d5d1
             </tr>
           ))}
         </tbody>
