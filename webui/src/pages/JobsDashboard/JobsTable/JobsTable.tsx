import React, { useContext } from "react"
<<<<<<< HEAD
import moment from "moment"
=======
>>>>>>> ad6f3779
import styles from "./JobsTable.module.scss"
import ProgramSummary from "./ProgramSummary/ProgramSummary"
import Label from "../../../components/Label/Label"
import { ActionButton } from "../../../components/ActionButton/ActionButton"
import {
  capitalizeFirstLetter,
  fromTimestamp,
  getShortenedJobID,
  createLabelArray,
} from "../../../helpers/helperFunctions"
import { Job, ParsedJobData } from "../../../helpers/jobInterfaces"
import TableSettingsContext from "../../../context/TableSettingsContext"
import { Task } from "../../../models/task"
<<<<<<< HEAD
=======
import {
  format,
  formatDistance,
  formatDistanceToNow,
  formatDistanceStrict,
  formatRelative,
  addDays,
} from "date-fns"
import { enUS } from "date-fns/locale"
>>>>>>> ad6f3779

interface TableProps {
  data: Job[]
}

const labelColorMap: { [key: string]: string } = {
  running: "green",
  warning: "orange",
  error: "red",
  paused: "blue",
  stopped: "grey",
  complete: "green",
  progress: "orange",
  failed: "red",
}

function parseData(jobs: Job[]): ParsedJobData[] {
  const ParsedJobDataReturn = jobs.map((job) => {
    if (!job.Tasks || job.Tasks.length === 0) {
      throw new Error(`Job with ID: ${job.ID} has no tasks.`)
    }
    // If there are no tasks, return an empty task
    const firstTask = job.Tasks[0] ?? new Task("--")
    const jobType = job.Type ?? "batch"
    const jobShortID = getShortenedJobID(job.ID)
    const jobName = job.Name

    if (jobType === "batch" && jobName === "") {
      job.Name = jobShortID
    } else {
      job.Name = jobName
    }
    return {
      longId: job.ID,
      name: job.Name,
      createdAt: fromTimestamp(job.CreateTime),
      tasks: firstTask,
      jobType: capitalizeFirstLetter(jobType),
      label: createLabelArray(job.Labels),
      status: job.State.StateType,
      action: "Action",
    }
  })
  return ParsedJobDataReturn
}

export const JobsTable: React.FC<TableProps> = ({ data }) => {
  const { settings } = useContext(TableSettingsContext)
  const parsedData = parseData(data)

  return (
    <div id="jobsTableContainer" className={styles.tableContainer}>
      <table>
        <thead>
          <tr>
            {settings.showJobName && <th className={styles.jobName}>Job</th>}
            {settings.showCreated && (
              <th className={styles.dateCreated}>Created</th>
            )}
            {settings.showProgram && <th>Program</th>}
            {settings.showJobType && <th>Job Type</th>}
            {settings.showLabel && <th>Label</th>}
            {settings.showStatus && <th>Status</th>}
          </tr>
        </thead>
        <tbody>
          {parsedData.map((jobData, _index) => (
            <tr key={jobData.longId} data-testid="jobRow">
              {settings.showJobName && (
                <td className={styles.name}>{jobData.name}</td>
              )}
              {settings.showCreated && (
                <td className={styles.dateCreated}>
<<<<<<< HEAD
                  {moment(jobData.createdAt.toISOString()).fromNow()}
=======
                  {formatDistanceToNow(jobData.createdAt, { locale: enUS })}
>>>>>>> ad6f3779
                </td>
              )}
              {settings.showProgram && (
                <td className={styles.program} aria-label="tasks">
                  <ProgramSummary data={jobData.tasks} />
                </td>
              )}
              {settings.showJobType && (
                <td className={styles.jobType}>{jobData.jobType}</td>
              )}
              {settings.showLabel && (
                <td className={styles.label}>
                  {jobData.label.map((label) => (
                    // Render label key with job ID to avoid duplicate keys
                    <Label
                      text={label}
                      color="grey"
                      key={`label-${jobData.longId}-${label}`}
                    />
                  ))}
                </td>
              )}
              {settings.showStatus && (
                <td className={styles.status} aria-label="status">
                  <Label
                    text={jobData.status}
                    color={labelColorMap[jobData.status.toLowerCase()]}
                    key={`status-${jobData.longId}`}
                  />
                </td>
              )}
              {settings.showAction && (
                <td className={styles.action} aria-label="view details">
                  <ActionButton
                    text="View"
                    to="/JobDetail"
                    id={jobData.longId}
                  />
                </td>
              )}
            </tr>
          ))}
        </tbody>
      </table>
    </div>
  )
}<|MERGE_RESOLUTION|>--- conflicted
+++ resolved
@@ -1,8 +1,5 @@
 import React, { useContext } from "react"
-<<<<<<< HEAD
-import moment from "moment"
-=======
->>>>>>> ad6f3779
+import Moment from "react-moment"
 import styles from "./JobsTable.module.scss"
 import ProgramSummary from "./ProgramSummary/ProgramSummary"
 import Label from "../../../components/Label/Label"
@@ -15,19 +12,6 @@
 } from "../../../helpers/helperFunctions"
 import { Job, ParsedJobData } from "../../../helpers/jobInterfaces"
 import TableSettingsContext from "../../../context/TableSettingsContext"
-import { Task } from "../../../models/task"
-<<<<<<< HEAD
-=======
-import {
-  format,
-  formatDistance,
-  formatDistanceToNow,
-  formatDistanceStrict,
-  formatRelative,
-  addDays,
-} from "date-fns"
-import { enUS } from "date-fns/locale"
->>>>>>> ad6f3779
 
 interface TableProps {
   data: Job[]
@@ -101,11 +85,9 @@
               )}
               {settings.showCreated && (
                 <td className={styles.dateCreated}>
-<<<<<<< HEAD
-                  {moment(jobData.createdAt.toISOString()).fromNow()}
-=======
-                  {formatDistanceToNow(jobData.createdAt, { locale: enUS })}
->>>>>>> ad6f3779
+                  <Moment fromNow withTitle>
+                    {jobData.createdAt}
+                  </Moment>
                 </td>
               )}
               {settings.showProgram && (
