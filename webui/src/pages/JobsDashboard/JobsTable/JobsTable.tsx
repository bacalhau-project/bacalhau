--- conflicted
+++ resolved
@@ -1,10 +1,5 @@
 import React, { useContext } from "react"
-<<<<<<< HEAD
-import Moment from "react-moment"
-=======
 import { formatDistanceToNow } from "date-fns"
-import { enUS } from "date-fns/locale"
->>>>>>> ddf30bee
 import styles from "./JobsTable.module.scss"
 import ProgramSummary from "./ProgramSummary/ProgramSummary"
 import Label from "../../../components/Label/Label"
@@ -17,10 +12,7 @@
 } from "../../../helpers/helperFunctions"
 import { Job, ParsedJobData } from "../../../helpers/jobInterfaces"
 import TableSettingsContext from "../../../context/TableSettingsContext"
-<<<<<<< HEAD
-=======
 import { Task } from "../../../models/task"
->>>>>>> ddf30bee
 
 interface TableProps {
   data: Job[]
@@ -94,9 +86,7 @@
               )}
               {settings.showCreated && (
                 <td className={styles.dateCreated}>
-                  <Moment fromNow withTitle>
-                    {jobData.createdAt}
-                  </Moment>
+                  {formatDistanceToNow(jobData.createdAt)}
                 </td>
               )}
               {settings.showProgram && (
