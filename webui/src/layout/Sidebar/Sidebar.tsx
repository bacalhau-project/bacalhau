// components/Sidebar.tsx
import React from "react";
import { Link } from 'react-router-dom'
import styles from "./Sidebar.module.scss";
import Button from "./Button/Button";
import { ReactComponent as BacalhauLogo} from "../../images/bacalhau.svg";
import jobsIcon from "../../images/jobs-icon.png";
import nodesIcon from "../../images/nodes-icon.png";
import settingsIcon from "../../images/settings-icon.png";

interface SidebarProps {
  isCollapsed: boolean;
  toggleSidebar: () => void;
}

const Sidebar: React.FC<SidebarProps> = ({ isCollapsed, toggleSidebar }) => {
  const links = [
    {
      path: "/JobsDashboard",
      icon: jobsIcon,
      title: "Jobs Dashboard",
    }, {
      path: "/NodesDashboard",
      icon: nodesIcon,
      title: "Nodes Dashboard",
    }, {
      path: "/Settings",
      icon: settingsIcon,
      title: "Settings",
    },
  ]

  return (
    <div
      className={`${styles.sidebar} ${
        isCollapsed ? styles.collapsed : styles.expanded
      }`}
    >
      <div className={styles.header}>
        <Button toggleSidebar={toggleSidebar} isCollapsed={isCollapsed} />
        <BacalhauLogo height="24" width="" />
      </div>
      <div className={styles.menu}>
        {links.map(link =>
<<<<<<< HEAD
          <Link to={link.path} className={styles.menuItem} data-selected={document.location.pathname.startsWith(link.path)} title={link.title}>
=======
          <Link key={link.title} to={link.path} className={styles.menuItem} data-selected={document.location.pathname.startsWith(link.path)} title={link.title}>
>>>>>>> 7e0605f3
            <img src={link.icon} alt="" width={20} height={20} />
            <span className={styles.menuText}>{link.title}</span>
          </Link>
        )}
      </div>
    </div>
  );
};

export default Sidebar;<|MERGE_RESOLUTION|>--- conflicted
+++ resolved
@@ -42,11 +42,7 @@
       </div>
       <div className={styles.menu}>
         {links.map(link =>
-<<<<<<< HEAD
-          <Link to={link.path} className={styles.menuItem} data-selected={document.location.pathname.startsWith(link.path)} title={link.title}>
-=======
           <Link key={link.title} to={link.path} className={styles.menuItem} data-selected={document.location.pathname.startsWith(link.path)} title={link.title}>
->>>>>>> 7e0605f3
             <img src={link.icon} alt="" width={20} height={20} />
             <span className={styles.menuText}>{link.title}</span>
           </Link>
