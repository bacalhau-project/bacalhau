--- conflicted
+++ resolved
@@ -38,13 +38,8 @@
     target: browserslistToEsbuild([">0.2%", "not dead", "not op_mini all"]),
     resolve: {
       alias: {
-<<<<<<< HEAD
-        "@": fileURLToPath(new URL("./src", import.meta.url)),
-        'msw/native': require.resolve(path.resolve(__dirname, './node_modules/msw/lib/native/index.mjs')),
-=======
         "@": path.resolve(__dirname, "./src"),
         "@tests": path.resolve(__dirname, "./tests")
->>>>>>> d7db346e
       },
       mainFields: ["browser"],
     },
