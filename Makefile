--- conflicted
+++ resolved
@@ -165,14 +165,11 @@
 WEB_BUILD_FILES := $(shell find webui/build -not -path 'webui/build/index.html' -not -path 'webui/build' ) webui/build/index.html
 WEB_INSTALL_GUARD := webui/yarn.lock
 WEB_BUILD_GUARD := .web-build-guard
-<<<<<<< HEAD
-=======
 
 
 webui/node_modules:
 	@echo "Installing webui dependencies"
 	@cd webui && yarn install
->>>>>>> ad6f3779
 
 .PHONY: build-webui
 build-webui: ${WEB_BUILD_FILES}
@@ -180,14 +177,9 @@
 webui/build:
 	mkdir -p $@
 
-<<<<<<< HEAD
-$(WEB_INSTALL_GUARD): webui/package.json
-	cd webui && yarn install
-=======
 $(WEB_INSTALL_GUARD): webui/node_modules webui/package.json
 	@echo "Updating webui dependencies"
 	@cd webui && yarn install
->>>>>>> ad6f3779
 	touch $(WEB_INSTALL_GUARD)
 
 export GENERATE_SOURCEMAP := false
