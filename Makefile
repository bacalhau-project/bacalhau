export GO = go
export GOOS ?= $(shell $(GO) env GOOS)
export GOARCH ?= $(shell $(GO) env GOARCH)

ifeq ($(GOARCH),armv6)
export GOARCH = arm
export GOARM = 6
endif

ifeq ($(GOARCH),armv7)
export GOARCH = arm
export GOARM = 7
endif

# Env Variables
export GO111MODULE = on
export CGO_ENABLED = 0
export PRECOMMIT = poetry run pre-commit

BUILD_DIR = bacalhau
BINARY_NAME = bacalhau

ifeq ($(GOOS),windows)
BINARY_NAME := ${BINARY_NAME}.exe
CC = gcc.exe
endif

BINARY_PATH = bin/${GOOS}/${GOARCH}${GOARM}/${BINARY_NAME}

TAG ?= $(eval TAG := $(shell git describe --tags --always))$(TAG)
COMMIT ?= $(eval COMMIT := $(shell git rev-parse HEAD))$(COMMIT)
REPO ?= $(shell echo $$(cd ../${BUILD_DIR} && git config --get remote.origin.url) | sed 's/git@\(.*\):\(.*\).git$$/https:\/\/\1\/\2/')
BRANCH ?= $(shell cd ../${BUILD_DIR} && git branch | grep '^*' | awk '{print $$2}')
BUILDDATE ?= $(eval BUILDDATE := $(shell date -u +'%Y-%m-%dT%H:%M:%SZ'))$(BUILDDATE)
PACKAGE := $(shell echo "bacalhau_$(TAG)_${GOOS}_$(GOARCH)${GOARM}")
TEST_BUILD_TAGS ?= unit,integration
TEST_PARALLEL_PACKAGES ?= 1

PRIVATE_KEY_FILE := /tmp/private.pem
PUBLIC_KEY_FILE := /tmp/public.pem

define BUILD_FLAGS
-X github.com/bacalhau-project/bacalhau/pkg/version.GITVERSION=$(TAG)
endef

# pypi version scheme (https://peps.python.org/pep-0440/) does not accept
# versions with dashes (e.g. 0.3.24-build-testing-01), so we replace them a valid suffix
PYPI_VERSION ?= $(eval PYPI_VERSION := $(shell git describe --tags --abbrev=0 | tr -d v | sed -E 's/-(.)*$$/.dev0/'))$(PYPI_VERSION)
export PYPI_VERSION

all: build

# Run init repo after cloning it
.PHONY: init
init:
	@ops/repo_init.sh 1>/dev/null
	@echo "Build environment initialized."

# Run install pre-commit
.PHONY: install-pre-commit
install-pre-commit:
	@ops/install_pre_commit.sh 1>/dev/null
	@echo "Pre-commit installed."

## Run all pre-commit hooks
################################################################################
# Target: precommit
#
# Temporarily creates a build directory so that go vet does not complain that
# it is missing.
################################################################################
.PHONY: precommit
precommit:
	@mkdir -p webui/build && touch webui/build/stub
	${PRECOMMIT} run --all
	@rm webui/build/stub
	cd python && make pre-commit

PRECOMMIT_HOOKS_INSTALLED ?= $(shell grep -R "pre-commit.com" .git/hooks)
ifeq ($(PRECOMMIT_HOOKS_INSTALLED),)
$(warning "Pre-commit is not installed in .git/hooks/pre-commit. Please run 'make install-pre-commit' to install it.")
endif

################################################################################
# Target: build-python-apiclient
################################################################################
.PHONY: build-python-apiclient
build-python-apiclient:
	cd clients && ${MAKE} clean all
	@echo "Python API client built."

################################################################################
# Target: build-python-sdk
################################################################################
.PHONY: build-python-sdk
build-python-sdk:
	cd python && ${MAKE} clean all
	@echo "Python SDK built."

################################################################################
# Target: build-bacalhau-airflow
################################################################################
.PHONY: build-bacalhau-airflow
build-bacalhau-airflow:
	cd integration/airflow && ${MAKE} clean all
	@echo "Python bacalhau-airflow built."

# Builds all python packages
################################################################################
# Target: build-python
################################################################################
.PHONY: build-python
build-python: build-python-apiclient build-python-sdk build-bacalhau-airflow

################################################################################
# Target: release-python-apiclient
################################################################################
.PHONY: release-python-apiclient
release-python-apiclient:
	cd clients && ${MAKE} pypi-upload
	@echo "Python API client pushed to PyPi."

################################################################################
# Target: release-python-sdk
################################################################################
.PHONY: release-python-sdk
release-python-sdk:
	cd python && ${MAKE} build && ${MAKE} publish
	@echo "Python SDK pushed to PyPi."

################################################################################
# Target: release-bacalhau-airflow
################################################################################
.PHONY: release-bacalhau-airflow
release-bacalhau-airflow:
	cd integration/airflow && ${MAKE} release
	@echo "Python bacalhau-airflow pushed to PyPi."

################################################################################
# Target: release-bacalhau-flyte
################################################################################
.PHONY: release-bacalhau-flyte
release-bacalhau-flyte:
	cd integration/flyte && ${MAKE} release
	@echo "Python flyteplugins-bacalhau pushed to PyPi."

################################################################################
# Target: build
################################################################################
.PHONY: build
build: build-bacalhau build-plugins

.PHONY: build-ci
build-ci: build-bacalhau install-plugins

.PHONY: build-dev
build-dev: build-ci
	sudo cp ${BINARY_PATH} /usr/local/bin

################################################################################
# Target: build-webui
################################################################################
WEB_GO_FILES := $(shell find webui -name '*.go')
WEB_SRC_FILES := $(shell find webui -not -path 'webui/build/*' -not -path 'webui/build' -not -path 'webui/node_modules/*' -not -name '*.go')
WEB_BUILD_FILES := $(shell find webui/build -not -path 'webui/build/index.html' -not -path 'webui/build' ) webui/build/index.html
WEB_INSTALL_GUARD := webui/node_modules/.package-lock.json

.PHONY: build-webui
build-webui: ${WEB_BUILD_FILES}

webui/build:
	mkdir -p $@

$(WEB_INSTALL_GUARD): webui/package.json
	cd webui && npm install

export GENERATE_SOURCEMAP := false
${WEB_BUILD_FILES} &: $(WEB_SRC_FILES) $(WEB_INSTALL_GUARD)
	cd webui && npm run build

################################################################################
# Target: build-bacalhau
################################################################################
.PHONY: build-bacalhau
build-bacalhau: ${BINARY_PATH}

CMD_FILES := $(shell bash -c 'comm -23 <(git ls-files cmd) <(git ls-files cmd --deleted)')
PKG_FILES := $(shell bash -c 'comm -23 <(git ls-files pkg) <(git ls-files pkg --deleted)')

${BINARY_PATH}: ${CMD_FILES} ${PKG_FILES} ${WEB_BUILD_FILES} ${WEB_GO_FILES} main.go
	${GO} build -ldflags "${BUILD_FLAGS}" -trimpath -o ${BINARY_PATH} .

################################################################################
# Target: build-docker-images
################################################################################
HTTP_GATEWAY_IMAGE ?= "ghcr.io/bacalhau-project/http-gateway"
HTTP_GATEWAY_TAG ?= ${TAG}
.PHONY: build-http-gateway-image
build-http-gateway-image:
	docker buildx build \
		--platform linux/amd64,linux/arm64 \
		-t ${HTTP_GATEWAY_IMAGE}:${HTTP_GATEWAY_TAG} \
		pkg/executor/docker/gateway

BACALHAU_IMAGE ?= ghcr.io/bacalhau-project/bacalhau
BACALHAU_TAG ?= ${TAG}

# Only tag images with :latest if the release tag is a semver tag (e.g. v0.3.12)
# and not a commit hash or a release candidate (e.g. v0.3.12-rc1)
LATEST_TAG :=
ifeq ($(shell echo ${BACALHAU_TAG} | grep -E '^v[0-9]+\.[0-9]+\.[0-9]+$$'), ${BACALHAU_TAG})
	LATEST_TAG := --tag ${BACALHAU_IMAGE}:latest
endif

BACALHAU_IMAGE_FLAGS := \
	--progress=plain \
	--platform linux/amd64,linux/arm64 \
	--tag ${BACALHAU_IMAGE}:${BACALHAU_TAG} \
	${LATEST_TAG} \
	--label org.opencontainers.artifact.created=$(shell date -u +"%Y-%m-%dT%H:%M:%SZ") \
	--label org.opencontainers.image.version=${BACALHAU_TAG} \
	--cache-from=type=registry,ref=${BACALHAU_IMAGE}:latest \
	--file docker/bacalhau-image/Dockerfile \
	.

.PHONY: build-bacalhau-image
build-bacalhau-image:
	docker buildx build ${BACALHAU_IMAGE_FLAGS}

.PHONY: push-bacalhau-image
push-bacalhau-image:
	docker buildx build --push ${BACALHAU_IMAGE_FLAGS}

.PHONY: build-docker-images
build-docker-images: build-http-gateway-image

.PHONY: push-docker-images
push-docker-images: build-http-gateway-image

# Release tarballs suitable for upload to GitHub release pages
################################################################################
# Target: build-bacalhau-tgz
################################################################################
.PHONY: build-bacalhau-tgz
build-bacalhau-tgz: dist/${PACKAGE}.tar.gz dist/${PACKAGE}.tar.gz.signature.sha256

dist/:
	mkdir -p $@

dist/${PACKAGE}.tar.gz: ${BINARY_PATH} | dist/
	tar cvzf $@ -C $(dir $(BINARY_PATH)) $(notdir ${BINARY_PATH})

dist/${PACKAGE}.tar.gz.signature.sha256: dist/${PACKAGE}.tar.gz | dist/
	openssl dgst -sha256 -sign $(PRIVATE_KEY_FILE) -passin pass:"$(PRIVATE_KEY_PASSPHRASE)" $^ | openssl base64 -out $@

################################################################################
# Target: images
################################################################################
IMAGE_REGEX := 'Image ?(:|=)\s*"[^"]+"'
FILES_WITH_IMAGES := $(shell grep -Erl ${IMAGE_REGEX} pkg cmd)

docker/.images: ${FILES_WITH_IMAGES}
	grep -Eroh ${IMAGE_REGEX} $^ | cut -d'"' -f2 | sort | uniq > $@

docker/.pulled: docker/.images
	- cat $^ | xargs -n1 docker pull
	touch $@

.PHONY: images
images: docker/.pulled

################################################################################
# Target: clean
################################################################################
.PHONY: clean
clean: clean-plugins
	${GO} clean
	${RM} -r bin/*
	${RM} -r webui/build/*
	${RM} -r webui/node_modules
	${RM} dist/bacalhau_*
	${RM} docker/.images
	${RM} docker/.pulled


################################################################################
# Target: test
################################################################################
.PHONY: test
test:
# unittests parallelize well (default go test behavior is to parallelize)
	go test ./... -v --tags=unit

.PHONY: test-python
test-python:
# sdk tests
	cd python && make test

.PHONY: integration-test
integration-test:
# integration tests parallelize less well (hence -p 1)
	go test ./... -v --tags=integration -p 1

.PHONY: grc-test
grc-test:
	grc go test ./... -v
.PHONY: grc-test-short
grc-test-short:
	grc go test ./... -test.short -v

.PHONY: test-debug
test-debug:
	LOG_LEVEL=debug go test ./... -v

.PHONY: grc-test-debug
grc-test-debug:
	LOG_LEVEL=debug grc go test ./... -v

.PHONY: test-one
test-one:
	go test -v -count 1 -timeout 3000s -run ^$(TEST)$$ github.com/bacalhau-project/bacalhau/cmd/bacalhau/

.PHONY: test-devstack
test-devstack:
	go test -v -count 1 -timeout 3000s -run '^Test\w+Suite$$' github.com/bacalhau-project/bacalhau/pkg/test/devstack/

.PHONY: test-commands
test-commands:
	go test -v -count 1 -timeout 3000s -run '^Test\w+Suite$$' github.com/bacalhau-project/bacalhau/cmd/bacalhau/

################################################################################
# Target: devstack
################################################################################
.PHONY: devstack
devstack:
	go run . devstack

.PHONY: devstack-one
devstack-one:
	IGNORE_PID_AND_PORT_FILES=true PREDICTABLE_API_PORT=1 go run . devstack --requester-nodes 0 --compute-nodes 0 --hybrid-nodes 1

.PHONY: devstack-100
devstack-100:
	go run . devstack --compute-nodes 100

.PHONY: devstack-250
devstack-250:
	go run . devstack --compute-nodes 250

.PHONY: devstack-20
devstack-20:
	go run . devstack --compute-nodes 20

.PHONY: devstack-noop
devstack-noop:
	go run . devstack --noop

.PHONY: devstack-noop-100
devstack-noop-100:
	go run . devstack --noop --compute-nodes 100

.PHONY: devstack-race
devstack-race:
	go run -race . devstack

.PHONY: devstack-badactor
devstack-badactor:
	go run . devstack --bad-compute-actors 1

################################################################################
# Target: lint
################################################################################
.PHONY: lint
lint:
	golangci-lint run --timeout 10m

.PHONY: lint-fix
lint-fix:
	golangci-lint run --timeout 10m --fix

################################################################################
# Target: modtidy
################################################################################
.PHONY: modtidy
modtidy:
	go mod tidy

################################################################################
# Target: check-diff
################################################################################
.PHONY: check-diff
check-diff:
	git diff --exit-code ./go.mod # check no changes
	git diff --exit-code ./go.sum # check no changes

# Run the unittests and output results for recording
################################################################################
# Target: test-test-and-report
################################################################################
COMMA = ,
COVER_FILE := coverage/${PACKAGE}_$(subst ${COMMA},_,${TEST_BUILD_TAGS}).coverage

.PHONY: test-and-report
test-and-report: unittests.xml ${COVER_FILE}

${COVER_FILE} unittests.xml ${TEST_OUTPUT_FILE_PREFIX}_unit.json &: ${CMD_FILES} ${PKG_FILES} $(dir ${COVER_FILE})
	gotestsum \
		--jsonfile ${TEST_OUTPUT_FILE_PREFIX}_unit.json \
		--junitfile unittests.xml \
		--format testname \
		-- \
			-p ${TEST_PARALLEL_PACKAGES} \
			./pkg/... ./cmd/... \
			-coverpkg=./... -coverprofile=${COVER_FILE} \
			--tags=${TEST_BUILD_TAGS}

################################################################################
# Target: coverage-report
################################################################################
.PHONY:
coverage-report: coverage/coverage.html

coverage/coverage.out: $(wildcard coverage/*.coverage)
	gocovmerge $^ > $@

coverage/coverage.html: coverage/coverage.out coverage/
	go tool cover -html=$< -o $@

coverage/:
	mkdir -p $@

.PHONY: generate
generate: generate-tools
	${GO} generate -gcflags '-N -l' -ldflags "-X main.VERSION=$(TAG)" ./...
	@echo "[OK] Files added to pipeline template directory!"

.PHONY: generate-tools
generate-tools:
	@which mockgen > /dev/null || echo "Installing 'mockgen'" && ${GO} install go.uber.org/mock/mockgen@latest
	@which stringer > /dev/null  || echo "Installing 'stringer'" && ${GO} install golang.org/x/tools/cmd/stringer


.PHONY: security
security:
	gosec -exclude=G204,G304 -exclude-dir=test ./...
	echo "[OK] Go security check was completed!"

release: build-bacalhau
	cp bin/bacalhau .

ifeq ($(OS),Windows_NT)
    detected_OS := Windows
else
    detected_OS := $(shell sh -c 'uname 2>/dev/null || echo Unknown')
endif

# TODO make the plugin path configurable instead of using the bacalhau config path.
BACALHAU_CONFIG_PATH := $(shell echo $$BACALHAU_PATH)
INSTALL_PLUGINS_DEST := $(if $(BACALHAU_CONFIG_PATH),$(BACALHAU_CONFIG_PATH)plugins/,~/.bacalhau/plugins/)

EXECUTOR_PLUGINS := $(wildcard ./pkg/executor/plugins/executors/*/.)

# TODO fix install on windows
ifeq ($(detected_OS),Windows)
    build-plugins clean-plugins install-plugins:
	@echo "Skipping executor plugins on Windows"
else
    build-plugins: plugins-build
    clean-plugins: plugins-clean
    install-plugins: plugins-install

    .PHONY: plugins-build $(EXECUTOR_PLUGINS)

    plugins-build: $(EXECUTOR_PLUGINS)

    $(EXECUTOR_PLUGINS):
	    $(MAKE) -C $@

    .PHONY: plugins-clean $(addsuffix .clean,$(EXECUTOR_PLUGINS))

    plugins-clean: $(addsuffix .clean,$(EXECUTOR_PLUGINS))

    $(addsuffix .clean,$(EXECUTOR_PLUGINS)):
	    $(MAKE) -C $(basename $@) clean

    .PHONY: plugins-install $(addsuffix .install,$(EXECUTOR_PLUGINS))

    plugins-install: plugins-build $(addsuffix .install,$(EXECUTOR_PLUGINS))

    $(addsuffix .install,$(EXECUTOR_PLUGINS)):
	    mkdir -p $(INSTALL_PLUGINS_DEST)
	    cp $(basename $@)/bin/* $(INSTALL_PLUGINS_DEST)
endif

.PHONY: spellcheck
spellcheck:  ## Runs a spellchecker over all code and documentation
	codespell --skip="./docs/build,./.git,node_modules,./vendor,./webui/build" \
			  --ignore-words="./.gitprecommit/codespell_ignore_words.txt" \
			  --skip="./integration/flyte/Makefile"


.PHONY: generate
generate:
<<<<<<< HEAD
	@echo "Generating code..."
=======
	@echo "Generating code...."
>>>>>>> 8307a558
	@./scripts/generate.sh
	@echo "Done."<|MERGE_RESOLUTION|>--- conflicted
+++ resolved
@@ -501,10 +501,6 @@
 
 .PHONY: generate
 generate:
-<<<<<<< HEAD
-	@echo "Generating code..."
-=======
 	@echo "Generating code...."
->>>>>>> 8307a558
 	@./scripts/generate.sh
 	@echo "Done."