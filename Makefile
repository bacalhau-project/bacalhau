export GO = go
export GOOS ?= $(shell $(GO) env GOOS)
export GOARCH ?= $(shell $(GO) env GOARCH)

ifeq ($(GOARCH),armv6)
export GOARCH = arm
export GOARM = 6
endif

ifeq ($(GOARCH),armv7)
export GOARCH = arm
export GOARM = 7
endif

# Env Variables
export GO111MODULE = on
export CGO_ENABLED = 0
export PRECOMMIT = poetry run pre-commit
export EARTHLY = $(shell which earthly)

BUILD_DIR = bacalhau
BINARY_NAME = bacalhau

ifeq ($(GOOS),windows)
BINARY_NAME := ${BINARY_NAME}.exe
CC = gcc.exe
endif

BINARY_PATH = bin/${GOOS}/${GOARCH}${GOARM}/${BINARY_NAME}

TAG ?= $(eval TAG := $(shell git describe --tags --always))$(TAG)
COMMIT ?= $(eval COMMIT := $(shell git rev-parse HEAD))$(COMMIT)
REPO ?= $(shell echo $$(cd ../${BUILD_DIR} && git config --get remote.origin.url) | sed 's/git@\(.*\):\(.*\).git$$/https:\/\/\1\/\2/')
BRANCH ?= $(shell cd ../${BUILD_DIR} && git branch | grep '^*' | awk '{print $$2}')
BUILDDATE ?= $(eval BUILDDATE := $(shell date -u +'%Y-%m-%dT%H:%M:%SZ'))$(BUILDDATE)
PACKAGE := $(shell echo "bacalhau_$(TAG)_${GOOS}_$(GOARCH)${GOARM}")
TEST_BUILD_TAGS ?= unit,integration
TEST_PARALLEL_PACKAGES ?= 1

PRIVATE_KEY_FILE := /tmp/private.pem
PUBLIC_KEY_FILE := /tmp/public.pem

define BUILD_FLAGS
-X github.com/bacalhau-project/bacalhau/pkg/version.GITVERSION=$(TAG)
endef

# pypi version scheme (https://peps.python.org/pep-0440/) does not accept
# versions with dashes (e.g. 0.3.24-build-testing-01), so we replace them a valid suffix
PYPI_VERSION ?= $(eval PYPI_VERSION := $(shell git describe --tags --abbrev=0 | tr -d v | sed -E 's/-(.)*$$/.dev0/'))$(PYPI_VERSION)
export PYPI_VERSION

all: build

# Run init repo after cloning it
.PHONY: init
init:
	@ops/repo_init.sh 1>/dev/null
	@echo "Build environment initialized."

# Run install pre-commit
.PHONY: install-pre-commit
install-pre-commit:
	@ops/install_pre_commit.sh 1>/dev/null
	@echo "Pre-commit installed."

.PHONY: resolve-earthly
resolve-earthly:
	@echo "Resolved Earthly path - ${EARTHLY}"
ifeq ($(EARTHLY),)
	$(error "Earthly is not installed. Please go to https://earthly.dev/get-earthly install it.")
endif

## Run all pre-commit hooks
################################################################################
# Target: precommit
#
# Temporarily creates a build directory so that go vet does not complain that
# it is missing.
################################################################################
.PHONY: precommit
precommit:
	@mkdir -p webui/build && touch webui/build/stub
	${PRECOMMIT} run --all
	@rm webui/build/stub
	cd python && make pre-commit

PRECOMMIT_HOOKS_INSTALLED ?= $(shell grep -R "pre-commit.com" .git/hooks)
ifeq ($(PRECOMMIT_HOOKS_INSTALLED),)
$(warning "Pre-commit is not installed in .git/hooks/pre-commit. Please run 'make install-pre-commit' to install it.")
endif

################################################################################
# Target: build-python-apiclient
################################################################################
.PHONY: build-python-apiclient
build-python-apiclient: resolve-earthly
	cd clients && ${MAKE} clean all
	@echo "Python API client built."

################################################################################
# Target: build-python-sdk
################################################################################
.PHONY: build-python-sdk
build-python-sdk: resolve-earthly
	cd python && ${MAKE} clean all
	@echo "Python SDK built."

################################################################################
# Target: build-bacalhau-airflow
################################################################################
.PHONY: build-bacalhau-airflow
build-bacalhau-airflow: resolve-earthly
	cd integration/airflow && ${MAKE} clean all
	@echo "Python bacalhau-airflow built."

# Builds all python packages
################################################################################
# Target: build-python
################################################################################
.PHONY: build-python
build-python: build-python-apiclient build-python-sdk build-bacalhau-airflow

################################################################################
# Target: release-python-apiclient
################################################################################
.PHONY: release-python-apiclient
release-python-apiclient: resolve-earthly
	cd clients && ${MAKE} pypi-upload
	@echo "Python API client pushed to PyPi."

################################################################################
# Target: release-python-sdk
################################################################################
.PHONY: release-python-sdk
release-python-sdk: resolve-earthly
	cd python && ${MAKE} build && ${MAKE} publish
	@echo "Python SDK pushed to PyPi."

################################################################################
# Target: release-bacalhau-airflow
################################################################################
.PHONY: release-bacalhau-airflow
release-bacalhau-airflow: resolve-earthly
	cd integration/airflow && ${MAKE} release
	@echo "Python bacalhau-airflow pushed to PyPi."

################################################################################
# Target: release-bacalhau-flyte
################################################################################
.PHONY: release-bacalhau-flyte
release-bacalhau-flyte: resolve-earthly
	cd integration/flyte && ${MAKE} release
	@echo "Python flyteplugins-bacalhau pushed to PyPi."

################################################################################
# Target: build
################################################################################
.PHONY: build
build: build-bacalhau build-plugins

.PHONY: build-ci
build-ci: build-bacalhau install-plugins

.PHONY: build-dev
build-dev: build-ci
	sudo cp ${BINARY_PATH} /usr/local/bin

################################################################################
# Target: build-webui
################################################################################
WEB_GO_FILES := $(shell find webui -name '*.go')
WEB_SRC_FILES := $(shell find webui -not -path 'webui/build/*' -not -path 'webui/build' -not -path 'webui/node_modules/*' -not -name '*.go')
WEB_BUILD_FILES := $(shell find webui/build -not -path 'webui/build/index.html' -not -path 'webui/build' ) webui/build/index.html

.PHONY: build-webui
build-webui: resolve-earthly
	cd webui && ${EARTHLY} --push +all


################################################################################
# Target: build-bacalhau
################################################################################
${BINARY_PATH}: build-bacalhau build-plugins

.PHONY: build-bacalhau
<<<<<<< HEAD
build-bacalhau: resolve-earthly ${BINARY_PATH}
=======
build-bacalhau: binary-web binary
>>>>>>> bfd4b47b

CMD_FILES := $(shell bash -c 'comm -23 <(git ls-files cmd | sort) <(git ls-files cmd --deleted | sort)')
PKG_FILES := $(shell bash -c 'comm -23 <(git ls-files pkg | sort) <(git ls-files pkg --deleted | sort)')

.PHONY: binary

binary: ${CMD_FILES} ${PKG_FILES} main.go
	${GO} build -ldflags "${BUILD_FLAGS}" -trimpath -o ${BINARY_PATH} .

binary-web: build-webui ${WEB_GO_FILES}

################################################################################
# Target: build-docker-images
################################################################################
HTTP_GATEWAY_IMAGE ?= "ghcr.io/bacalhau-project/http-gateway"
HTTP_GATEWAY_TAG ?= ${TAG}
.PHONY: build-http-gateway-image
build-http-gateway-image:
	docker buildx build \
		--platform linux/amd64,linux/arm64 \
		-t ${HTTP_GATEWAY_IMAGE}:${HTTP_GATEWAY_TAG} \
		pkg/executor/docker/gateway

BACALHAU_IMAGE ?= ghcr.io/bacalhau-project/bacalhau
BACALHAU_TAG ?= ${TAG}

# Only tag images with :latest if the release tag is a semver tag (e.g. v0.3.12)
# and not a commit hash or a release candidate (e.g. v0.3.12-rc1)
LATEST_TAG :=
ifeq ($(shell echo ${BACALHAU_TAG} | grep -E '^v[0-9]+\.[0-9]+\.[0-9]+$$'), ${BACALHAU_TAG})
	LATEST_TAG := --tag ${BACALHAU_IMAGE}:latest
endif

BACALHAU_IMAGE_FLAGS := \
	--progress=plain \
	--platform linux/amd64,linux/arm64 \
	--tag ${BACALHAU_IMAGE}:${BACALHAU_TAG} \
	${LATEST_TAG} \
	--label org.opencontainers.artifact.created=$(shell date -u +"%Y-%m-%dT%H:%M:%SZ") \
	--label org.opencontainers.image.version=${BACALHAU_TAG} \
	--cache-from=type=registry,ref=${BACALHAU_IMAGE}:latest \
	--file docker/bacalhau-image/Dockerfile \
	.

.PHONY: build-bacalhau-image
build-bacalhau-image:
	docker buildx build ${BACALHAU_IMAGE_FLAGS}

.PHONY: push-bacalhau-image
push-bacalhau-image:
	docker buildx build --push ${BACALHAU_IMAGE_FLAGS}

.PHONY: build-docker-images
build-docker-images: build-http-gateway-image

.PHONY: push-docker-images
push-docker-images: build-http-gateway-image

# Release tarballs suitable for upload to GitHub release pages
################################################################################
# Target: build-bacalhau-tgz
################################################################################
.PHONY: build-bacalhau-tgz
build-bacalhau-tgz: dist/${PACKAGE}.tar.gz dist/${PACKAGE}.tar.gz.signature.sha256

dist/:
	mkdir -p $@

dist/${PACKAGE}.tar.gz: ${BINARY_PATH} | dist/
	tar cvzf $@ -C $(dir $(BINARY_PATH)) $(notdir ${BINARY_PATH})

dist/${PACKAGE}.tar.gz.signature.sha256: dist/${PACKAGE}.tar.gz | dist/
	openssl dgst -sha256 -sign $(PRIVATE_KEY_FILE) -passin pass:"$(PRIVATE_KEY_PASSPHRASE)" $^ | openssl base64 -out $@

################################################################################
# Target: images
################################################################################
IMAGE_REGEX := 'Image ?(:|=)\s*"[^"]+"'
FILES_WITH_IMAGES := $(shell grep -Erl ${IMAGE_REGEX} pkg cmd)

docker/.images: ${FILES_WITH_IMAGES}
	grep -Eroh ${IMAGE_REGEX} $^ | cut -d'"' -f2 | sort | uniq > $@

docker/.pulled: docker/.images
	- cat $^ | xargs -n1 docker pull
	touch $@

.PHONY: images
images: docker/.pulled

################################################################################
# Target: clean
################################################################################
.PHONY: clean
clean: clean-plugins
	${GO} clean
	${RM} -r bin/*
	${RM} -r webui/build/*
	${RM} -r webui/node_modules
	${RM} dist/bacalhau_*
	${RM} docker/.images
	${RM} docker/.pulled


################################################################################
# Target: test
################################################################################
.PHONY: test
test: unit-test bash-test

.PHONY: unit-test
unit-test:
# unittests parallelize well (default go test behavior is to parallelize)
	go test ./... -v --tags=unit

.PHONY: test-python
test-python: resolve-earthly
# sdk tests
	cd python && $(MAKE) test

.PHONY: integration-test
integration-test:
# integration tests parallelize less well (hence -p 1)
	go test ./... -v --tags=integration -p 1

.PHONY: bash-test
bash-test: ${BINARY_PATH}
	cd test && bin/bashtub *.sh

.PHONY: test-debug
test-debug:
	LOG_LEVEL=debug go test ./... -v

.PHONY: test-one
test-one:
	go test -v -count 1 -timeout 3000s -run ^$(TEST)$$ github.com/bacalhau-project/bacalhau/cmd/bacalhau/

.PHONY: test-devstack
test-devstack:
	go test -v -count 1 -timeout 3000s -run '^Test\w+Suite$$' github.com/bacalhau-project/bacalhau/pkg/test/devstack/

.PHONY: test-commands
test-commands:
	go test -v -count 1 -timeout 3000s -run '^Test\w+Suite$$' github.com/bacalhau-project/bacalhau/cmd/bacalhau/

.PHONY: test-all
test-all: test test-python
	cd webui && yarn run build && yarn run lint && yarn run test

################################################################################
# Target: devstack
################################################################################
.PHONY: devstack
devstack:
	go run . devstack

.PHONY: devstack-one
devstack-one:
	IGNORE_PID_AND_PORT_FILES=true PREDICTABLE_API_PORT=1 go run . devstack --requester-nodes 0 --compute-nodes 0 --hybrid-nodes 1

.PHONY: devstack-100
devstack-100:
	go run . devstack --compute-nodes 100

.PHONY: devstack-250
devstack-250:
	go run . devstack --compute-nodes 250

.PHONY: devstack-20
devstack-20:
	go run . devstack --compute-nodes 20

.PHONY: devstack-noop
devstack-noop:
	go run . devstack --noop

.PHONY: devstack-noop-100
devstack-noop-100:
	go run . devstack --noop --compute-nodes 100

.PHONY: devstack-race
devstack-race:
	go run -race . devstack

.PHONY: devstack-badactor
devstack-badactor:
	go run . devstack --bad-compute-actors 1

################################################################################
# Target: lint
################################################################################
.PHONY: lint
lint:
	golangci-lint run --timeout 10m

.PHONY: lint-fix
lint-fix:
	golangci-lint run --timeout 10m

################################################################################
# Target: modtidy
################################################################################
.PHONY: modtidy
modtidy:
	go mod tidy

################################################################################
# Target: check-diff
################################################################################
.PHONY: check-diff
check-diff:
	git diff --exit-code ./go.mod # check no changes
	git diff --exit-code ./go.sum # check no changes

# Run the unittests and output results for recording
################################################################################
# Target: test-test-and-report
################################################################################
COMMA = ,
COVER_FILE := coverage/${PACKAGE}_$(subst ${COMMA},_,${TEST_BUILD_TAGS}).coverage

.PHONY: test-and-report
test-and-report: unittests.xml ${COVER_FILE}

${COVER_FILE} unittests.xml ${TEST_OUTPUT_FILE_PREFIX}_unit.json &: ${CMD_FILES} ${PKG_FILES} $(dir ${COVER_FILE})
	gotestsum \
		--jsonfile ${TEST_OUTPUT_FILE_PREFIX}_unit.json \
		--junitfile unittests.xml \
		--format testname \
		-- \
			-p ${TEST_PARALLEL_PACKAGES} \
			./pkg/... ./cmd/... \
			-coverpkg=./... -coverprofile=${COVER_FILE} \
			--tags=${TEST_BUILD_TAGS}

################################################################################
# Target: coverage-report
################################################################################
.PHONY:
coverage-report: coverage/coverage.html

coverage/coverage.out: $(wildcard coverage/*.coverage)
	gocovmerge $^ > $@

coverage/coverage.html: coverage/coverage.out coverage/
	go tool cover -html=$< -o $@

coverage/:
	mkdir -p $@

.PHONY: generate
generate: generate-tools
	${GO} generate -gcflags '-N -l' -ldflags "-X main.VERSION=$(TAG)" ./...
	@echo "[OK] Files added to pipeline template directory!"

.PHONY: generate-tools
generate-tools:
	@which mockgen > /dev/null || echo "Installing 'mockgen'" && ${GO} install go.uber.org/mock/mockgen@latest
	@which stringer > /dev/null  || echo "Installing 'stringer'" && ${GO} install golang.org/x/tools/cmd/stringer


.PHONY: security
security:
	gosec -exclude=G204,G304 -exclude-dir=test ./...
	echo "[OK] Go security check was completed!"

release: build-bacalhau
	cp bin/bacalhau .

ifeq ($(OS),Windows_NT)
    detected_OS := Windows
else
    detected_OS := $(shell sh -c 'uname 2>/dev/null || echo Unknown')
endif

# TODO make the plugin path configurable instead of using the bacalhau config path.
BACALHAU_CONFIG_PATH := $(shell echo $$BACALHAU_PATH)
INSTALL_PLUGINS_DEST := $(if $(BACALHAU_CONFIG_PATH),$(BACALHAU_CONFIG_PATH)plugins/,~/.bacalhau/plugins/)

EXECUTOR_PLUGINS := $(wildcard ./pkg/executor/plugins/executors/*/.)

# TODO fix install on windows
ifeq ($(detected_OS),Windows)
    build-plugins clean-plugins install-plugins:
	@echo "Skipping executor plugins on Windows"
else
    build-plugins: plugins-build
    clean-plugins: plugins-clean
    install-plugins: plugins-install

    .PHONY: plugins-build $(EXECUTOR_PLUGINS)

    plugins-build: $(EXECUTOR_PLUGINS)
	@echo "Building executor plugins..."
	@$(foreach plugin,$(EXECUTOR_PLUGINS),$(MAKE) --no-print-directory -C $(plugin) &&) true

    .PHONY: plugins-clean $(addsuffix .clean,$(EXECUTOR_PLUGINS))

    plugins-clean: $(addsuffix .clean,$(EXECUTOR_PLUGINS))
	@echo "Cleaning executor plugins..."
	@$(foreach plugin,$(addsuffix .clean,$(EXECUTOR_PLUGINS)),$(MAKE) --no-print-directory -C $(basename $(plugin)) clean &&) true

    .PHONY: plugins-install $(addsuffix .install,$(EXECUTOR_PLUGINS))

    plugins-install: plugins-build $(addsuffix .install,$(EXECUTOR_PLUGINS))
	@echo "Installing executor plugins..."
	@$(foreach plugin,$(addsuffix .install,$(EXECUTOR_PLUGINS)),mkdir -p $(INSTALL_PLUGINS_DEST) && cp $(basename $(plugin))/bin/* $(INSTALL_PLUGINS_DEST) &&) true
endif

.PHONY: spellcheck-code
spellcheck-code:  ## Runs a spellchecker over all code - MVP just does one file
	cspell -c .cspell-code.json lint ./pkg/authn/**

.PHONY: spellcheck-docs
spellcheck-docs:  ## Runs a spellchecker over all documentation - MVP just does one directory
	cspell -c .cspell-docs.json lint ./docs/docs/dev/**<|MERGE_RESOLUTION|>--- conflicted
+++ resolved
@@ -156,7 +156,7 @@
 # Target: build
 ################################################################################
 .PHONY: build
-build: build-bacalhau build-plugins
+build: resolve-earthly build-bacalhau build-plugins
 
 .PHONY: build-ci
 build-ci: build-bacalhau install-plugins
@@ -183,11 +183,7 @@
 ${BINARY_PATH}: build-bacalhau build-plugins
 
 .PHONY: build-bacalhau
-<<<<<<< HEAD
-build-bacalhau: resolve-earthly ${BINARY_PATH}
-=======
 build-bacalhau: binary-web binary
->>>>>>> bfd4b47b
 
 CMD_FILES := $(shell bash -c 'comm -23 <(git ls-files cmd | sort) <(git ls-files cmd --deleted | sort)')
 PKG_FILES := $(shell bash -c 'comm -23 <(git ls-files pkg | sort) <(git ls-files pkg --deleted | sort)')
