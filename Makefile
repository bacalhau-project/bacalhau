export GO = go
export GOOS ?= $(shell $(GO) env GOOS)
export GOARCH ?= $(shell $(GO) env GOARCH)

ifeq ($(GOARCH),armv6)
export GOARCH = arm
export GOARM = 6
endif

ifeq ($(GOARCH),armv7)
export GOARCH = arm
export GOARM = 7
endif

# Env Variables
export GO111MODULE = on
export CGO_ENABLED = 0
export PRECOMMIT = poetry run pre-commit

BUILD_DIR = bacalhau
BINARY_NAME = bacalhau

ifeq ($(GOOS),windows)
BINARY_NAME := ${BINARY_NAME}.exe
CC = gcc.exe
endif

BINARY_PATH = bin/${GOOS}/${GOARCH}${GOARM}/${BINARY_NAME}

TAG ?= $(eval TAG := $(shell git describe --tags --always))$(TAG)
COMMIT ?= $(eval COMMIT := $(shell git rev-parse HEAD))$(COMMIT)
REPO ?= $(shell echo $$(cd ../${BUILD_DIR} && git config --get remote.origin.url) | sed 's/git@\(.*\):\(.*\).git$$/https:\/\/\1\/\2/')
BRANCH ?= $(shell cd ../${BUILD_DIR} && git branch | grep '^*' | awk '{print $$2}')
BUILDDATE ?= $(eval BUILDDATE := $(shell date -u +'%Y-%m-%dT%H:%M:%SZ'))$(BUILDDATE)
PACKAGE := $(shell echo "bacalhau_$(TAG)_${GOOS}_$(GOARCH)${GOARM}")
TEST_BUILD_TAGS ?= unit,integration
TEST_PARALLEL_PACKAGES ?= 1

PRIVATE_KEY_FILE := /tmp/private.pem
PUBLIC_KEY_FILE := /tmp/public.pem

define BUILD_FLAGS
-X github.com/bacalhau-project/bacalhau/pkg/version.GITVERSION=$(TAG)
endef

# pypi version scheme (https://peps.python.org/pep-0440/) does not accept
# versions with dashes (e.g. 0.3.24-build-testing-01), so we replace them a valid suffix
PYPI_VERSION ?= $(eval PYPI_VERSION := $(shell git describe --tags --abbrev=0 | tr -d v | sed -E 's/-(.)*$$/.dev0/'))$(PYPI_VERSION)
export PYPI_VERSION

all: build

# Run init repo after cloning it
.PHONY: init
init:
	@ops/repo_init.sh 1>/dev/null
	@echo "Build environment initialized."

# Run install pre-commit
.PHONY: install-pre-commit
install-pre-commit:
	@ops/install_pre_commit.sh 1>/dev/null
	@echo "Pre-commit installed."

## Run all pre-commit hooks
################################################################################
# Target: precommit
#
# Temporarily creates a build directory so that go vet does not complain that
# it is missing.
################################################################################
.PHONY: precommit
precommit:
	@mkdir -p webui/build && touch webui/build/stub
	${PRECOMMIT} run --all
	@rm webui/build/stub
	cd python && make pre-commit

PRECOMMIT_HOOKS_INSTALLED ?= $(shell grep -R "pre-commit.com" .git/hooks)
ifeq ($(PRECOMMIT_HOOKS_INSTALLED),)
$(warning "Pre-commit is not installed in .git/hooks/pre-commit. Please run 'make install-pre-commit' to install it.")
endif

################################################################################
# Target: build-python-apiclient
################################################################################
.PHONY: build-python-apiclient
build-python-apiclient:
	cd clients && ${MAKE} clean all
	@echo "Python API client built."

################################################################################
# Target: build-python-sdk
################################################################################
.PHONY: build-python-sdk
build-python-sdk:
	cd python && ${MAKE} clean all
	@echo "Python SDK built."

################################################################################
# Target: build-bacalhau-airflow
################################################################################
.PHONY: build-bacalhau-airflow
build-bacalhau-airflow:
	cd integration/airflow && ${MAKE} clean all
	@echo "Python bacalhau-airflow built."

# Builds all python packages
################################################################################
# Target: build-python
################################################################################
.PHONY: build-python
build-python: build-python-apiclient build-python-sdk build-bacalhau-airflow

################################################################################
# Target: release-python-apiclient
################################################################################
.PHONY: release-python-apiclient
release-python-apiclient:
	cd clients && ${MAKE} pypi-upload
	@echo "Python API client pushed to PyPi."

################################################################################
# Target: release-python-sdk
################################################################################
.PHONY: release-python-sdk
release-python-sdk:
	cd python && ${MAKE} build && ${MAKE} publish
	@echo "Python SDK pushed to PyPi."

################################################################################
# Target: release-bacalhau-airflow
################################################################################
.PHONY: release-bacalhau-airflow
release-bacalhau-airflow:
	cd integration/airflow && ${MAKE} release
	@echo "Python bacalhau-airflow pushed to PyPi."

################################################################################
# Target: release-bacalhau-flyte
################################################################################
.PHONY: release-bacalhau-flyte
release-bacalhau-flyte:
	cd integration/flyte && ${MAKE} release
	@echo "Python flyteplugins-bacalhau pushed to PyPi."

################################################################################
# Target: build
################################################################################
.PHONY: build
build: build-bacalhau build-plugins

.PHONY: build-ci
build-ci: build-bacalhau install-plugins

.PHONY: build-dev
build-dev: build-ci
	sudo cp ${BINARY_PATH} /usr/local/bin

################################################################################
# Target: build-webui
################################################################################
EB_GO_FILES := $(shell find webui -name '*.go')
WEB_SRC_FILES := $(shell find webui -not -path 'webui/build/*' -not -path 'webui/build' -not -path 'webui/node_modules/*' -not -name '*.go')
WEB_BUILD_FILES := $(shell find webui/build -not -path 'webui/build/index.html' -not -path 'webui/build' ) webui/build/index.html
WEB_INSTALL_GUARD := webui/yarn.lock
WEB_BUILD_GUARD := .web-build-guard

.PHONY: build-webui
build-webui: ${WEB_BUILD_FILES}

webui/build:
	mkdir -p $@

$(WEB_INSTALL_GUARD): webui/package.json
	cd webui && yarn install
	touch $(WEB_INSTALL_GUARD)

export GENERATE_SOURCEMAP := false
${WEB_BUILD_GUARD}: $(WEB_INSTALL_GUARD) $(WEB_SRC_FILES)
	cd webui && yarn run build
	touch $(WEB_BUILD_GUARD)

${WEB_BUILD_FILES}: ${WEB_BUILD_GUARD}

################################################################################
# Target: build-bacalhau
################################################################################
.PHONY: build-bacalhau
build-bacalhau: ${BINARY_PATH}

CMD_FILES := $(shell bash -c 'comm -23 <(git ls-files cmd | sort) <(git ls-files cmd --deleted | sort)')
PKG_FILES := $(shell bash -c 'comm -23 <(git ls-files pkg | sort) <(git ls-files pkg --deleted | sort)')

${BINARY_PATH}: ${CMD_FILES} ${PKG_FILES} ${WEB_BUILD_FILES} ${WEB_GO_FILES} main.go
	${GO} build -ldflags "${BUILD_FLAGS}" -trimpath -o ${BINARY_PATH} .

################################################################################
# Target: build-docker-images
################################################################################
HTTP_GATEWAY_IMAGE ?= "ghcr.io/bacalhau-project/http-gateway"
HTTP_GATEWAY_TAG ?= ${TAG}
.PHONY: build-http-gateway-image
build-http-gateway-image:
	docker buildx build \
		--platform linux/amd64,linux/arm64 \
		-t ${HTTP_GATEWAY_IMAGE}:${HTTP_GATEWAY_TAG} \
		pkg/executor/docker/gateway

BACALHAU_IMAGE ?= ghcr.io/bacalhau-project/bacalhau
BACALHAU_TAG ?= ${TAG}

# Only tag images with :latest if the release tag is a semver tag (e.g. v0.3.12)
# and not a commit hash or a release candidate (e.g. v0.3.12-rc1)
LATEST_TAG :=
ifeq ($(shell echo ${BACALHAU_TAG} | grep -E '^v[0-9]+\.[0-9]+\.[0-9]+$$'), ${BACALHAU_TAG})
	LATEST_TAG := --tag ${BACALHAU_IMAGE}:latest
endif

BACALHAU_IMAGE_FLAGS := \
	--progress=plain \
	--platform linux/amd64,linux/arm64 \
	--tag ${BACALHAU_IMAGE}:${BACALHAU_TAG} \
	${LATEST_TAG} \
	--label org.opencontainers.artifact.created=$(shell date -u +"%Y-%m-%dT%H:%M:%SZ") \
	--label org.opencontainers.image.version=${BACALHAU_TAG} \
	--cache-from=type=registry,ref=${BACALHAU_IMAGE}:latest \
	--file docker/bacalhau-image/Dockerfile \
	.

.PHONY: build-bacalhau-image
build-bacalhau-image:
	docker buildx build ${BACALHAU_IMAGE_FLAGS}

.PHONY: push-bacalhau-image
push-bacalhau-image:
	docker buildx build --push ${BACALHAU_IMAGE_FLAGS}

.PHONY: build-docker-images
build-docker-images: build-http-gateway-image

.PHONY: push-docker-images
push-docker-images: build-http-gateway-image

# Release tarballs suitable for upload to GitHub release pages
################################################################################
# Target: build-bacalhau-tgz
################################################################################
.PHONY: build-bacalhau-tgz
build-bacalhau-tgz: dist/${PACKAGE}.tar.gz dist/${PACKAGE}.tar.gz.signature.sha256

dist/:
	mkdir -p $@

dist/${PACKAGE}.tar.gz: ${BINARY_PATH} | dist/
	tar cvzf $@ -C $(dir $(BINARY_PATH)) $(notdir ${BINARY_PATH})

dist/${PACKAGE}.tar.gz.signature.sha256: dist/${PACKAGE}.tar.gz | dist/
	openssl dgst -sha256 -sign $(PRIVATE_KEY_FILE) -passin pass:"$(PRIVATE_KEY_PASSPHRASE)" $^ | openssl base64 -out $@

################################################################################
# Target: images
################################################################################
IMAGE_REGEX := 'Image ?(:|=)\s*"[^"]+"'
FILES_WITH_IMAGES := $(shell grep -Erl ${IMAGE_REGEX} pkg cmd)

docker/.images: ${FILES_WITH_IMAGES}
	grep -Eroh ${IMAGE_REGEX} $^ | cut -d'"' -f2 | sort | uniq > $@

docker/.pulled: docker/.images
	- cat $^ | xargs -n1 docker pull
	touch $@

.PHONY: images
images: docker/.pulled

################################################################################
# Target: clean
################################################################################
.PHONY: clean
clean: clean-plugins
	${GO} clean
	${RM} -r bin/*
	${RM} -r webui/build/*
	${RM} -r webui/node_modules
	${RM} dist/bacalhau_*
	${RM} docker/.images
	${RM} docker/.pulled


################################################################################
# Target: test
################################################################################
.PHONY: test
test: unit-test bash-test

.PHONY: unit-test
# unittests parallelize well (default go test behavior is to parallelize)
	go test ./... -v --tags=unit

.PHONY: test-python
test-python:
# sdk tests
	cd python && make test

.PHONY: integration-test
integration-test:
# integration tests parallelize less well (hence -p 1)
	go test ./... -v --tags=integration -p 1

<<<<<<< HEAD
=======
.PHONY: bash-test
bash-test: ${BINARY_PATH}
	cd test && bin/bashtub *.sh

.PHONY: grc-test
grc-test:
	grc go test ./... -v
.PHONY: grc-test-short
grc-test-short:
	grc go test ./... -test.short -v

>>>>>>> 4e2d5f54
.PHONY: test-debug
test-debug:
	LOG_LEVEL=debug go test ./... -v

.PHONY: test-one
test-one:
	go test -v -count 1 -timeout 3000s -run ^$(TEST)$$ github.com/bacalhau-project/bacalhau/cmd/bacalhau/

.PHONY: test-devstack
test-devstack:
	go test -v -count 1 -timeout 3000s -run '^Test\w+Suite$$' github.com/bacalhau-project/bacalhau/pkg/test/devstack/

.PHONY: test-commands
test-commands:
	go test -v -count 1 -timeout 3000s -run '^Test\w+Suite$$' github.com/bacalhau-project/bacalhau/cmd/bacalhau/

.PHONY: test-all
test-all: test test-python
	cd webui && yarn run build && yarn run lint && yarn run test

################################################################################
# Target: devstack
################################################################################
.PHONY: devstack
devstack:
	go run . devstack

.PHONY: devstack-one
devstack-one:
	IGNORE_PID_AND_PORT_FILES=true PREDICTABLE_API_PORT=1 go run . devstack --requester-nodes 0 --compute-nodes 0 --hybrid-nodes 1

.PHONY: devstack-100
devstack-100:
	go run . devstack --compute-nodes 100

.PHONY: devstack-250
devstack-250:
	go run . devstack --compute-nodes 250

.PHONY: devstack-20
devstack-20:
	go run . devstack --compute-nodes 20

.PHONY: devstack-noop
devstack-noop:
	go run . devstack --noop

.PHONY: devstack-noop-100
devstack-noop-100:
	go run . devstack --noop --compute-nodes 100

.PHONY: devstack-race
devstack-race:
	go run -race . devstack

.PHONY: devstack-badactor
devstack-badactor:
	go run . devstack --bad-compute-actors 1

################################################################################
# Target: lint
################################################################################
.PHONY: lint
lint:
	golangci-lint run --timeout 10m

.PHONY: lint-fix
lint-fix:
	golangci-lint run --timeout 10m

################################################################################
# Target: modtidy
################################################################################
.PHONY: modtidy
modtidy:
	go mod tidy

################################################################################
# Target: check-diff
################################################################################
.PHONY: check-diff
check-diff:
	git diff --exit-code ./go.mod # check no changes
	git diff --exit-code ./go.sum # check no changes

# Run the unittests and output results for recording
################################################################################
# Target: test-test-and-report
################################################################################
COMMA = ,
COVER_FILE := coverage/${PACKAGE}_$(subst ${COMMA},_,${TEST_BUILD_TAGS}).coverage

.PHONY: test-and-report
test-and-report: unittests.xml ${COVER_FILE}

${COVER_FILE} unittests.xml ${TEST_OUTPUT_FILE_PREFIX}_unit.json &: ${CMD_FILES} ${PKG_FILES} $(dir ${COVER_FILE})
	gotestsum \
		--jsonfile ${TEST_OUTPUT_FILE_PREFIX}_unit.json \
		--junitfile unittests.xml \
		--format testname \
		-- \
			-p ${TEST_PARALLEL_PACKAGES} \
			./pkg/... ./cmd/... \
			-coverpkg=./... -coverprofile=${COVER_FILE} \
			--tags=${TEST_BUILD_TAGS}

################################################################################
# Target: coverage-report
################################################################################
.PHONY:
coverage-report: coverage/coverage.html

coverage/coverage.out: $(wildcard coverage/*.coverage)
	gocovmerge $^ > $@

coverage/coverage.html: coverage/coverage.out coverage/
	go tool cover -html=$< -o $@

coverage/:
	mkdir -p $@

.PHONY: generate
generate: generate-tools
	${GO} generate -gcflags '-N -l' -ldflags "-X main.VERSION=$(TAG)" ./...
	@echo "[OK] Files added to pipeline template directory!"

.PHONY: generate-tools
generate-tools:
	@which mockgen > /dev/null || echo "Installing 'mockgen'" && ${GO} install go.uber.org/mock/mockgen@latest
	@which stringer > /dev/null  || echo "Installing 'stringer'" && ${GO} install golang.org/x/tools/cmd/stringer


.PHONY: security
security:
	gosec -exclude=G204,G304 -exclude-dir=test ./...
	echo "[OK] Go security check was completed!"

release: build-bacalhau
	cp bin/bacalhau .

ifeq ($(OS),Windows_NT)
    detected_OS := Windows
else
    detected_OS := $(shell sh -c 'uname 2>/dev/null || echo Unknown')
endif

# TODO make the plugin path configurable instead of using the bacalhau config path.
BACALHAU_CONFIG_PATH := $(shell echo $$BACALHAU_PATH)
INSTALL_PLUGINS_DEST := $(if $(BACALHAU_CONFIG_PATH),$(BACALHAU_CONFIG_PATH)plugins/,~/.bacalhau/plugins/)

EXECUTOR_PLUGINS := $(wildcard ./pkg/executor/plugins/executors/*/.)

# TODO fix install on windows
ifeq ($(detected_OS),Windows)
    build-plugins clean-plugins install-plugins:
	@echo "Skipping executor plugins on Windows"
else
    build-plugins: plugins-build
    clean-plugins: plugins-clean
    install-plugins: plugins-install

    .PHONY: plugins-build $(EXECUTOR_PLUGINS)

    plugins-build: $(EXECUTOR_PLUGINS)
	@echo "Building executor plugins..."
	@$(foreach plugin,$(EXECUTOR_PLUGINS),$(MAKE) --no-print-directory -C $(plugin) &&) true

    .PHONY: plugins-clean $(addsuffix .clean,$(EXECUTOR_PLUGINS))

    plugins-clean: $(addsuffix .clean,$(EXECUTOR_PLUGINS))
	@echo "Cleaning executor plugins..."
	@$(foreach plugin,$(addsuffix .clean,$(EXECUTOR_PLUGINS)),$(MAKE) --no-print-directory -C $(basename $(plugin)) clean &&) true

    .PHONY: plugins-install $(addsuffix .install,$(EXECUTOR_PLUGINS))

    plugins-install: plugins-build $(addsuffix .install,$(EXECUTOR_PLUGINS))
	@echo "Installing executor plugins..."
	@$(foreach plugin,$(addsuffix .install,$(EXECUTOR_PLUGINS)),mkdir -p $(INSTALL_PLUGINS_DEST) && cp $(basename $(plugin))/bin/* $(INSTALL_PLUGINS_DEST) &&) true
endif

.PHONY: spellcheck-code
spellcheck-code:  ## Runs a spellchecker over all code - MVP just does one file
	cspell -c .cspell-code.json lint ./pkg/authn/**

.PHONY: spellcheck-docs
spellcheck-docs:  ## Runs a spellchecker over all documentation - MVP just does one directory
	cspell -c .cspell-docs.json lint ./docs/docs/dev/**<|MERGE_RESOLUTION|>--- conflicted
+++ resolved
@@ -160,7 +160,7 @@
 ################################################################################
 # Target: build-webui
 ################################################################################
-EB_GO_FILES := $(shell find webui -name '*.go')
+WEB_GO_FILES := $(shell find webui -name '*.go')
 WEB_SRC_FILES := $(shell find webui -not -path 'webui/build/*' -not -path 'webui/build' -not -path 'webui/node_modules/*' -not -name '*.go')
 WEB_BUILD_FILES := $(shell find webui/build -not -path 'webui/build/index.html' -not -path 'webui/build' ) webui/build/index.html
 WEB_INSTALL_GUARD := webui/yarn.lock
@@ -308,20 +308,10 @@
 # integration tests parallelize less well (hence -p 1)
 	go test ./... -v --tags=integration -p 1
 
-<<<<<<< HEAD
-=======
 .PHONY: bash-test
 bash-test: ${BINARY_PATH}
 	cd test && bin/bashtub *.sh
 
-.PHONY: grc-test
-grc-test:
-	grc go test ./... -v
-.PHONY: grc-test-short
-grc-test-short:
-	grc go test ./... -test.short -v
-
->>>>>>> 4e2d5f54
 .PHONY: test-debug
 test-debug:
 	LOG_LEVEL=debug go test ./... -v
