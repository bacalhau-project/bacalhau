export GO = go
export GOOS ?= $(shell $(GO) env GOOS)
export GOARCH ?= $(shell $(GO) env GOARCH)

UNAME_S := $(shell uname -s)
ifeq ($(UNAME_S),Darwin)
export SED = gsed
endif
ifeq ($(UNAME_S),Linux)
export SED = sed
endif

ifeq ($(GOARCH),armv6)
export GOARCH = arm
export GOARM = 6
endif

ifeq ($(GOARCH),armv7)
export GOARCH = arm
export GOARM = 7
endif

# Env Variables
export GO111MODULE = on
export CGO_ENABLED = 0
export PRECOMMIT = poetry run pre-commit
export EARTHLY = $(shell which earthly)

BUILD_DIR = bacalhau
BINARY_NAME = bacalhau

ifeq ($(GOOS),windows)
BINARY_NAME := ${BINARY_NAME}.exe
CC = gcc.exe
endif

BINARY_PATH = bin/${GOOS}/${GOARCH}${GOARM}/${BINARY_NAME}

TAG ?= $(eval TAG := $(shell git describe --tags --always))$(TAG)
COMMIT ?= $(eval COMMIT := $(shell git rev-parse HEAD))$(COMMIT)
REPO ?= $(shell echo $$(cd ../${BUILD_DIR} && git config --get remote.origin.url) | $(SED) 's/git@\(.*\):\(.*\).git$$/https:\/\/\1\/\2/')
BRANCH ?= $(shell cd ../${BUILD_DIR} && git branch | grep '^*' | awk '{print $$2}')
BUILDDATE ?= $(eval BUILDDATE := $(shell date -u +'%Y-%m-%dT%H:%M:%SZ'))$(BUILDDATE)
PACKAGE := $(shell echo "bacalhau_$(TAG)_${GOOS}_$(GOARCH)${GOARM}")
TEST_BUILD_TAGS ?= unit,integration
TEST_PARALLEL_PACKAGES ?= 1

PRIVATE_KEY_FILE := /tmp/private.pem
PUBLIC_KEY_FILE := /tmp/public.pem

<<<<<<< HEAD
export EARTHLY := $(shell command -v earthly --push 2> /dev/null)
export MAKE := $(shell command -v make 2> /dev/null)

=======
>>>>>>> 5c86dabb
define BUILD_FLAGS
-X github.com/bacalhau-project/bacalhau/pkg/version.GITVERSION=$(TAG)
endef

# pypi version scheme (https://peps.python.org/pep-0440/) does not accept
# versions with dashes (e.g. 0.3.24-build-testing-01), so we replace them a valid suffix
GIT_VERSION := $(shell git describe --tags --dirty)
PYPI_VERSION ?= $(shell python3 scripts/convert_git_version_to_pep440_compatible.py $(GIT_VERSION))

export PYPI_VERSION

all: build

# Run init repo after cloning it
.PHONY: init
init:
	@ops/repo_init.sh 1>/dev/null
	@echo "Build environment initialized."

# Run install pre-commit
.PHONY: install-pre-commit
install-pre-commit:
	@ops/install_pre_commit.sh 1>/dev/null
	@echo "Pre-commit installed."

.PHONY: resolve-earthly
resolve-earthly:
	@echo "Resolved Earthly path - ${EARTHLY}"
ifeq ($(EARTHLY),)
	$(error "Earthly is not installed. Please go to https://earthly.dev/get-earthly install it.")
endif

## Run all pre-commit hooks
################################################################################
# Target: precommit
#
# Temporarily creates a build directory so that go vet does not complain that
# it is missing.
################################################################################
.PHONY: precommit
precommit:
	@mkdir -p webui/build && touch webui/build/stub
	${PRECOMMIT} run --all
	@rm webui/build/stub
	cd python && ${MAKE} pre-commit

PRECOMMIT_HOOKS_INSTALLED ?= $(shell grep -R "pre-commit.com" .git/hooks)
ifeq ($(PRECOMMIT_HOOKS_INSTALLED),)
$(warning "Pre-commit is not installed in .git/hooks/pre-commit. Please run 'make install-pre-commit' to install it.")
endif

################################################################################
# Target: build-python-apiclient
################################################################################
.PHONY: build-python-apiclient
build-python-apiclient: resolve-earthly
	cd clients && ${MAKE} clean all
	@echo "Python API client built."

################################################################################
# Target: build-python-sdk
################################################################################
.PHONY: build-python-sdk
build-python-sdk:
	@echo "GIT_VERSION: $(GIT_VERSION)"
	@echo "PYPI_VERSION: $(PYPI_VERSION)"
	cd python && ${MAKE} clean all
	@echo "Python SDK built."

################################################################################
# Target: build-bacalhau-airflow
################################################################################
.PHONY: build-bacalhau-airflow
build-bacalhau-airflow: resolve-earthly
	cd integration/airflow && ${MAKE} clean all
	@echo "Python bacalhau-airflow built."

################################################################################
# Target: build-bacalhau-flyte
################################################################################
.PHONY: build-bacalhau-flyte
build-bacalhau-flyte:
	cd integration/flyte && ${MAKE} all
	@echo "Python bacalhau-flyte built."

# Builds all python packages
################################################################################
# Target: build-python
################################################################################
.PHONY: build-python
build-python: build-python-apiclient build-python-sdk build-bacalhau-airflow

################################################################################
# Target: release-python-apiclient
################################################################################
.PHONY: release-python-apiclient
release-python-apiclient: resolve-earthly
	cd clients && ${MAKE} pypi-upload
	@echo "Python API client pushed to PyPi."

################################################################################
# Target: release-python-sdk
################################################################################
.PHONY: release-python-sdk
release-python-sdk: build-python-sdk
	cd python && ${EARTHLY} --push +publish --PYPI_TOKEN=${PYPI_TOKEN}
	@echo "Python SDK pushed to PyPi."

################################################################################
# Target: release-bacalhau-airflow
################################################################################
.PHONY: release-bacalhau-airflow
release-bacalhau-airflow: resolve-earthly
	cd integration/airflow && ${MAKE} release
	@echo "Python bacalhau-airflow pushed to PyPi."

################################################################################
# Target: release-bacalhau-flyte
################################################################################
.PHONY: release-bacalhau-flyte
release-bacalhau-flyte: resolve-earthly
	cd integration/flyte && ${MAKE} release
	@echo "Python flyteplugins-bacalhau pushed to PyPi."

################################################################################
# Target: build
################################################################################
.PHONY: build
build: resolve-earthly build-bacalhau build-plugins

.PHONY: build-ci
build-ci: build-bacalhau install-plugins

.PHONY: build-dev
build-dev: build-ci
	sudo cp ${BINARY_PATH} /usr/local/bin

################################################################################
# Target: build-webui
################################################################################
WEB_GO_FILES := $(shell find webui -name '*.go')
WEB_SRC_FILES := $(shell find webui -not -path 'webui/build/*' -not -path 'webui/build' -not -path 'webui/node_modules/*' -not -name '*.go')

.PHONY: build-webui
build-webui: resolve-earthly
	cd webui && ${EARTHLY} --push +all


################################################################################
# Target: build-bacalhau
################################################################################
${BINARY_PATH}: build-bacalhau build-plugins

.PHONY: build-bacalhau
build-bacalhau: binary-web binary

CMD_FILES := $(shell bash -c 'comm -23 <(git ls-files cmd | sort) <(git ls-files cmd --deleted | sort)')
PKG_FILES := $(shell bash -c 'comm -23 <(git ls-files pkg | sort) <(git ls-files pkg --deleted | sort)')

.PHONY: binary

binary: ${CMD_FILES} ${PKG_FILES} main.go
	${GO} build -ldflags "${BUILD_FLAGS}" -trimpath -o ${BINARY_PATH} .

binary-web: build-webui ${WEB_GO_FILES}

################################################################################
# Target: build-docker-images
################################################################################
HTTP_GATEWAY_IMAGE ?= "ghcr.io/bacalhau-project/http-gateway"
HTTP_GATEWAY_TAG ?= ${TAG}
.PHONY: build-http-gateway-image
build-http-gateway-image:
	docker buildx build \
		--platform linux/amd64,linux/arm64 \
		-t ${HTTP_GATEWAY_IMAGE}:${HTTP_GATEWAY_TAG} \
		pkg/executor/docker/gateway

BACALHAU_IMAGE ?= ghcr.io/bacalhau-project/bacalhau
BACALHAU_TAG ?= ${TAG}

# Only tag images with :latest if the release tag is a semver tag (e.g. v0.3.12)
# and not a commit hash or a release candidate (e.g. v0.3.12-rc1)
LATEST_TAG :=
ifeq ($(shell echo ${BACALHAU_TAG} | grep -E '^v[0-9]+\.[0-9]+\.[0-9]+$$'), ${BACALHAU_TAG})
	LATEST_TAG := --tag ${BACALHAU_IMAGE}:latest
endif

BACALHAU_IMAGE_FLAGS := \
	--progress=plain \
	--platform linux/amd64,linux/arm64 \
	--tag ${BACALHAU_IMAGE}:${BACALHAU_TAG} \
	${LATEST_TAG} \
	--label org.opencontainers.artifact.created=$(shell date -u +"%Y-%m-%dT%H:%M:%SZ") \
	--label org.opencontainers.image.version=${BACALHAU_TAG} \
	--cache-from=type=registry,ref=${BACALHAU_IMAGE}:latest \
	--file docker/bacalhau-image/Dockerfile \
	.

.PHONY: build-bacalhau-image
build-bacalhau-image:
	docker buildx build ${BACALHAU_IMAGE_FLAGS}

.PHONY: push-bacalhau-image
push-bacalhau-image:
	docker buildx build --push ${BACALHAU_IMAGE_FLAGS}

.PHONY: build-docker-images
build-docker-images: build-http-gateway-image

.PHONY: push-docker-images
push-docker-images: build-http-gateway-image

# Release tarballs suitable for upload to GitHub release pages
################################################################################
# Target: build-bacalhau-tgz
################################################################################
.PHONY: build-bacalhau-tgz
build-bacalhau-tgz: dist/${PACKAGE}.tar.gz dist/${PACKAGE}.tar.gz.signature.sha256

dist/:
	mkdir -p $@

dist/${PACKAGE}.tar.gz: ${BINARY_PATH} | dist/
	tar cvzf $@ -C $(dir $(BINARY_PATH)) $(notdir ${BINARY_PATH})

dist/${PACKAGE}.tar.gz.signature.sha256: dist/${PACKAGE}.tar.gz | dist/
	openssl dgst -sha256 -sign $(PRIVATE_KEY_FILE) -passin pass:"$(PRIVATE_KEY_PASSPHRASE)" $^ | openssl base64 -out $@

################################################################################
# Target: images
################################################################################
IMAGE_REGEX := 'Image ?(:|=)\s*"[^"]+"'
FILES_WITH_IMAGES := $(shell grep -Erl ${IMAGE_REGEX} pkg cmd)

docker/.images: ${FILES_WITH_IMAGES}
	grep -Eroh ${IMAGE_REGEX} $^ | cut -d'"' -f2 | sort | uniq > $@

docker/.pulled: docker/.images
	- cat $^ | xargs -n1 docker pull
	touch $@

.PHONY: images
images: docker/.pulled

################################################################################
# Target: clean
################################################################################
.PHONY: clean
clean: clean-plugins
	${GO} clean
	${RM} -r bin/*
	${RM} -r webui/build/*
	${RM} -r webui/node_modules
	${RM} dist/bacalhau_*
	${RM} docker/.images
	${RM} docker/.pulled


################################################################################
# Target: test
################################################################################
.PHONY: test
test: unit-test bash-test

.PHONY: unit-test
unit-test:
# unittests parallelize well (default go test behavior is to parallelize)
	go test ./... -v --tags=unit

<<<<<<< HEAD
.PHONY: test-python-sdk
test-python-sdk:
# sdk tests
	cd python && ${MAKE} test
=======
.PHONY: test-python
test-python: resolve-earthly
# sdk tests
	cd python && $(MAKE) test
>>>>>>> 5c86dabb

.PHONY: integration-test
integration-test:
# integration tests parallelize less well (hence -p 1)
	go test ./... -v --tags=integration -p 1

.PHONY: bash-test
bash-test: ${BINARY_PATH}
	cd test && bin/bashtub *.sh

.PHONY: test-debug
test-debug:
	LOG_LEVEL=debug go test ./... -v

.PHONY: test-one
test-one:
	go test -v -count 1 -timeout 3000s -run ^$(TEST)$$ github.com/bacalhau-project/bacalhau/cmd/bacalhau/

.PHONY: test-devstack
test-devstack:
	go test -v -count 1 -timeout 3000s -run '^Test\w+Suite$$' github.com/bacalhau-project/bacalhau/pkg/test/devstack/

.PHONY: test-commands
test-commands:
	go test -v -count 1 -timeout 3000s -run '^Test\w+Suite$$' github.com/bacalhau-project/bacalhau/cmd/bacalhau/

.PHONY: test-all
test-all: test test-python-sdk
	cd webui && yarn run build && yarn run lint && yarn run test

################################################################################
# Target: devstack
################################################################################
.PHONY: devstack
devstack:
	go run . devstack

.PHONY: devstack-one
devstack-one:
	IGNORE_PID_AND_PORT_FILES=true PREDICTABLE_API_PORT=1 go run . devstack --requester-nodes 0 --compute-nodes 0 --hybrid-nodes 1

.PHONY: devstack-100
devstack-100:
	go run . devstack --compute-nodes 100

.PHONY: devstack-250
devstack-250:
	go run . devstack --compute-nodes 250

.PHONY: devstack-20
devstack-20:
	go run . devstack --compute-nodes 20

.PHONY: devstack-noop
devstack-noop:
	go run . devstack --noop

.PHONY: devstack-noop-100
devstack-noop-100:
	go run . devstack --noop --compute-nodes 100

.PHONY: devstack-race
devstack-race:
	go run -race . devstack

.PHONY: devstack-badactor
devstack-badactor:
	go run . devstack --bad-compute-actors 1

################################################################################
# Target: lint
################################################################################
.PHONY: lint
lint:
	golangci-lint run --timeout 10m

.PHONY: lint-fix
lint-fix:
	golangci-lint run --timeout 10m

################################################################################
# Target: modtidy
################################################################################
.PHONY: modtidy
modtidy:
	go mod tidy

################################################################################
# Target: check-diff
################################################################################
.PHONY: check-diff
check-diff:
	git diff --exit-code ./go.mod # check no changes
	git diff --exit-code ./go.sum # check no changes

# Run the unittests and output results for recording
################################################################################
# Target: test-test-and-report
################################################################################
COMMA = ,
COVER_FILE := coverage/${PACKAGE}_$(subst ${COMMA},_,${TEST_BUILD_TAGS}).coverage

.PHONY: test-and-report
test-and-report: unittests.xml ${COVER_FILE}

${COVER_FILE} unittests.xml ${TEST_OUTPUT_FILE_PREFIX}_unit.json &: ${CMD_FILES} ${PKG_FILES} $(dir ${COVER_FILE})
	gotestsum \
		--jsonfile ${TEST_OUTPUT_FILE_PREFIX}_unit.json \
		--junitfile unittests.xml \
		--format testname \
		-- \
			-p ${TEST_PARALLEL_PACKAGES} \
			./pkg/... ./cmd/... \
			-coverpkg=./... -coverprofile=${COVER_FILE} \
			--tags=${TEST_BUILD_TAGS}

################################################################################
# Target: coverage-report
################################################################################
.PHONY:
coverage-report: coverage/coverage.html

coverage/coverage.out: $(wildcard coverage/*.coverage)
	gocovmerge $^ > $@

coverage/coverage.html: coverage/coverage.out coverage/
	go tool cover -html=$< -o $@

coverage/:
	mkdir -p $@

.PHONY: generate
generate: generate-tools
	${GO} generate -gcflags '-N -l' -ldflags "-X main.VERSION=$(TAG)" ./...
	@echo "[OK] Files added to pipeline template directory!"

.PHONY: generate-tools
generate-tools:
	@which mockgen > /dev/null || echo "Installing 'mockgen'" && ${GO} install go.uber.org/mock/mockgen@latest
	@which stringer > /dev/null  || echo "Installing 'stringer'" && ${GO} install golang.org/x/tools/cmd/stringer


.PHONY: security
security:
	gosec -exclude=G204,G304 -exclude-dir=test ./...
	echo "[OK] Go security check was completed!"

release: build-bacalhau
	cp bin/bacalhau .

ifeq ($(OS),Windows_NT)
    detected_OS := Windows
else
    detected_OS := $(shell sh -c 'uname 2>/dev/null || echo Unknown')
endif

# TODO make the plugin path configurable instead of using the bacalhau config path.
BACALHAU_CONFIG_PATH := $(shell echo $$BACALHAU_PATH)
INSTALL_PLUGINS_DEST := $(if $(BACALHAU_CONFIG_PATH),$(BACALHAU_CONFIG_PATH)plugins/,~/.bacalhau/plugins/)

EXECUTOR_PLUGINS := $(wildcard ./pkg/executor/plugins/executors/*/.)

# TODO fix install on windows
ifeq ($(detected_OS),Windows)
    build-plugins clean-plugins install-plugins:
	@echo "Skipping executor plugins on Windows"
else
    build-plugins: plugins-build
    clean-plugins: plugins-clean
    install-plugins: plugins-install

    .PHONY: plugins-build $(EXECUTOR_PLUGINS)

    plugins-build: $(EXECUTOR_PLUGINS)
	@echo "Building executor plugins..."
	@$(foreach plugin,$(EXECUTOR_PLUGINS),$(MAKE) --no-print-directory -C $(plugin) &&) true

    .PHONY: plugins-clean $(addsuffix .clean,$(EXECUTOR_PLUGINS))

    plugins-clean: $(addsuffix .clean,$(EXECUTOR_PLUGINS))
	@echo "Cleaning executor plugins..."
	@$(foreach plugin,$(addsuffix .clean,$(EXECUTOR_PLUGINS)),$(MAKE) --no-print-directory -C $(basename $(plugin)) clean &&) true

    .PHONY: plugins-install $(addsuffix .install,$(EXECUTOR_PLUGINS))

    plugins-install: plugins-build $(addsuffix .install,$(EXECUTOR_PLUGINS))
	@echo "Installing executor plugins..."
	@$(foreach plugin,$(addsuffix .install,$(EXECUTOR_PLUGINS)),mkdir -p $(INSTALL_PLUGINS_DEST) && cp $(basename $(plugin))/bin/* $(INSTALL_PLUGINS_DEST) &&) true
endif

.PHONY: spellcheck-code
spellcheck-code:  ## Runs a spellchecker over all code - MVP just does one file
	cspell -c .cspell-code.json lint ./pkg/authn/**

.PHONY: spellcheck-docs
spellcheck-docs:  ## Runs a spellchecker over all documentation - MVP just does one directory
	cspell -c .cspell-docs.json lint ./docs/docs/dev/**<|MERGE_RESOLUTION|>--- conflicted
+++ resolved
@@ -48,12 +48,9 @@
 PRIVATE_KEY_FILE := /tmp/private.pem
 PUBLIC_KEY_FILE := /tmp/public.pem
 
-<<<<<<< HEAD
 export EARTHLY := $(shell command -v earthly --push 2> /dev/null)
 export MAKE := $(shell command -v make 2> /dev/null)
 
-=======
->>>>>>> 5c86dabb
 define BUILD_FLAGS
 -X github.com/bacalhau-project/bacalhau/pkg/version.GITVERSION=$(TAG)
 endef
@@ -324,17 +321,10 @@
 # unittests parallelize well (default go test behavior is to parallelize)
 	go test ./... -v --tags=unit
 
-<<<<<<< HEAD
 .PHONY: test-python-sdk
-test-python-sdk:
+test-python-sdk: resolve-earthly
 # sdk tests
 	cd python && ${MAKE} test
-=======
-.PHONY: test-python
-test-python: resolve-earthly
-# sdk tests
-	cd python && $(MAKE) test
->>>>>>> 5c86dabb
 
 .PHONY: integration-test
 integration-test:
