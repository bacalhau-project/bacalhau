<<<<<<< HEAD
apiVersion: v1beta1
spec:
  engine: Docker
  verifier: Noop
  publisher: Estuary
  docker:
    image: ubuntu
    entrypoint:
=======
APIVersion: v1beta1
Spec:
  Engine: Docker
  Verifier: Noop
  Publisher: Estuary
  Docker:
    Image: ubuntu
    Entrypoint:
>>>>>>> c85c38ca
      - /bin/bash
      - -c
      - echo 15
  outputs:
    - storageSource: IPFS
      name: output_custom
      path: /output_custom
<<<<<<< HEAD
  deal:
    concurrency: 1
    confidence: 0
    minBids: 0
=======
  Deal:
    Concurrency: 1
    Confidence: 0
    MinBids: 0
>>>>>>> c85c38ca
<|MERGE_RESOLUTION|>--- conflicted
+++ resolved
@@ -1,4 +1,3 @@
-<<<<<<< HEAD
 apiVersion: v1beta1
 spec:
   engine: Docker
@@ -7,16 +6,6 @@
   docker:
     image: ubuntu
     entrypoint:
-=======
-APIVersion: v1beta1
-Spec:
-  Engine: Docker
-  Verifier: Noop
-  Publisher: Estuary
-  Docker:
-    Image: ubuntu
-    Entrypoint:
->>>>>>> c85c38ca
       - /bin/bash
       - -c
       - echo 15
@@ -24,14 +13,7 @@
     - storageSource: IPFS
       name: output_custom
       path: /output_custom
-<<<<<<< HEAD
-  deal:
-    concurrency: 1
-    confidence: 0
-    minBids: 0
-=======
   Deal:
     Concurrency: 1
     Confidence: 0
-    MinBids: 0
->>>>>>> c85c38ca
+    MinBids: 0