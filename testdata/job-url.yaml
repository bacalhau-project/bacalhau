--- conflicted
+++ resolved
@@ -1,12 +1,7 @@
 APIVersion: v1beta1
 Spec:
-<<<<<<< HEAD
   Engine: docker
-  Publisher: estuary
-=======
-  Engine: Docker
-  Publisher: IPFS
->>>>>>> cd0d6ea5
+  Publisher: ipfs
   Docker:
     Image: ubuntu
     Entrypoint:
@@ -14,14 +9,8 @@
     - -c
     - echo 15
   Outputs:
-<<<<<<< HEAD
-    - StorageSource: ipfs
-      Name: output_custom
-      Path: /output_custom
-=======
-  - StorageSource: IPFS
+  - StorageSource: ipfs
     Name: output_custom
     Path: /output_custom
->>>>>>> cd0d6ea5
   Deal:
     Concurrency: 1