# Dependency Review Action
#
# This Action will scan dependency manifest files that change as part of a Pull Request, surfacing known-vulnerable versions of the packages declared or updated in the PR. Once installed, if the workflow run is marked as required, PRs introducing known-vulnerable packages will be blocked from merging.
#
# Source repository: https://github.com/actions/dependency-review-action
# Public documentation: https://docs.github.com/en/code-security/supply-chain-security/understanding-your-software-supply-chain/about-dependency-review#dependency-review-enforcement
name: "Dependency Review"
on: [pull_request]

permissions:
  contents: read

jobs:
  dependency-review:
    runs-on: ubuntu-latest
    steps:
      - name: "Checkout Repository"
        uses: actions/checkout@v3
      - name: "Dependency Review"
        uses: actions/dependency-review-action@v2
        with:
<<<<<<< HEAD
          # Possible values: "critical", "high", "moderate", "low"
          fail-on-severity: critical
=======
          fail-on-severity: "critical"
>>>>>>> cfbd955f
<|MERGE_RESOLUTION|>--- conflicted
+++ resolved
@@ -19,9 +19,4 @@
       - name: "Dependency Review"
         uses: actions/dependency-review-action@v2
         with:
-<<<<<<< HEAD
-          # Possible values: "critical", "high", "moderate", "low"
-          fail-on-severity: critical
-=======
-          fail-on-severity: "critical"
->>>>>>> cfbd955f
+          fail-on-severity: "critical"