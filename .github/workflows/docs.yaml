name: Docs

on: [push]

jobs:
<<<<<<< HEAD
=======
  spelling:
    runs-on: ubuntu-latest

    steps:
      - uses: actions/checkout@v4
      - name: Codespell - Docs
        run: |
          npm install -g cspell@latest
          make spellcheck-docs

>>>>>>> e4906aa8
  build:
    runs-on: ubuntu-latest
    concurrency:
      group: ${{ github.workflow }}-${{ github.ref }}

    steps:
      - uses: actions/checkout@v4
      - uses: actions/setup-node@v4
        with:
          cache: npm
          cache-dependency-path: docs
      - run: npm install
        working-directory: docs
      - run: npm run build
        working-directory: docs
      - uses: actions/upload-pages-artifact@v2
        with:
          path: docs/build/

  deploy:
    runs-on: ubuntu-latest
    needs: build

    if: github.ref == 'refs/heads/main'

    # Grant GITHUB_TOKEN the permissions required to make a Pages deployment
    permissions:
      pages: write # to deploy to Pages
      id-token: write # to verify the deployment originates from an appropriate source

    # Deploy to the environment
    environment:
      name: Github Pages
      url: ${{ steps.deployment.outputs.page_url }}

    steps:
      - id: deployment
        uses: actions/deploy-pages@v2<|MERGE_RESOLUTION|>--- conflicted
+++ resolved
@@ -3,8 +3,6 @@
 on: [push]
 
 jobs:
-<<<<<<< HEAD
-=======
   spelling:
     runs-on: ubuntu-latest
 
@@ -15,7 +13,6 @@
           npm install -g cspell@latest
           make spellcheck-docs
 
->>>>>>> e4906aa8
   build:
     runs-on: ubuntu-latest
     concurrency:
