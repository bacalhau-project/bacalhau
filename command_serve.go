package main

import (
	"context"

	"github.com/spf13/cobra"
)

var peerConnect string
var hostPort int

func init() {
	serveCmd.PersistentFlags().StringVar(
		&peerConnect, "peer", "",
		`The libp2p multiaddress to connect to.`,
	)
	serveCmd.PersistentFlags().IntVar(
		&hostPort, "port", 0,
		`The port to listen on.`,
	)
}

var serveCmd = &cobra.Command{
	Use:   "serve",
	Short: "Start the bacalhau compute node",
	RunE: func(cmd *cobra.Command, args []string) error {

		ctx := context.Background()

		server, err := NewComputeNode(ctx, hostPort)
		if err != nil {
			return err
		}
<<<<<<< HEAD
		err = server.Connect(peerConnect)
		if err != nil {
			return err
=======

		ps, err := pubsub.NewGossipSub(ctx, h)
		if err != nil {
			panic(err)
		}

		nick := h.ID().String()
		room := "apples"

		// starts readLoop in the background
		cr, err := JoinChatRoom(ctx, ps, h.ID(), nick, room)
		if err != nil {
			panic(err)
		}

		if peerConnect != "" {
			maddr, err := multiaddr.NewMultiaddr(peerConnect)
			if err != nil {
				panic(err)
			}

			// Extract the peer ID from the multiaddr.
			info, err := peer.AddrInfoFromP2pAddr(maddr)
			if err != nil {
				panic(err)
			}

			h.Peerstore().AddAddrs(info.ID, info.Addrs, peerstore.PermanentAddrTTL)
			h.Connect(ctx, *info)
		}

		// run the jsonrpc server, passing it a reference to the pubsub topic so
		// that the CLI can also send messages to the chat room

		go runBacalhauRpcServer(jsonrpcPort, cr.topic)

		// draw the UI
		ui := NewChatUI(cr)
		if err = ui.Run(); err != nil {
			printErr("error running text UI: %s", err)
>>>>>>> 436a5011
		}
		server.Render()

		return nil

	},
}<|MERGE_RESOLUTION|>--- conflicted
+++ resolved
@@ -27,58 +27,20 @@
 
 		ctx := context.Background()
 
-		server, err := NewComputeNode(ctx, hostPort)
+		computeNode, err := NewComputeNode(ctx, hostPort)
 		if err != nil {
 			return err
 		}
-<<<<<<< HEAD
-		err = server.Connect(peerConnect)
+		err = computeNode.Connect(peerConnect)
 		if err != nil {
 			return err
-=======
-
-		ps, err := pubsub.NewGossipSub(ctx, h)
-		if err != nil {
-			panic(err)
-		}
-
-		nick := h.ID().String()
-		room := "apples"
-
-		// starts readLoop in the background
-		cr, err := JoinChatRoom(ctx, ps, h.ID(), nick, room)
-		if err != nil {
-			panic(err)
-		}
-
-		if peerConnect != "" {
-			maddr, err := multiaddr.NewMultiaddr(peerConnect)
-			if err != nil {
-				panic(err)
-			}
-
-			// Extract the peer ID from the multiaddr.
-			info, err := peer.AddrInfoFromP2pAddr(maddr)
-			if err != nil {
-				panic(err)
-			}
-
-			h.Peerstore().AddAddrs(info.ID, info.Addrs, peerstore.PermanentAddrTTL)
-			h.Connect(ctx, *info)
 		}
 
 		// run the jsonrpc server, passing it a reference to the pubsub topic so
 		// that the CLI can also send messages to the chat room
+		go runBacalhauRpcServer(jsonrpcPort, computeNode)
 
-		go runBacalhauRpcServer(jsonrpcPort, cr.topic)
-
-		// draw the UI
-		ui := NewChatUI(cr)
-		if err = ui.Run(); err != nil {
-			printErr("error running text UI: %s", err)
->>>>>>> 436a5011
-		}
-		server.Render()
+		computeNode.Render()
 
 		return nil
 
