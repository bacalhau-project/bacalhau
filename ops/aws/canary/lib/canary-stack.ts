import * as cdk from 'aws-cdk-lib';
import * as cloudwatch from 'aws-cdk-lib/aws-cloudwatch';
import * as cloudwatchActions from 'aws-cdk-lib/aws-cloudwatch-actions';
import * as events from 'aws-cdk-lib/aws-events';
import * as targets from 'aws-cdk-lib/aws-events-targets';
import * as iam from 'aws-cdk-lib/aws-iam';
import * as lambda from 'aws-cdk-lib/aws-lambda';
import * as lambdaSources from 'aws-cdk-lib/aws-lambda-event-sources';
import * as sns from 'aws-cdk-lib/aws-sns';
import * as secretsmanager from 'aws-cdk-lib/aws-secretsmanager';
import {BuildConfig} from "./build-config";
import {Size} from "aws-cdk-lib";

export interface ScenarioProps {
    readonly action: string;
    readonly timeoutMinutes: number;
    readonly rateMinutes: number;
    readonly memorySize: number;
    readonly storageSize: number;
    readonly evaluationPeriods: number;
    readonly datapointsToAlarm: number;
}

const DEFAULT_SCENARIO_PROPS: ScenarioProps = {
    action: '_',
    timeoutMinutes: 1,
    rateMinutes: 2,
    memorySize: 256,
    storageSize: 512,
    evaluationPeriods: 5,
    datapointsToAlarm: 3,
}

export class CanaryStack extends cdk.Stack {
    public readonly lambdaCode: lambda.CfnParametersCode;
    private readonly config: BuildConfig;
    private readonly dashboard: cloudwatch.Dashboard
    private readonly snsAlarmTopic: sns.ITopic

    constructor(app: cdk.App, id: string, props: cdk.StackProps, config: BuildConfig) {
        super(app, id, props)

        this.config = config;
        this.lambdaCode = lambda.Code.fromCfnParameters();
        this.dashboard = new cloudwatch.Dashboard(this, "Dashboard", {
            dashboardName: "BacalhauCanary" + this.config.envTitle
        });
        this.snsAlarmTopic = new sns.Topic(this, 'AlarmTopic');

        this.createLambdaAlarmSlackHandlerFunc()
        this.createLambdaScenarioFunc({ ...DEFAULT_SCENARIO_PROPS, ...{action: "list"}});
        this.createLambdaScenarioFunc({ ...DEFAULT_SCENARIO_PROPS, ...{action: "submit"}});
        this.createLambdaScenarioFunc({ ...DEFAULT_SCENARIO_PROPS, ...{action: "submitAndGet", memorySize: 1024}});
        this.createLambdaScenarioFunc({ ...DEFAULT_SCENARIO_PROPS, ...{action: "submitAndDescribe"}});
        this.createLambdaScenarioFunc({ ...DEFAULT_SCENARIO_PROPS, ...{action: "submitWithConcurrency"}});
        this.createLambdaScenarioFunc({ ...DEFAULT_SCENARIO_PROPS, ...{
<<<<<<< HEAD
            action: "submitDockerIPFSJobAndGet", timeoutMinutes: 5, memorySize: 4096, storageSize: 5012,
=======
                action: "submitDockerIPFSJobAndGet", timeoutMinutes: 5, memorySize: 4096, storageSize: 5012,
>>>>>>> c85c38ca
                datapointsToAlarm: 4, evaluationPeriods: 6}});
        this.createOperatorGroup(id)
    }

    // Create a lambda function that handles alarms and sends a slack notification
    private createLambdaAlarmSlackHandlerFunc() : lambda.Function {
        const slackSecretes = new secretsmanager.Secret(this, 'SlackWebhooksSecret', {
            description: 'Slack webhook URLs',
            secretObjectValue: {
                webhookUrl: cdk.SecretValue.unsafePlainText('https://...'),
            },
        });

        const func = new lambda.Function(this,  'AlarmHandlerFunction', {
            code: this.lambdaCode,
            handler: 'alarm_handler',
            runtime: lambda.Runtime.GO_1_X,
            timeout: cdk.Duration.minutes(1),
            environment: {
                'DASHBOARD_URL': this.config.dashboardPublicUrl,
                'SLACK_SECRET_NAME': slackSecretes.secretName,
            }
        });
        func.addEventSource(new lambdaSources.SnsEventSource(this.snsAlarmTopic));
        slackSecretes.grantRead(func);
        return func;
    }

    // Create a lambda function that triggers test scenarios
    private createLambdaScenarioFunc(props: ScenarioProps) : lambda.Function {
        const actionTitle = props.action.charAt(0).toUpperCase() + props.action.slice(1)
        const func = new lambda.Function(this, actionTitle + 'Function', {
            code: this.lambdaCode,
            handler: 'scenario_handler',
            runtime: lambda.Runtime.GO_1_X,
            timeout: cdk.Duration.minutes(props.timeoutMinutes),
            memorySize: props.memorySize,
            ephemeralStorageSize: Size.mebibytes(props.storageSize),
            environment: {
                'BACALHAU_DIR': '/tmp', //bacalhau uses $HOME to store configs by default, which doesn't exist in lambda
                'LOG_LEVEL': 'DEBUG',
                'BACALHAU_ENVIRONMENT': this.config.bacalhauEnvironment,
            }
        });

        // EventBridge rules
        const rule = new events.Rule(this, actionTitle + 'EventRule', {
            schedule: events.Schedule.rate(cdk.Duration.minutes(props.rateMinutes)),
        });

        rule.addTarget(new targets.LambdaFunction(func, {
            event: events.RuleTargetInput.fromObject({action: props.action}),
            retryAttempts: 0,
            maxEventAge: cdk.Duration.minutes(1),
        }));

        this.addDashboardWidgets(actionTitle, func);
        this.createAlarm(props, func)
        return func;
    }

    private addDashboardWidgets(actionTitle: string, func: lambda.Function) {
        // Create Title for Dashboard
        this.dashboard.addWidgets(new cloudwatch.TextWidget({
            markdown: '## ' + actionTitle,
            height: 1,
            width: 24
        }))

        // Create CloudWatch Dashboard Widgets: Errors, Invocations, Duration, Throttles
        this.dashboard.addWidgets(
            new cloudwatch.GraphWidget({
                title: "Invocations",
                left: [func.metricInvocations()],
                width: 8
            }),
            new cloudwatch.GraphWidget({
                title: "Duration",
                left: [func.metricDuration({label: "[avg: ${AVG}ms, max: ${MAX}ms] Duration"})],
                width: 8
            }),
            new cloudwatch.GraphWidget({
                title: "Error count and success rate (%)",
                left: [func.metricErrors()],
                right: [this.getAvailabilityMetric(func)],
                rightYAxis: {min: 0, max: 100},
                width: 8
            })
        )
    }

    private getAvailabilityMetric(func: lambda.Function) : cloudwatch.MathExpression {
        return new cloudwatch.MathExpression({
            expression: "100 - 100 * errors / MAX([errors, invocations])",
            label: "[avg: ${AVG}] Success rate",
            usingMetrics: {
                errors: func.metricErrors(),
                invocations: func.metricInvocations()
            }
        })
    }

    private createAlarm(props: ScenarioProps, func: lambda.Function) {
        const actionTitle = props.action.charAt(0).toUpperCase() + props.action.slice(1)
        const threshold = 95
        const availabilityMetric = this.getAvailabilityMetric(func)
        const alarm = availabilityMetric.createAlarm(this, actionTitle + "Alarm", {
            alarmDescription: actionTitle + ' ' + this.config.envTitle + ' Availability',
            threshold: threshold,
            comparisonOperator: cloudwatch.ComparisonOperator.LESS_THAN_THRESHOLD,
            evaluationPeriods: props.evaluationPeriods,
            datapointsToAlarm: props.datapointsToAlarm,
            treatMissingData: cloudwatch.TreatMissingData.BREACHING,
        });

        alarm.addAlarmAction(new cloudwatchActions.SnsAction(this.snsAlarmTopic));
        alarm.addOkAction(new cloudwatchActions.SnsAction(this.snsAlarmTopic));
    }

    private createOperatorGroup(stackID: string) {
        const group = new iam.Group(this, 'OperatorGroup', {
            groupName: 'BacalhauCanaryOperators-' + this.config.envTitle
        })

        // add managed policies
        group.addManagedPolicy(iam.ManagedPolicy.fromAwsManagedPolicyName('CloudWatchReadOnlyAccess'))
        group.addManagedPolicy(iam.ManagedPolicy.fromAwsManagedPolicyName('AWSCloudFormationReadOnlyAccess'))
        group.addManagedPolicy(iam.ManagedPolicy.fromAwsManagedPolicyName('AWSLambda_ReadOnlyAccess'))
        group.addManagedPolicy(iam.ManagedPolicy.fromAwsManagedPolicyName('AmazonEventBridgeReadOnlyAccess'))
        group.addManagedPolicy(iam.ManagedPolicy.fromAwsManagedPolicyName('AmazonEventBridgeSchemasReadOnlyAccess'))
        group.addManagedPolicy(iam.ManagedPolicy.fromAwsManagedPolicyName('AWSCodePipeline_ReadOnlyAccess'))
        group.addManagedPolicy(iam.ManagedPolicy.fromAwsManagedPolicyName('AWSCodeBuildReadOnlyAccess'))
        group.addManagedPolicy(iam.ManagedPolicy.fromAwsManagedPolicyName('AWSCodeDeployReadOnlyAccess'))
        group.addManagedPolicy(iam.ManagedPolicy.fromAwsManagedPolicyName('AWSCodeCommitReadOnly'))
        group.addManagedPolicy(iam.ManagedPolicy.fromAwsManagedPolicyName('IAMUserChangePassword'))

        // Create users and add them to the group
        const users = [
            'kai.davenport',
            'luke.marsden',
            'enrico.rotundo',
        ]

        const initialPassword = new secretsmanager.Secret(this, 'CanaryOperatorsInitialPassword', {
            description: 'Canary Operators Initial Password',
        });

        users.forEach(username => {
            new iam.User(this, 'OperatorUser' + username, {
                userName: username,
                password: initialPassword.secretValue,
                passwordResetRequired: true,
                groups: [group]
            })
        })
    }
}<|MERGE_RESOLUTION|>--- conflicted
+++ resolved
@@ -48,18 +48,13 @@
         this.snsAlarmTopic = new sns.Topic(this, 'AlarmTopic');
 
         this.createLambdaAlarmSlackHandlerFunc()
-        this.createLambdaScenarioFunc({ ...DEFAULT_SCENARIO_PROPS, ...{action: "list"}});
-        this.createLambdaScenarioFunc({ ...DEFAULT_SCENARIO_PROPS, ...{action: "submit"}});
-        this.createLambdaScenarioFunc({ ...DEFAULT_SCENARIO_PROPS, ...{action: "submitAndGet", memorySize: 1024}});
-        this.createLambdaScenarioFunc({ ...DEFAULT_SCENARIO_PROPS, ...{action: "submitAndDescribe"}});
-        this.createLambdaScenarioFunc({ ...DEFAULT_SCENARIO_PROPS, ...{action: "submitWithConcurrency"}});
-        this.createLambdaScenarioFunc({ ...DEFAULT_SCENARIO_PROPS, ...{
-<<<<<<< HEAD
-            action: "submitDockerIPFSJobAndGet", timeoutMinutes: 5, memorySize: 4096, storageSize: 5012,
-=======
-                action: "submitDockerIPFSJobAndGet", timeoutMinutes: 5, memorySize: 4096, storageSize: 5012,
->>>>>>> c85c38ca
-                datapointsToAlarm: 4, evaluationPeriods: 6}});
+        this.createLambdaScenarioFunc({ ...DEFAULT_LAMBDA_PROPS, ...{action: "list"}});
+        this.createLambdaScenarioFunc({ ...DEFAULT_LAMBDA_PROPS, ...{action: "submit"}});
+        this.createLambdaScenarioFunc({ ...DEFAULT_LAMBDA_PROPS, ...{action: "submitAndGet", memorySize: 1024}});
+        this.createLambdaScenarioFunc({ ...DEFAULT_LAMBDA_PROPS, ...{action: "submitAndDescribe"}});
+        this.createLambdaScenarioFunc({ ...DEFAULT_LAMBDA_PROPS, ...{action: "submitWithConcurrency"}});
+        this.createLambdaScenarioFunc({ ...DEFAULT_LAMBDA_PROPS, ...{
+            action: "submitDockerIPFSJobAndGet", timeoutMinutes: 10, memorySize: 2048, storageSize: 5012}});
         this.createOperatorGroup(id)
     }
 
