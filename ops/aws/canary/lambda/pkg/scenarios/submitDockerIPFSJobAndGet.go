package scenarios

import (
	"context"
	"fmt"
	"os"
	"path/filepath"
	"time"

<<<<<<< HEAD
	"github.com/filecoin-project/bacalhau/pkg/downloader"
	"github.com/filecoin-project/bacalhau/pkg/downloader/util"
	"github.com/filecoin-project/bacalhau/pkg/model"
	"github.com/filecoin-project/bacalhau/pkg/system"
=======
	"github.com/bacalhau-project/bacalhau/pkg/downloader"
	"github.com/bacalhau-project/bacalhau/pkg/downloader/util"
	"github.com/bacalhau-project/bacalhau/pkg/system"
>>>>>>> eda7c76b
	"github.com/rs/zerolog/log"
)

// This test submits a job that uses the Docker executor with an IPFS input.
func SubmitDockerIPFSJobAndGet(ctx context.Context) error {
	client := getClient()

	cm := system.NewCleanupManager()
	j, err := getSampleDockerIPFSJob()
	if err != nil {
		return err
	}

	expectedChecksum := "ea1efa312267e09809ae13f311970863  /inputs/data.tar.gz"
	expectedStat := "62731802"
	// Tests use the cid of the file we uploaded in scenarios_test.go
	if os.Getenv("BACALHAU_CANARY_TEST_CID") != "" {
		j.Spec.Inputs[0].CID = os.Getenv("BACALHAU_CANARY_TEST_CID")
		expectedChecksum = "c639efc1e98762233743a75e7798dd9c  /inputs/data.tar.gz"
		expectedStat = "21"
	}

	submittedJob, err := client.Submit(ctx, j)
	if err != nil {
		return err
	}

	log.Ctx(ctx).Info().Msgf("submitted job: %s", submittedJob.Metadata.ID)

	err = waitUntilCompleted(ctx, client, submittedJob)
	if err != nil {
		return fmt.Errorf("waiting until completed: %s", err)
	}

	results, err := client.GetResults(ctx, submittedJob.Metadata.ID)
	if err != nil {
		return fmt.Errorf("getting results: %s", err)
	}

	if len(results) == 0 {
		return fmt.Errorf("no results found")
	}

	outputDir, err := os.MkdirTemp(os.TempDir(), "submitAndGet")
	if err != nil {
		return fmt.Errorf("making temporary dir: %s", err)
	}
	defer os.RemoveAll(outputDir)

	downloadSettings, err := getIPFSDownloadSettings()
	if err != nil {
		return fmt.Errorf("getting download settings: %s", err)
	}
	downloadSettings.OutputDir = outputDir
<<<<<<< HEAD
	downloadSettings.Timeout = time.Second * 600

	downloaderProvider := util.NewStandardDownloaders(cm, downloadSettings)
	if err != nil {
		return fmt.Errorf("getting downloader provider settings: %s", err)
	}
	err = downloader.DownloadJob(ctx, submittedJob.Spec.Outputs, results, downloaderProvider, downloadSettings)
	if err != nil {
		return fmt.Errorf("downloading job: %s", err)
	}
	files, err := os.ReadDir(filepath.Join(downloadSettings.OutputDir, model.DownloadVolumesFolderName, j.Spec.Outputs[0].Name))
=======
	// canary is running every 5 minutes with a 5 minutes timeout. It should be safe to allow the download to take up to 4 minutes and leave
	// 1 minute for the rest of the test
	downloadSettings.Timeout = 240 * time.Second

	downloaderProvider := util.NewStandardDownloaders(cm, downloadSettings)
	if err != nil {
		return err
	}

	err = downloader.DownloadResults(ctx, results, downloaderProvider, downloadSettings)
	if err != nil {
		return fmt.Errorf("downloading job: %s", err)
	}
	files, err := os.ReadDir(filepath.Join(downloadSettings.OutputDir, j.Spec.Outputs[0].Name))
>>>>>>> eda7c76b
	if err != nil {
		return fmt.Errorf("reading results directory: %s", err)
	}

	for _, file := range files {
		log.Ctx(ctx).Debug().Msgf("downloaded files: %s", file.Name())
	}
	if len(files) != 3 {
		return fmt.Errorf("expected 3 files in output dir, got %d", len(files))
	}
<<<<<<< HEAD
	body, err := os.ReadFile(filepath.Join(downloadSettings.OutputDir, model.DownloadVolumesFolderName, j.Spec.Outputs[0].Name, "checksum.txt"))
=======
	body, err := os.ReadFile(filepath.Join(downloadSettings.OutputDir, j.Spec.Outputs[0].Name, "checksum.txt"))
>>>>>>> eda7c76b
	if err != nil {
		return err
	}

	// Tests use the checksum of the data we uploaded in scenarios_test.go
	err = compareOutput(body, expectedChecksum)
	if err != nil {
		return fmt.Errorf("testing md5 of input: %s", err)
	}
<<<<<<< HEAD
	body, err = os.ReadFile(filepath.Join(downloadSettings.OutputDir, model.DownloadVolumesFolderName, j.Spec.Outputs[0].Name, "stat.txt"))
=======
	body, err = os.ReadFile(filepath.Join(downloadSettings.OutputDir, j.Spec.Outputs[0].Name, "stat.txt"))
>>>>>>> eda7c76b
	if err != nil {
		return err
	}
	// Tests use the stat of the data we uploaded in scenarios_test.go
	err = compareOutput(body, expectedStat)
	if err != nil {
		return fmt.Errorf("testing ls of input: %s", err)
	}

	return nil
}<|MERGE_RESOLUTION|>--- conflicted
+++ resolved
@@ -7,16 +7,9 @@
 	"path/filepath"
 	"time"
 
-<<<<<<< HEAD
-	"github.com/filecoin-project/bacalhau/pkg/downloader"
-	"github.com/filecoin-project/bacalhau/pkg/downloader/util"
-	"github.com/filecoin-project/bacalhau/pkg/model"
-	"github.com/filecoin-project/bacalhau/pkg/system"
-=======
 	"github.com/bacalhau-project/bacalhau/pkg/downloader"
 	"github.com/bacalhau-project/bacalhau/pkg/downloader/util"
 	"github.com/bacalhau-project/bacalhau/pkg/system"
->>>>>>> eda7c76b
 	"github.com/rs/zerolog/log"
 )
 
@@ -71,19 +64,6 @@
 		return fmt.Errorf("getting download settings: %s", err)
 	}
 	downloadSettings.OutputDir = outputDir
-<<<<<<< HEAD
-	downloadSettings.Timeout = time.Second * 600
-
-	downloaderProvider := util.NewStandardDownloaders(cm, downloadSettings)
-	if err != nil {
-		return fmt.Errorf("getting downloader provider settings: %s", err)
-	}
-	err = downloader.DownloadJob(ctx, submittedJob.Spec.Outputs, results, downloaderProvider, downloadSettings)
-	if err != nil {
-		return fmt.Errorf("downloading job: %s", err)
-	}
-	files, err := os.ReadDir(filepath.Join(downloadSettings.OutputDir, model.DownloadVolumesFolderName, j.Spec.Outputs[0].Name))
-=======
 	// canary is running every 5 minutes with a 5 minutes timeout. It should be safe to allow the download to take up to 4 minutes and leave
 	// 1 minute for the rest of the test
 	downloadSettings.Timeout = 240 * time.Second
@@ -93,12 +73,16 @@
 		return err
 	}
 
+	downloaderProvider := util.NewStandardDownloaders(cm, downloadSettings)
+	if err != nil {
+		return fmt.Errorf("getting downloader provider settings: %s", err)
+	}
+	err = downloader.DownloadJob(ctx, submittedJob.Spec.Outputs, results, downloaderProvider, downloadSettings)
 	err = downloader.DownloadResults(ctx, results, downloaderProvider, downloadSettings)
 	if err != nil {
 		return fmt.Errorf("downloading job: %s", err)
 	}
 	files, err := os.ReadDir(filepath.Join(downloadSettings.OutputDir, j.Spec.Outputs[0].Name))
->>>>>>> eda7c76b
 	if err != nil {
 		return fmt.Errorf("reading results directory: %s", err)
 	}
@@ -109,11 +93,7 @@
 	if len(files) != 3 {
 		return fmt.Errorf("expected 3 files in output dir, got %d", len(files))
 	}
-<<<<<<< HEAD
-	body, err := os.ReadFile(filepath.Join(downloadSettings.OutputDir, model.DownloadVolumesFolderName, j.Spec.Outputs[0].Name, "checksum.txt"))
-=======
 	body, err := os.ReadFile(filepath.Join(downloadSettings.OutputDir, j.Spec.Outputs[0].Name, "checksum.txt"))
->>>>>>> eda7c76b
 	if err != nil {
 		return err
 	}
@@ -123,11 +103,7 @@
 	if err != nil {
 		return fmt.Errorf("testing md5 of input: %s", err)
 	}
-<<<<<<< HEAD
-	body, err = os.ReadFile(filepath.Join(downloadSettings.OutputDir, model.DownloadVolumesFolderName, j.Spec.Outputs[0].Name, "stat.txt"))
-=======
 	body, err = os.ReadFile(filepath.Join(downloadSettings.OutputDir, j.Spec.Outputs[0].Name, "stat.txt"))
->>>>>>> eda7c76b
 	if err != nil {
 		return err
 	}
