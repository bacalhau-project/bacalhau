package scenarios

import (
	"context"
	"fmt"

	"github.com/filecoin-project/bacalhau/cmd/bacalhau"
)

func List(ctx context.Context) error {
	// intentionally delay creation of the client so a new client is created for each
	// scenario to mimic the behavior of bacalhau cli.
	client := bacalhau.GetAPIClient()

	jobs, err := client.List(ctx, "", 10, false, "created_at", true)
	if err != nil {
		return err
	}

	count := 0
<<<<<<< HEAD
	for i := range jobs {
		fmt.Printf("Job: %s\n", jobs[i].ID)
=======
	for _, j := range jobs {
		fmt.Printf("Job: %s\n", j.Job.ID)
>>>>>>> 4bc10872
		count++
		if count > 10 { //nolint:gomnd
			break
		}
	}
	return nil
}<|MERGE_RESOLUTION|>--- conflicted
+++ resolved
@@ -18,13 +18,8 @@
 	}
 
 	count := 0
-<<<<<<< HEAD
 	for i := range jobs {
 		fmt.Printf("Job: %s\n", jobs[i].ID)
-=======
-	for _, j := range jobs {
-		fmt.Printf("Job: %s\n", j.Job.ID)
->>>>>>> 4bc10872
 		count++
 		if count > 10 { //nolint:gomnd
 			break
