--- conflicted
+++ resolved
@@ -8,19 +8,11 @@
 	"strings"
 	"time"
 
-<<<<<<< HEAD
-	"github.com/filecoin-project/bacalhau/pkg/config"
-	"github.com/filecoin-project/bacalhau/pkg/job"
-	"github.com/filecoin-project/bacalhau/pkg/model"
-	"github.com/filecoin-project/bacalhau/pkg/publicapi"
-	"github.com/filecoin-project/bacalhau/pkg/system"
-=======
 	"github.com/bacalhau-project/bacalhau/pkg/config"
 	"github.com/bacalhau-project/bacalhau/pkg/job"
 	"github.com/bacalhau-project/bacalhau/pkg/model"
 	"github.com/bacalhau-project/bacalhau/pkg/requester/publicapi"
 	"github.com/bacalhau-project/bacalhau/pkg/system"
->>>>>>> eda7c76b
 )
 
 const defaultEchoMessage = "hello λ!"
@@ -103,54 +95,9 @@
 	j.Spec.Deal = model.Deal{
 		Concurrency: 1,
 	}
-	return j, nil
+	return j, err
 }
 
-<<<<<<< HEAD
-func getSampleDockerEstuaryJob() *model.Job {
-	var j = &model.Job{
-		APIVersion: model.APIVersionLatest().String(),
-	}
-	j.Spec = model.Spec{
-		Engine:    model.EngineDocker,
-		Verifier:  model.VerifierNoop,
-		Publisher: model.PublisherEstuary,
-		Docker: model.JobSpecDocker{
-			Image: "ubuntu",
-			Entrypoint: []string{
-				"bash",
-				"-c",
-				"stat --format=%s /inputs/data.tar.gz > /outputs/stat.txt && md5sum /inputs/data.tar.gz > /outputs/checksum.txt && cp /inputs/data.tar.gz /outputs/data.tar.gz && sync",
-			},
-		},
-		Inputs: []model.StorageSpec{
-			// This is a 64MB file backed by Filecoin deals via web3.storage on Phil's account
-			// You can download via https://w3s.link/ipfs/bafybeihxutvxg3bw7fbwohq4gvncrk3hngkisrtkp52cu7qu7tfcuvktnq
-			{
-				StorageSource: model.StorageSourceIPFS,
-				Name:          "inputs",
-				CID:           "bafybeihxutvxg3bw7fbwohq4gvncrk3hngkisrtkp52cu7qu7tfcuvktnq",
-				Path:          "/inputs/data.tar.gz",
-			},
-		},
-		Outputs: []model.StorageSpec{
-			{
-				StorageSource: model.StorageSourceEstuary,
-				Name:          "outputs",
-				Path:          "/outputs",
-			},
-		},
-		Annotations: []string{canaryAnnotation},
-	}
-
-	j.Spec.Deal = model.Deal{
-		Concurrency: 1,
-	}
-	return j
-}
-
-=======
->>>>>>> eda7c76b
 func getIPFSDownloadSettings() (*model.DownloaderSettings, error) {
 	dir, err := ioutil.TempDir("", "")
 	if err != nil {
@@ -163,11 +110,7 @@
 	}
 
 	return &model.DownloaderSettings{
-<<<<<<< HEAD
-		Timeout:    	time.Second *300,
-=======
 		Timeout:        50 * time.Second,
->>>>>>> eda7c76b
 		OutputDir:      dir,
 		IPFSSwarmAddrs: IPFSSwarmAddrs,
 	}, nil
