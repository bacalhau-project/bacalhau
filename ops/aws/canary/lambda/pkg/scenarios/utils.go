--- conflicted
+++ resolved
@@ -131,17 +131,8 @@
 	if err != nil {
 		panic(err)
 	}
-<<<<<<< HEAD
-	return client.NewAPIClient(client.NoTLS, hostStr, uint16(apiport))
-}
 
-func getClientV2() *clientv2.Client {
-	hostStr := os.Getenv("BACALHAU_HOST")
-	portStr := os.Getenv("BACALHAU_PORT")
-	apiport, err := strconv.ParseInt(portStr, 10, 64)
-=======
 	port, err := config.Get[uint16](types.NodeClientAPIPort)
->>>>>>> 21540cd5
 	if err != nil {
 		panic(err)
 	}
