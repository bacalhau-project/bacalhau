--- conflicted
+++ resolved
@@ -139,11 +139,9 @@
 	return nil
 }
 
-<<<<<<< HEAD
 func getClient() *publicapi.RequesterAPIClient {
-=======
+
 func getClient() *publicapi.APIClient {
->>>>>>> c7247afc
 	apiHost := config.GetAPIHost()
 	apiPort := config.GetAPIPort()
 	if apiHost == "" {
