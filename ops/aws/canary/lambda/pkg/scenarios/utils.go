package scenarios

import (
	"context"
	"fmt"
	"io/ioutil"
	"os"
	"strconv"
	"strings"
	"time"

	"github.com/bacalhau-project/bacalhau/cmd/util/parse"
	"github.com/bacalhau-project/bacalhau/pkg/config"
	"github.com/bacalhau-project/bacalhau/pkg/config/types"
	"github.com/bacalhau-project/bacalhau/pkg/job"
	"github.com/bacalhau-project/bacalhau/pkg/model"
	"github.com/bacalhau-project/bacalhau/pkg/publicapi/client"
	"github.com/bacalhau-project/bacalhau/pkg/system"
)

const defaultEchoMessage = "hello λ!"
const canaryAnnotation = "canary"

func getSampleDockerJob() (*model.Job, error) {
	nodeSelectors, err := getNodeSelectors()
	if err != nil {
		return nil, err
	}
	spec, err := job.MakeSpec(
		job.WithPublisher(model.PublisherSpec{
			Type: model.PublisherIpfs,
		}),
		job.WithEngineSpec(
			model.NewDockerEngineBuilder("ubuntu").
				WithEntrypoint("echo", defaultEchoMessage).
				Build(),
		),
		job.WithAnnotations(canaryAnnotation),
		job.WithNodeSelector(nodeSelectors),
	)
	if err != nil {
		return nil, err
	}
	var j = &model.Job{
		APIVersion: model.APIVersionLatest().String(),
		Spec:       spec,
	}
	return j, nil
}

func getSampleDockerIPFSJob() (*model.Job, error) {
	nodeSelectors, err := getNodeSelectors()
	if err != nil {
		return nil, err
	}
	var j = &model.Job{
		APIVersion: model.APIVersionLatest().String(),
	}
	spec, err := job.MakeSpec(
		job.WithPublisher(model.PublisherSpec{
			Type: model.PublisherIpfs,
		}),
		job.WithEngineSpec(
			model.NewDockerEngineBuilder("ubuntu").
				WithEntrypoint(
					"bash",
					"-c",
					"stat --format=%s /inputs/data.tar.gz > /outputs/stat.txt && md5sum /inputs/data.tar.gz > /outputs/checksum.txt && cp /inputs/data.tar.gz /outputs/data.tar.gz && sync",
				).Build(),
		),
		job.WithInputs(
			// This is a 64MB file backed by Filecoin deals via web3.storage on Phil's account
			// You can download via https://w3s.link/ipfs/bafybeihxutvxg3bw7fbwohq4gvncrk3hngkisrtkp52cu7qu7tfcuvktnq
			model.StorageSpec{
				StorageSource: model.StorageSourceIPFS,
				Name:          "inputs",
				CID:           "bafybeihxutvxg3bw7fbwohq4gvncrk3hngkisrtkp52cu7qu7tfcuvktnq",
				Path:          "/inputs/data.tar.gz",
			},
		),
		job.WithOutputs(
			model.StorageSpec{
				StorageSource: model.StorageSourceIPFS,
				Name:          "outputs",
				Path:          "/outputs",
			},
		),
		job.WithAnnotations(canaryAnnotation),
		job.WithNodeSelector(nodeSelectors),
	)
	if err != nil {
		return nil, err
	}
	j.Spec = spec
	return j, nil
}

func getIPFSDownloadSettings() (*model.DownloaderSettings, error) {
	dir, err := ioutil.TempDir("", "")
	if err != nil {
		return nil, err
	}

	IPFSSwarmAddrs := config.Getenv(types.NodeIPFSSwarmAddresses)
	if IPFSSwarmAddrs == "" {
		IPFSSwarmAddrs = strings.Join(system.Envs[system.GetEnvironment()].IPFSSwarmAddresses, ",")
	}

	return &model.DownloaderSettings{
		Timeout:        50 * time.Second,
		OutputDir:      dir,
		IPFSSwarmAddrs: IPFSSwarmAddrs,
	}, nil
}

func waitUntilCompleted(ctx context.Context, client *client.APIClient, submittedJob *model.Job) error {
	resolver := client.GetJobStateResolver()
	return resolver.Wait(
		ctx,
		submittedJob.Metadata.ID,
		job.WaitForSuccessfulCompletion(),
	)
}

func compareOutput(output []byte, expectedOutput string) error {
	outputStr := string(output)
	outputStr = strings.TrimRight(outputStr, "\n")

	if outputStr != expectedOutput {
		return fmt.Errorf("output mismatch: expected '%v' but got '%v'", expectedOutput, outputStr)
	}
	return nil
}

<<<<<<< HEAD
func getClient() *client.APIClient {
	apiHost := config.GetAPIHost()
	apiPort := config.GetAPIPort()
	if apiHost == "" {
		apiHost = system.Envs[system.GetEnvironment()].APIHost
	}
	if apiPort == nil {
		defaultPort := system.Envs[system.GetEnvironment()].APIPort
		apiPort = &defaultPort
	}
	return client.NewAPIClient(apiHost, *apiPort)
=======
func getClient() *publicapi.RequesterAPIClient {
	hostStr := os.Getenv("BACALHAU_HOST")
	portStr := os.Getenv("BACALHAU_PORT")
	apiport, err := strconv.ParseInt(portStr, 10, 64)
	if err != nil {
		panic(err)
	}
	return publicapi.NewRequesterAPIClient(hostStr, uint16(apiport))
>>>>>>> 75ce1621
}

func getNodeSelectors() ([]model.LabelSelectorRequirement, error) {
	nodeSelectors := os.Getenv("BACALHAU_NODE_SELECTORS")
	if nodeSelectors != "" {
		return parse.NodeSelector(nodeSelectors)
	}
	return nil, nil
}<|MERGE_RESOLUTION|>--- conflicted
+++ resolved
@@ -132,28 +132,14 @@
 	return nil
 }
 
-<<<<<<< HEAD
 func getClient() *client.APIClient {
-	apiHost := config.GetAPIHost()
-	apiPort := config.GetAPIPort()
-	if apiHost == "" {
-		apiHost = system.Envs[system.GetEnvironment()].APIHost
-	}
-	if apiPort == nil {
-		defaultPort := system.Envs[system.GetEnvironment()].APIPort
-		apiPort = &defaultPort
-	}
-	return client.NewAPIClient(apiHost, *apiPort)
-=======
-func getClient() *publicapi.RequesterAPIClient {
 	hostStr := os.Getenv("BACALHAU_HOST")
 	portStr := os.Getenv("BACALHAU_PORT")
 	apiport, err := strconv.ParseInt(portStr, 10, 64)
 	if err != nil {
 		panic(err)
 	}
-	return publicapi.NewRequesterAPIClient(hostStr, uint16(apiport))
->>>>>>> 75ce1621
+	return client.NewAPIClient(hostStr, uint16(apiport))
 }
 
 func getNodeSelectors() ([]model.LabelSelectorRequirement, error) {
