package scenarios

import (
	"context"
	"fmt"
	"io/ioutil"
	"os"
	"strings"
	"time"

	"github.com/filecoin-project/bacalhau/pkg/config"
	"github.com/filecoin-project/bacalhau/pkg/job"
	"github.com/filecoin-project/bacalhau/pkg/model"
	"github.com/filecoin-project/bacalhau/pkg/requester/publicapi"
	"github.com/filecoin-project/bacalhau/pkg/system"
	"github.com/rs/zerolog/log"
)

const defaultEchoMessage = "hello λ!"
const canaryAnnotation = "canary"

func getSampleDockerJob() *model.Job {
	var j = &model.Job{
		APIVersion: model.APIVersionLatest().String(),
	}
	j.Spec = model.Spec{
		Engine:    model.EngineDocker,
		Verifier:  model.VerifierNoop,
		Publisher: model.PublisherIpfs,
		Docker: model.JobSpecDocker{
			Image: "ubuntu",
			Entrypoint: []string{
				"echo",
				defaultEchoMessage,
			},
		},
		Annotations: []string{canaryAnnotation},
	}

	j.Spec.Deal = model.Deal{
		Concurrency: 1,
	}
	return j
}

func getSampleDockerIPFSJob() *model.Job {
	var j = &model.Job{
		APIVersion: model.APIVersionLatest().String(),
	}
	j.Spec = model.Spec{
		Engine:    model.EngineDocker,
		Verifier:  model.VerifierNoop,
		Publisher: model.PublisherIpfs,
		Docker: model.JobSpecDocker{
			Image: "ubuntu",
			Entrypoint: []string{
				"bash",
				"-c",
				"stat --format=%s /inputs/data.tar.gz > /outputs/stat.txt && md5sum /inputs/data.tar.gz > /outputs/checksum.txt && cp /inputs/data.tar.gz /outputs/data.tar.gz && sync",
			},
		},
		Inputs: []model.StorageSpec{
			// This is a 64MB file backed by Filecoin deals via web3.storage on Phil's account
			// You can download via https://w3s.link/ipfs/bafybeihxutvxg3bw7fbwohq4gvncrk3hngkisrtkp52cu7qu7tfcuvktnq
			{
				StorageSource: model.StorageSourceIPFS,
				Name:          "inputs",
				CID:           "bafybeihxutvxg3bw7fbwohq4gvncrk3hngkisrtkp52cu7qu7tfcuvktnq",
				Path:          "/inputs/data.tar.gz",
			},
		},
		Outputs: []model.StorageSpec{
			{
				StorageSource: model.StorageSourceIPFS,
				Name:          "outputs",
				Path:          "/outputs",
			},
		},
		Annotations: []string{canaryAnnotation},
	}

	j.Spec.Deal = model.Deal{
		Concurrency: 1,
	}
	return j
}

func getSampleDockerEstuaryJob() *model.Job {
	var j = &model.Job{
		APIVersion: model.APIVersionLatest().String(),
	}
	j.Spec = model.Spec{
		Engine:    model.EngineDocker,
		Verifier:  model.VerifierNoop,
		Publisher: model.PublisherEstuary,
		Docker: model.JobSpecDocker{
			Image: "ubuntu",
			Entrypoint: []string{
				"bash",
				"-c",
				"stat --format=%s /inputs/data.tar.gz > /outputs/stat.txt && md5sum /inputs/data.tar.gz > /outputs/checksum.txt && cp /inputs/data.tar.gz /outputs/data.tar.gz && sync",
			},
		},
		Inputs: []model.StorageSpec{
			// This is a 64MB file backed by Filecoin deals via web3.storage on Phil's account
			// You can download via https://w3s.link/ipfs/bafybeihxutvxg3bw7fbwohq4gvncrk3hngkisrtkp52cu7qu7tfcuvktnq
			{
				StorageSource: model.StorageSourceIPFS,
				Name:          "inputs",
				CID:           "bafybeihxutvxg3bw7fbwohq4gvncrk3hngkisrtkp52cu7qu7tfcuvktnq",
				Path:          "/inputs/data.tar.gz",
			},
		},
		Outputs: []model.StorageSpec{
			{
				StorageSource: model.StorageSourceEstuary,
				Name:          "outputs",
				Path:          "/outputs",
			},
		},
		Annotations: []string{canaryAnnotation},
	}

	j.Spec.Deal = model.Deal{
		Concurrency: 1,
	}
	return j
}

func getIPFSDownloadSettings() (*model.DownloaderSettings, error) {
	dir, err := ioutil.TempDir("", "")
	if err != nil {
		return nil, err
	}

	var downloadSettings *model.DownloaderSettings
	switch system.GetEnvironment() {
	case system.EnvironmentProd:
<<<<<<< HEAD
		downloadSettings = &model.DownloaderSettings{
			Timeout:        time.Second * 60,
=======
		downloadSettings = &ipfs.IPFSDownloadSettings{
			TimeoutSecs:    300,
>>>>>>> 19f9da76
			OutputDir:      dir,
			IPFSSwarmAddrs: strings.Join(system.Envs[system.Production].IPFSSwarmAddresses, ","),
		}
	case system.EnvironmentTest:
		if os.Getenv("BACALHAU_IPFS_SWARM_ADDRESSES") != "" {
<<<<<<< HEAD
			downloadSettings = &model.DownloaderSettings{
				Timeout:        time.Second * 60,
=======
			downloadSettings = &ipfs.IPFSDownloadSettings{
				TimeoutSecs:    300,
>>>>>>> 19f9da76
				OutputDir:      dir,
				IPFSSwarmAddrs: os.Getenv("BACALHAU_IPFS_SWARM_ADDRESSES"),
			}
		}
	case system.EnvironmentDev:
		log.Warn().Msg("Development environment has no download settings attached")
	case system.EnvironmentStaging:
		log.Warn().Msg("Staging environment has no download settings attached")
	}

	return downloadSettings, nil
}

func waitUntilCompleted(ctx context.Context, client *publicapi.RequesterAPIClient, submittedJob *model.Job) error {
	resolver := client.GetJobStateResolver()
	totalShards := job.GetJobTotalExecutionCount(submittedJob)
	return resolver.Wait(
		ctx,
		submittedJob.Metadata.ID,
		totalShards,
		job.WaitForJobStates(map[model.JobStateType]int{
			model.JobStateCompleted: totalShards,
		}),
	)
}

func compareOutput(output []byte, expectedOutput string) error {
	outputStr := string(output)
	outputStr = strings.TrimRight(outputStr, "\n")

	if outputStr != expectedOutput {
		return fmt.Errorf("output mismatch: expected '%v' but got '%v'", expectedOutput, outputStr)
	}
	return nil
}

<<<<<<< HEAD
func getClient() *publicapi.RequesterAPIClient {
=======
func getClient() *publicapi.APIClient {
>>>>>>> 19f9da76
	apiHost := config.GetAPIHost()
	apiPort := config.GetAPIPort()
	if apiHost == "" {
		apiHost = system.Envs[system.Production].APIHost
	}
	if apiPort == "" {
		apiPort = fmt.Sprint(system.Envs[system.Production].APIPort)
	}
	client := publicapi.NewRequesterAPIClient(fmt.Sprintf("http://%s:%s", apiHost, apiPort))
	return client
}<|MERGE_RESOLUTION|>--- conflicted
+++ resolved
@@ -11,7 +11,7 @@
 	"github.com/filecoin-project/bacalhau/pkg/config"
 	"github.com/filecoin-project/bacalhau/pkg/job"
 	"github.com/filecoin-project/bacalhau/pkg/model"
-	"github.com/filecoin-project/bacalhau/pkg/requester/publicapi"
+	"github.com/filecoin-project/bacalhau/pkg/publicapi"
 	"github.com/filecoin-project/bacalhau/pkg/system"
 	"github.com/rs/zerolog/log"
 )
@@ -136,25 +136,15 @@
 	var downloadSettings *model.DownloaderSettings
 	switch system.GetEnvironment() {
 	case system.EnvironmentProd:
-<<<<<<< HEAD
 		downloadSettings = &model.DownloaderSettings{
-			Timeout:        time.Second * 60,
-=======
-		downloadSettings = &ipfs.IPFSDownloadSettings{
-			TimeoutSecs:    300,
->>>>>>> 19f9da76
+			Timeout:        time.Second * 300,
 			OutputDir:      dir,
 			IPFSSwarmAddrs: strings.Join(system.Envs[system.Production].IPFSSwarmAddresses, ","),
 		}
 	case system.EnvironmentTest:
 		if os.Getenv("BACALHAU_IPFS_SWARM_ADDRESSES") != "" {
-<<<<<<< HEAD
 			downloadSettings = &model.DownloaderSettings{
-				Timeout:        time.Second * 60,
-=======
-			downloadSettings = &ipfs.IPFSDownloadSettings{
-				TimeoutSecs:    300,
->>>>>>> 19f9da76
+				Timeout:        time.Second * 300,
 				OutputDir:      dir,
 				IPFSSwarmAddrs: os.Getenv("BACALHAU_IPFS_SWARM_ADDRESSES"),
 			}
@@ -168,7 +158,7 @@
 	return downloadSettings, nil
 }
 
-func waitUntilCompleted(ctx context.Context, client *publicapi.RequesterAPIClient, submittedJob *model.Job) error {
+func waitUntilCompleted(ctx context.Context, client *publicapi.APIClient, submittedJob *model.Job) error {
 	resolver := client.GetJobStateResolver()
 	totalShards := job.GetJobTotalExecutionCount(submittedJob)
 	return resolver.Wait(
@@ -191,11 +181,7 @@
 	return nil
 }
 
-<<<<<<< HEAD
-func getClient() *publicapi.RequesterAPIClient {
-=======
 func getClient() *publicapi.APIClient {
->>>>>>> 19f9da76
 	apiHost := config.GetAPIHost()
 	apiPort := config.GetAPIPort()
 	if apiHost == "" {
@@ -204,6 +190,6 @@
 	if apiPort == "" {
 		apiPort = fmt.Sprint(system.Envs[system.Production].APIPort)
 	}
-	client := publicapi.NewRequesterAPIClient(fmt.Sprintf("http://%s:%s", apiHost, apiPort))
+	client := publicapi.NewAPIClient(fmt.Sprintf("http://%s:%s", apiHost, apiPort))
 	return client
 }