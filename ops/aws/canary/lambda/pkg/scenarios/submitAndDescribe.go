package scenarios

import (
	"context"
	"fmt"

	"github.com/bacalhau-project/bacalhau/pkg/requester/publicapi"
	"github.com/rs/zerolog/log"
)

// This scenario mainly calls the same client APIs that describe cmd does.
// It doesn't do much validation except making sure the calls don't fail.
// TODO: we should introduce a describe API and move all the logic there instead of cmd/describe.go
func SubmitAnDescribe(ctx context.Context) error {
	// intentionally delay creation of the client so a new client is created for each
	// scenario to mimic the behavior of bacalhau cli.
	client := getClient()

<<<<<<< HEAD
	j := getSampleDockerJob()
=======
	j, err := getSampleDockerJob()
	if err != nil {
		return err
	}
>>>>>>> eda7c76b
	submittedJob, err := client.Submit(ctx, j)
	if err != nil {
		return err
	}

	log.Info().Msgf("submitted job: %s", submittedJob.Metadata.ID)

	_, ok, err := client.Get(ctx, submittedJob.Metadata.ID)
	if err != nil {
		return err
	}
	if !ok {
		return fmt.Errorf("job not found matching id: %s", submittedJob.Metadata.ID)
	}

	_, err = client.GetJobState(ctx, submittedJob.Metadata.ID)
	if err != nil {
		return err
	}

	_, err = client.GetEvents(ctx, submittedJob.Metadata.ID, publicapi.EventFilterOptions{})
	if err != nil {
		return err
	}

	return nil
}<|MERGE_RESOLUTION|>--- conflicted
+++ resolved
@@ -16,14 +16,10 @@
 	// scenario to mimic the behavior of bacalhau cli.
 	client := getClient()
 
-<<<<<<< HEAD
-	j := getSampleDockerJob()
-=======
 	j, err := getSampleDockerJob()
 	if err != nil {
 		return err
 	}
->>>>>>> eda7c76b
 	submittedJob, err := client.Submit(ctx, j)
 	if err != nil {
 		return err
