# This is the domain allowlist used for HTTP networking for "the Bacalhau team
# provided compute nodes" (as opposed to "all compute nodes on the Bacalhau
# network").
#
# This list is very much about *our* perception of risk, what things *we* are
# comfortable with, and ensuring that *our* nodes are not performing
# illegal/questionable behaviour (as opposed to trying to define an allowlist
# for all compute providers to use, which would be much harder).
#
# Why do we have network restrictions?
# ====================================
# Broadly, to stop certain behaviours on our nodes that we don't want to
# support.
#
# 1. Illegal behaviour on our nodes is our problem and we are liable for it (or
#    will have to put in effort to contest we are liable). Example: using a job
#    to download copyright files from one place and upload them to another.
# 2. Behaviour that our hosting provider(s) deem against their ToS might result
#    in the shut down of our compute nodes.
# 3. Behaviour that circumvents the Bacalhau network operation (e.g. for paid
#    jobs, using network connections to publish results before they've been paid
#    for, and then denying payment)
# 4. Behaviour that degrades the ability of our nodes to serve legitimate
#    requests and/or encourages flood use of our nodes (e.g. for unpaid jobs,
#    using our nodes as bitcoin miners, constantly, in a loop, meaning that our
#    ability to serve legitimate volunteer/example requests is reduced)
# 5. Behaviour that allows a job to be compromised by a malicious actor to
#    achieve one of the above behaviours (e.g. for paid jobs, allowing a
#    compromised package to download and run a bitcoin miner, sucking up all of
#    the user's money).
#
# What use cases should we use networking to meet?
# ================================================
# Well we have a sensible idea of what not to use it for:
#
# * As a summary of above: nothing illegal, nothing against Google TOS, nothing
#   to circumvent our network principles, nothing that allows repeated use of
#   the network to the point of degradation for other users
# * Bacalhau alerady has data input and output using storage and publishers, so
#   we shouldn't use networking to meet any use cases where it is already
#   possible using a suitably formatted job spec.
#
# And as a suggestion, we could start with the following list that we have
# observed people asking for:
#
# * Jobs where a tool expects a certain HTTP API for proper operation (e.g.
#   build tools, like go, cargo, gem, pip etc) and hence where bringing data in
#   via IPFS/URL download is not feasible/practical
# * Jobs whose sole role is to provide some [IPFS] consolidation of Internet
#   endpoints (e.g. a job that downloads data/scrapes web pages from a set of
#   domains, and archives the results on IPFS/Filecoin)
# * Jobs that enable our own use cases or those of our partners whom we have a
#   trusted relationship with (e.g. Project Frog, or people we give grants to)
#   and hence have more trust that the privilege will not be abused
#
# We should also treat jobs that will only make safe HTTP requests more
# leniently than those that do not (i.e. a job just downloading data is
# generally safer to approve than one that is POSTing results to different
# places). So domains that are predominantly read-only are normally fine,
# whereas those with writeable APIs need more care.
#
# How do I know what domains to approve?
# ======================================
# You need to assure yourself that approving access to the domain meets ALL of
# the requirements in the first list of the above section and ONE OF the
# requirements in the second list of the above section.
#
# Start by checking out the domain on the web: what is it used for? Does it have
# good documentation of what can be done on it? Is it mainly for read-only data
# access or does it also include writable endpoints? Is the organisation
# operating it easy to find?
#
# Are the operators of the domain likely to have a content policy and
# moderation? So that it is not likely that the domain currently is being used
# for nefarious purposes, and anything that our user does that tries to use it
# for that will be shutdown/removed. Generally bigger players that display data
# publicly (e.g. Github) will have this.
#
# Remember that we should operate a "default deny" policy – if we can't be
# reasonably confident the domain access will be used appropriately, we just say
# no.
#
# We also need to think about what a domain "could" be used for outside of what
# the requestor is asking to use it for. E.g. if they are saying they only want
# to use it download some static files, but access to the domain could also
# enable some bitcoin-mining workflow, we should probably be saying no to that
# request.
#
# (We may find that domain-based allow-listing is not enough, and we need to go
# to the next level – job-based allow-listing, e.g. you can only access these
# domains if you want to run certain jobs we have approved.)
#
# Who updates this file and how?
# ==============================
# Anyone who has access to update Bacalhau compute nodes in production also has
# the ability to approve or deny allowlist changes. They should think through
# the above rationale and come to a decision.
#
# Community members who want to use new domains can either make the request on
# Slack or submit a Github PR against the allowlist that includes the domains
# they want to use.

# example domains
example.com

# golang dependencies
proxy.golang.org
sum.golang.org
index.golang.org
storage.googleapis.com

# boinc.multi-pool.info/latinsquares BOINC project
78.26.93.125
boinc.berkeley.edu
boinc.multi-pool.info

# einsteinathome.org BOINC project
einsteinathome.org
scheduler.einsteinathome.org
einstein.phys.uwm.edu
einstein-dl.syr.edu
.aei.uni-hannover.de

# RPC Endpoints
polygon-rpc.com
eth.public-rpc.com
bscrpc.com
filecoin.public-rpc.com

<<<<<<< HEAD
# github
github.com
=======
# Ethereum related API
api.etherscan.io
>>>>>>> 635fda57
<|MERGE_RESOLUTION|>--- conflicted
+++ resolved
@@ -127,10 +127,8 @@
 bscrpc.com
 filecoin.public-rpc.com
 
-<<<<<<< HEAD
 # github
 github.com
-=======
+
 # Ethereum related API
 api.etherscan.io
->>>>>>> 635fda57
