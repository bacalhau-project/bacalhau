--- conflicted
+++ resolved
@@ -25,7 +25,6 @@
 1df7b01ed77ca81bb6d6f06f6cbcd76a6a9e450d175dfac1e4ba70494fddd576,\
 b43517b5449d383ab00ca1d2b1c558d710ba79f51c800fbf4c35ed4d0198aec5"
 
-<<<<<<< HEAD
 # Check if using NATS
 if [[ "${BACALHAU_NODE_NETWORK_USENATS}" == "true" ]]; then
   # nats related config as set as env vars in main.tf and no need to pass them to serve command
@@ -42,7 +41,8 @@
     --private-internal-ipfs=false \
     --web-ui "${BACALHAU_NODE_WEBUI}" \
     --web-ui-port 80 \
-    --labels owner=bacalhau
+    --labels owner=bacalhau \
+    --requester-job-translation-enabled
 
 else
   function getMultiaddress() {
@@ -93,23 +93,6 @@
     --private-internal-ipfs=false \
     --web-ui "${BACALHAU_NODE_WEBUI}" \
     --web-ui-port 80 \
-    --labels owner=bacalhau
-fi
-=======
-bacalhau serve \
-  --node-type "${BACALHAU_NODE_TYPE}" \
-  --job-selection-data-locality anywhere \
-  --job-selection-accept-networked \
-  --job-selection-probe-exec "${BACALHAU_PROBE_EXEC}" \
-  --max-job-execution-timeout '60m' \
-  --job-execution-timeout-bypass-client-id="${TRUSTED_CLIENT_IDS}" \
-  --ipfs-swarm-addrs "" \
-  --ipfs-connect /ip4/127.0.0.1/tcp/5001 \
-  --swarm-port "${BACALHAU_PORT}" \
-  --api-port 1234 \
-  --peer "${CONNECT_PEER}" \
-  --private-internal-ipfs=false \
-  --web-ui "${BACALHAU_NODE_WEBUI}" \
-  --labels owner=bacalhau \
-  --requester-job-translation-enabled
->>>>>>> 0c39bffe
+    --labels owner=bacalhau \
+    --requester-job-translation-enabled
+fi