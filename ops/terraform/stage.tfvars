<<<<<<< HEAD
bacalhau_version            = "v1.3.0-rc2"
=======
bacalhau_version            = "v1.3.0-rc3"
>>>>>>> cadc48d4
bacalhau_branch             = "" # deploy from a branch instead of the version above
bacalhau_port               = "1235"
bacalhau_node_id_0          = "QmafZ9oCXCJZX9Wt1nhrGS9FVVq41qhcBRSNWCkVhz3Nvv"
bacalhau_node_id_1          = "QmVHCeiLzhFJPCyCj5S1RTAk1vBEvxd8r5A6E4HyJGQtbJ"
bacalhau_node_id_2          = "QmRr9qPTe4mU7aS9faKnWgvn1NtXt36FT8YUULRPCn2f3K"
bacalhau_environment        = "staging"
ipfs_version                = "v0.12.2"
gcp_project                 = "bacalhau-stage"
grafana_cloud_prometheus_user      = "1008771"
grafana_cloud_prometheus_endpoint  = "https://prometheus-us-central1.grafana.net/api/prom/push"
loki_version                = "2.7.1"
grafana_cloud_loki_user     = "606991"
grafana_cloud_loki_endpoint = "logs-prod-017.grafana.net"
grafana_cloud_tempo_user    = "603503"
grafana_cloud_tempo_endpoint = "tempo-us-central1.grafana.net:443"
instance_count              = 4
region                      = "us-east4"
zone                        = "us-east4-c"
volume_size_gb              = 100
boot_disk_size_gb           = 100
machine_type                = "e2-standard-4"
protect_resources           = true
auto_subnets                = true
ingress_cidrs               = ["0.0.0.0/0"]
egress_cidrs                = ["0.0.0.0/0"]
ssh_access_cidrs            = ["0.0.0.0/0"]
num_gpu_machines            = 1
internal_ip_addresses       = ["10.150.0.5", "10.150.0.6", "10.150.0.7", "10.150.0.8"]
public_ip_addresses         = ["34.85.228.65", "34.86.73.105", "34.150.138.100", "35.245.247.85", ]
log_level                   = "debug"
otel_collector_version  = "0.70.0"
otel_collector_endpoint = "http://localhost:4318"
network_type            = "nats"<|MERGE_RESOLUTION|>--- conflicted
+++ resolved
@@ -1,8 +1,4 @@
-<<<<<<< HEAD
-bacalhau_version            = "v1.3.0-rc2"
-=======
 bacalhau_version            = "v1.3.0-rc3"
->>>>>>> cadc48d4
 bacalhau_branch             = "" # deploy from a branch instead of the version above
 bacalhau_port               = "1235"
 bacalhau_node_id_0          = "QmafZ9oCXCJZX9Wt1nhrGS9FVVq41qhcBRSNWCkVhz3Nvv"
