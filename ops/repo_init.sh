--- conflicted
+++ resolved
@@ -9,9 +9,6 @@
 popd || exit
 
 pushd webui || exit
-<<<<<<< HEAD
-=======
 corepack enable
->>>>>>> c223eb4d
 yarn install
 popd || exit