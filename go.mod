--- conflicted
+++ resolved
@@ -273,15 +273,9 @@
 	golang.org/x/net v0.29.0 // indirect
 	golang.org/x/oauth2 v0.22.0 // indirect
 	golang.org/x/sync v0.8.0
-<<<<<<< HEAD
-	golang.org/x/sys v0.24.0 // indirect
-	golang.org/x/term v0.23.0
-	golang.org/x/text v0.17.0 // indirect
-=======
 	golang.org/x/sys v0.25.0 // indirect
 	golang.org/x/term v0.24.0
 	golang.org/x/text v0.18.0 // indirect
->>>>>>> 11545a9a
 	golang.org/x/time v0.6.0
 	golang.org/x/tools v0.21.1-0.20240508182429-e35e4ccd0d2d // indirect
 	golang.org/x/xerrors v0.0.0-20231012003039-104605ab7028 // indirect
