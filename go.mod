--- conflicted
+++ resolved
@@ -50,10 +50,7 @@
 	github.com/felixge/httpsnoop v1.0.2 // indirect
 	github.com/flynn/noise v1.0.0 // indirect
 	github.com/francoispqt/gojay v1.2.13 // indirect
-<<<<<<< HEAD
-=======
-	github.com/frankban/quicktest v1.14.3 // indirect
->>>>>>> a61f5c41
+	github.com/frankban/quicktest v1.14.3 // indirect>>>>>>> main
 	github.com/fsnotify/fsnotify v1.5.4 // indirect
 	github.com/go-logr/logr v1.2.3 // indirect
 	github.com/go-logr/stdr v1.2.2 // indirect
