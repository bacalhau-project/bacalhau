module github.com/filecoin-project/bacalhau

go 1.19

require (
	github.com/BTBurke/k8sresource v1.2.0
	github.com/MakeNowJust/heredoc/v2 v2.0.1
	github.com/Masterminds/semver v1.5.0
	github.com/antihax/optional v1.0.0
	github.com/application-research/estuary-clients/go v0.0.0-20221129102826-8a9f3452ad5a
	github.com/bmatcuk/doublestar/v4 v4.6.0
	github.com/c2h5oh/datasize v0.0.0-20220606134207-859f65c6625b
	github.com/davecgh/go-spew v1.1.1
	github.com/didip/tollbooth/v7 v7.0.1
	github.com/docker/docker v20.10.23+incompatible
	github.com/docker/go-connections v0.4.0
	github.com/felixge/httpsnoop v1.0.3
	github.com/filecoin-project/go-address v1.1.0
	github.com/filecoin-project/go-jsonrpc v0.1.9
	github.com/filecoin-project/go-state-types v0.9.9
	github.com/go-resty/resty/v2 v2.7.0
	github.com/go-test/deep v1.1.0
	github.com/golang-jwt/jwt v3.2.2+incompatible
	github.com/golang-migrate/migrate/v4 v4.15.2
	github.com/golang/mock v1.6.0
	github.com/google/uuid v1.3.0
	github.com/gorilla/mux v1.8.0
	github.com/gorilla/websocket v1.5.0
	github.com/hashicorp/go-multierror v1.1.1
	github.com/imdario/mergo v0.3.13
	github.com/invopop/jsonschema v0.7.0
	github.com/ipfs/go-block-format v0.0.3
	github.com/ipfs/go-cid v0.3.2
	github.com/ipfs/go-ipfs-files v0.2.0
	github.com/ipfs/go-ipfs-http-client v0.4.0
	github.com/ipfs/go-ipld-format v0.4.0
	github.com/ipfs/go-log/v2 v2.5.1
	github.com/ipfs/go-merkledag v0.8.1
	github.com/ipfs/go-unixfs v0.4.1
	github.com/ipfs/go-unixfsnode v1.5.1
	github.com/ipfs/interface-go-ipfs-core v0.8.1
	github.com/ipfs/kubo v0.17.0
	github.com/ipld/go-car/v2 v2.5.1
	github.com/ipld/go-codec-dagpb v1.5.0
	github.com/ipld/go-ipld-prime v0.19.0
	github.com/jedib0t/go-pretty/v6 v6.4.4
	github.com/joho/godotenv v1.4.0
	github.com/lib/pq v1.10.7
	github.com/libp2p/go-libp2p v0.23.4
	github.com/libp2p/go-libp2p-pubsub v0.8.2
	github.com/lukemarsden/golang-mutex-tracer v0.0.0-20220819104156-4bfc74eba994
	github.com/mattn/go-isatty v0.0.17
	github.com/mitchellh/go-wordwrap v1.0.1
	github.com/multiformats/go-multiaddr v0.8.0
	github.com/multiformats/go-multicodec v0.7.0
	github.com/multiformats/go-multihash v0.2.1
	github.com/n-marshall/go-cp v0.0.0-20180115193924-61436d3b7cfa
	github.com/pbnjay/memory v0.0.0-20210728143218-7b4eea64cf58
	github.com/pelletier/go-toml/v2 v2.0.6
	github.com/phayes/freeport v0.0.0-20220201140144-74d24b5ae9f5
	github.com/pkg/errors v0.9.1
	github.com/prometheus/client_golang v1.14.0
	github.com/ricochet2200/go-disk-usage/du v0.0.0-20210707232629-ac9918953285
	github.com/rs/zerolog v1.28.0
	github.com/russross/blackfriday v1.6.0
	github.com/spf13/cobra v1.6.1
	github.com/spf13/pflag v1.0.5
	github.com/spf13/viper v1.15.0
	github.com/stretchr/testify v1.8.1
	github.com/swaggo/http-swagger v1.3.3
	github.com/swaggo/swag v1.8.9
	github.com/tetratelabs/wazero v1.0.0-pre.4
	github.com/theckman/yacspin v0.13.12
	github.com/tidwall/sjson v1.2.5
	github.com/vincent-petithory/dataurl v1.0.0
	github.com/xeipuuv/gojsonschema v1.2.0
	go.opentelemetry.io/contrib/instrumentation/net/http/otelhttp v0.37.0
	go.opentelemetry.io/otel v1.11.2
	go.opentelemetry.io/otel/exporters/otlp/otlptrace v1.11.2
	go.opentelemetry.io/otel/exporters/otlp/otlptrace/otlptracegrpc v1.11.2
	go.opentelemetry.io/otel/exporters/stdout/stdouttrace v1.11.2
	go.opentelemetry.io/otel/sdk v1.11.2
	go.opentelemetry.io/otel/trace v1.11.2
	go.ptx.dk/multierrgroup v0.0.2
	go.uber.org/multierr v1.9.0
	go.uber.org/zap v1.24.0
	golang.org/x/crypto v0.5.0
	golang.org/x/exp v0.0.0-20221106115401-f9659909a136
	golang.org/x/mod v0.7.0
	golang.org/x/net v0.5.0
	google.golang.org/grpc v1.52.0
<<<<<<< HEAD
	k8s.io/kubectl v0.26.0
	modernc.org/sqlite v1.10.6
=======
	k8s.io/apimachinery v0.26.1
	k8s.io/kubectl v0.26.1
	modernc.org/sqlite v1.20.2
>>>>>>> 5e341649
	sigs.k8s.io/yaml v1.3.0
)

require (
	bazil.org/fuse v0.0.0-20200407214033-5883e5a4b512 // indirect
	contrib.go.opencensus.io/exporter/prometheus v0.4.0 // indirect
	github.com/AndreasBriese/bbloom v0.0.0-20190825152654-46b345b51c96 // indirect
	github.com/Azure/go-ansiterm v0.0.0-20210617225240-d185dfc1b5a1 // indirect
	github.com/KyleBanks/depth v1.2.1 // indirect
	github.com/Microsoft/go-winio v0.5.2 // indirect
	github.com/alecthomas/units v0.0.0-20210927113745-59d0afb8317a // indirect
	github.com/alexbrainman/goissue34681 v0.0.0-20191006012335-3fc7a47baff5 // indirect
	github.com/benbjohnson/clock v1.3.0 // indirect
	github.com/beorn7/perks v1.0.1 // indirect
	github.com/blang/semver/v4 v4.0.0 // indirect
	github.com/cenkalti/backoff v2.2.1+incompatible // indirect
	github.com/cenkalti/backoff/v4 v4.2.0 // indirect
	github.com/ceramicnetwork/go-dag-jose v0.1.0 // indirect
	github.com/cespare/xxhash v1.1.0 // indirect
	github.com/cespare/xxhash/v2 v2.1.2 // indirect
	github.com/chai2010/gettext-go v1.0.2 // indirect
	github.com/cheggaaa/pb v1.0.29 // indirect
	github.com/containerd/cgroups v1.0.4 // indirect
	github.com/coreos/go-systemd/v22 v22.5.0 // indirect
	github.com/crackcomm/go-gitignore v0.0.0-20170627025303-887ab5e44cc3 // indirect
	github.com/creack/pty v1.1.17 // indirect
	github.com/cskr/pubsub v1.0.2 // indirect
	github.com/davidlazar/go-crypto v0.0.0-20200604182044-b73af7476f6c // indirect
	github.com/decred/dcrd/dcrec/secp256k1/v4 v4.1.0 // indirect
	github.com/dgraph-io/badger v1.6.2 // indirect
	github.com/dgraph-io/ristretto v0.0.2 // indirect
	github.com/docker/distribution v2.8.1+incompatible // indirect
	github.com/docker/go-units v0.5.0 // indirect
	github.com/dustin/go-humanize v1.0.0 // indirect
	github.com/elastic/gosigar v0.14.2 // indirect
	github.com/elgris/jsondiff v0.0.0-20160530203242-765b5c24c302 // indirect
	github.com/facebookgo/atomicfile v0.0.0-20151019160806-2de1f203e7d5 // indirect
	github.com/fatih/color v1.13.0 // indirect
	github.com/filecoin-project/go-amt-ipld/v4 v4.0.0 // indirect
	github.com/filecoin-project/go-bitfield v0.2.4 // indirect
	github.com/filecoin-project/go-hamt-ipld/v3 v3.1.0 // indirect
	github.com/flynn/noise v1.0.0 // indirect
	github.com/francoispqt/gojay v1.2.13 // indirect
	github.com/fsnotify/fsnotify v1.6.0 // indirect
	github.com/gabriel-vasile/mimetype v1.4.1 // indirect
	github.com/go-kit/log v0.2.0 // indirect
	github.com/go-logfmt/logfmt v0.5.1 // indirect
	github.com/go-logr/logr v1.2.3 // indirect
	github.com/go-logr/stdr v1.2.2 // indirect
	github.com/go-openapi/jsonpointer v0.19.5 // indirect
	github.com/go-openapi/jsonreference v0.20.0 // indirect
	github.com/go-openapi/spec v0.20.7 // indirect
	github.com/go-openapi/swag v0.22.3 // indirect
	github.com/go-pkgz/expirable-cache v1.0.0 // indirect
	github.com/go-task/slim-sprig v0.0.0-20210107165309-348f09dbbbc0 // indirect
	github.com/godbus/dbus/v5 v5.1.0 // indirect
	github.com/gogo/protobuf v1.3.2 // indirect
	github.com/golang/groupcache v0.0.0-20210331224755-41bb18bfe9da // indirect
	github.com/golang/protobuf v1.5.2 // indirect
	github.com/golang/snappy v0.0.4 // indirect
	github.com/google/gofuzz v1.2.0 // indirect
	github.com/google/gopacket v1.1.19 // indirect
	github.com/grpc-ecosystem/grpc-gateway/v2 v2.7.0 // indirect
	github.com/hannahhoward/go-pubsub v0.0.0-20200423002714-8d62886cc36e // indirect
	github.com/hashicorp/errwrap v1.1.0 // indirect
	github.com/hashicorp/golang-lru v0.5.4 // indirect
	github.com/hashicorp/hcl v1.0.0 // indirect
	github.com/huin/goupnp v1.0.3 // indirect
	github.com/iancoleman/orderedmap v0.0.0-20190318233801-ac98e3ecb4b0 // indirect
	github.com/inconshreveable/mousetrap v1.0.1 // indirect
	github.com/ipfs/bbloom v0.0.4 // indirect
	github.com/ipfs/go-bitfield v1.0.0 // indirect
	github.com/ipfs/go-bitswap v0.10.2 // indirect
	github.com/ipfs/go-blockservice v0.4.0 // indirect
	github.com/ipfs/go-cidutil v0.1.0 // indirect
	github.com/ipfs/go-datastore v0.6.0 // indirect
	github.com/ipfs/go-delegated-routing v0.7.0 // indirect
	github.com/ipfs/go-ds-badger v0.3.0 // indirect
	github.com/ipfs/go-ds-flatfs v0.5.1 // indirect
	github.com/ipfs/go-ds-leveldb v0.5.0 // indirect
	github.com/ipfs/go-ds-measure v0.2.0 // indirect
	github.com/ipfs/go-fetcher v1.6.1 // indirect
	github.com/ipfs/go-filestore v1.2.0 // indirect
	github.com/ipfs/go-fs-lock v0.0.7 // indirect
	github.com/ipfs/go-graphsync v0.13.1 // indirect
	github.com/ipfs/go-ipfs-blockstore v1.2.0 // indirect
	github.com/ipfs/go-ipfs-chunker v0.0.5 // indirect
	github.com/ipfs/go-ipfs-cmds v0.8.1 // indirect
	github.com/ipfs/go-ipfs-delay v0.0.1 // indirect
	github.com/ipfs/go-ipfs-ds-help v1.1.0 // indirect
	github.com/ipfs/go-ipfs-exchange-interface v0.2.0 // indirect
	github.com/ipfs/go-ipfs-exchange-offline v0.3.0 // indirect
	github.com/ipfs/go-ipfs-keystore v0.0.2 // indirect
	github.com/ipfs/go-ipfs-pinner v0.2.1 // indirect
	github.com/ipfs/go-ipfs-posinfo v0.0.1 // indirect
	github.com/ipfs/go-ipfs-pq v0.0.2 // indirect
	github.com/ipfs/go-ipfs-provider v0.7.1 // indirect
	github.com/ipfs/go-ipfs-redirects-file v0.1.1 // indirect
	github.com/ipfs/go-ipfs-routing v0.2.1 // indirect
	github.com/ipfs/go-ipfs-util v0.0.2 // indirect
	github.com/ipfs/go-ipld-cbor v0.0.6 // indirect
	github.com/ipfs/go-ipld-git v0.1.1 // indirect
	github.com/ipfs/go-ipld-legacy v0.1.1 // indirect
	github.com/ipfs/go-ipns v0.3.0 // indirect
	github.com/ipfs/go-log v1.0.5 // indirect
	github.com/ipfs/go-metrics-interface v0.0.1 // indirect
	github.com/ipfs/go-mfs v0.2.1 // indirect
	github.com/ipfs/go-namesys v0.5.0 // indirect
	github.com/ipfs/go-path v0.3.0 // indirect
	github.com/ipfs/go-peertaskqueue v0.7.1 // indirect
	github.com/ipfs/go-pinning-service-http-client v0.1.2 // indirect
	github.com/ipfs/go-verifcid v0.0.2 // indirect
	github.com/ipfs/tar-utils v0.0.2 // indirect
	github.com/ipld/edelweiss v0.2.0 // indirect
	github.com/ipld/go-car v0.4.0 // indirect
	github.com/jackpal/go-nat-pmp v1.0.2 // indirect
	github.com/jbenet/go-temp-err-catcher v0.1.0 // indirect
	github.com/jbenet/goprocess v0.1.4 // indirect
	github.com/josharian/intern v1.0.0 // indirect
	github.com/json-iterator/go v1.1.12 // indirect
	github.com/kballard/go-shellquote v0.0.0-20180428030007-95032a82bc51 // indirect
	github.com/klauspost/compress v1.15.12 // indirect
	github.com/klauspost/cpuid/v2 v2.1.2 // indirect
	github.com/koron/go-ssdp v0.0.3 // indirect
	github.com/libp2p/go-buffer-pool v0.1.0 // indirect
	github.com/libp2p/go-cidranger v1.1.0 // indirect
	github.com/libp2p/go-doh-resolver v0.4.0 // indirect
	github.com/libp2p/go-flow-metrics v0.1.0 // indirect
	github.com/libp2p/go-libp2p-asn-util v0.2.0 // indirect
	github.com/libp2p/go-libp2p-blankhost v0.3.0 // indirect
	github.com/libp2p/go-libp2p-core v0.20.1 // indirect
	github.com/libp2p/go-libp2p-gostream v0.3.0 // indirect
	github.com/libp2p/go-libp2p-http v0.2.1 // indirect
	github.com/libp2p/go-libp2p-kad-dht v0.18.0 // indirect
	github.com/libp2p/go-libp2p-kbucket v0.4.7 // indirect
	github.com/libp2p/go-libp2p-pubsub-router v0.5.0 // indirect
	github.com/libp2p/go-libp2p-record v0.2.0 // indirect
	github.com/libp2p/go-libp2p-routing-helpers v0.4.0 // indirect
	github.com/libp2p/go-libp2p-xor v0.1.0 // indirect
	github.com/libp2p/go-mplex v0.7.0 // indirect
	github.com/libp2p/go-msgio v0.2.0 // indirect
	github.com/libp2p/go-nat v0.1.0 // indirect
	github.com/libp2p/go-netroute v0.2.1 // indirect
	github.com/libp2p/go-openssl v0.1.0 // indirect
	github.com/libp2p/go-reuseport v0.2.0 // indirect
	github.com/libp2p/go-yamux/v4 v4.0.0 // indirect
	github.com/libp2p/zeroconf/v2 v2.2.0 // indirect
	github.com/lucas-clemente/quic-go v0.29.1 // indirect
	github.com/magiconair/properties v1.8.7 // indirect
	github.com/mailru/easyjson v0.7.7 // indirect
	github.com/marten-seemann/qpack v0.3.0 // indirect
	github.com/marten-seemann/qtls-go1-18 v0.1.3 // indirect
	github.com/marten-seemann/qtls-go1-19 v0.1.1 // indirect
	github.com/marten-seemann/tcp v0.0.0-20210406111302-dfbc87cc63fd // indirect
	github.com/marten-seemann/webtransport-go v0.1.1 // indirect
	github.com/mattn/go-colorable v0.1.13 // indirect
	github.com/mattn/go-pointer v0.0.1 // indirect
	github.com/mattn/go-runewidth v0.0.13 // indirect
	github.com/matttproud/golang_protobuf_extensions v1.0.4 // indirect
	github.com/mgutz/ansi v0.0.0-20170206155736-9520e82c474b // indirect
	github.com/miekg/dns v1.1.50 // indirect
	github.com/mikioh/tcpinfo v0.0.0-20190314235526-30a79bb1804b // indirect
	github.com/mikioh/tcpopt v0.0.0-20190314235656-172688c1accc // indirect
	github.com/minio/blake2b-simd v0.0.0-20160723061019-3f5f724cb5b1 // indirect
	github.com/minio/sha256-simd v1.0.0 // indirect
	github.com/mitchellh/go-homedir v1.1.0 // indirect
	github.com/mitchellh/mapstructure v1.5.0 // indirect
	github.com/moby/spdystream v0.2.0 // indirect
	github.com/moby/term v0.0.0-20220808134915-39b0c02b01ae // indirect
	github.com/modern-go/concurrent v0.0.0-20180306012644-bacd9c7ef1dd // indirect
	github.com/modern-go/reflect2 v1.0.2 // indirect
	github.com/morikuni/aec v1.0.0 // indirect
	github.com/mr-tron/base58 v1.2.0 // indirect
	github.com/multiformats/go-base32 v0.1.0 // indirect
	github.com/multiformats/go-base36 v0.1.0 // indirect
	github.com/multiformats/go-multiaddr-dns v0.3.1 // indirect
	github.com/multiformats/go-multiaddr-fmt v0.1.0 // indirect
	github.com/multiformats/go-multibase v0.1.1 // indirect
	github.com/multiformats/go-multistream v0.3.3 // indirect
	github.com/multiformats/go-varint v0.0.6 // indirect
	github.com/nxadm/tail v1.4.8 // indirect
	github.com/onsi/ginkgo v1.16.5 // indirect
	github.com/opencontainers/go-digest v1.0.0 // indirect
	github.com/opencontainers/image-spec v1.0.2 // indirect
	github.com/opencontainers/runtime-spec v1.0.3-0.20210326190908-1c3f411f0417 // indirect
	github.com/opentracing/opentracing-go v1.2.0 // indirect
	github.com/openzipkin/zipkin-go v0.4.0 // indirect
	github.com/petar/GoLLRB v0.0.0-20210522233825-ae3b015fd3e9 // indirect
	github.com/pmezard/go-difflib v1.0.0 // indirect
	github.com/polydawn/refmt v0.0.0-20201211092308-30ac6d18308e // indirect
	github.com/prometheus/client_model v0.3.0 // indirect
	github.com/prometheus/common v0.37.0 // indirect
	github.com/prometheus/procfs v0.8.0 // indirect
	github.com/prometheus/statsd_exporter v0.21.0 // indirect
	github.com/raulk/go-watchdog v1.3.0 // indirect
	github.com/remyoudompheng/bigfft v0.0.0-20200410134404-eec4a21b6bb0 // indirect
	github.com/rivo/uniseg v0.2.0 // indirect
	github.com/rogpeppe/go-internal v1.8.1 // indirect
	github.com/rs/cors v1.7.0 // indirect
	github.com/sirupsen/logrus v1.9.0 // indirect
	github.com/spacemonkeygo/spacelog v0.0.0-20180420211403-2296661a0572 // indirect
	github.com/spaolacci/murmur3 v1.1.0 // indirect
	github.com/spf13/afero v1.9.3 // indirect
	github.com/spf13/cast v1.5.0 // indirect
	github.com/spf13/jwalterweatherman v1.1.0 // indirect
	github.com/stretchr/objx v0.5.0 // indirect
	github.com/subosito/gotenv v1.4.2 // indirect
	github.com/swaggo/files v0.0.0-20220610200504-28940afbdbfe // indirect
	github.com/syndtr/goleveldb v1.0.1-0.20210819022825-2ae1ddf74ef7 // indirect
	github.com/tidwall/gjson v1.14.2 // indirect
	github.com/tidwall/match v1.1.1 // indirect
	github.com/tidwall/pretty v1.2.0 // indirect
	github.com/ucarion/urlpath v0.0.0-20200424170820-7ccc79b76bbb // indirect
	github.com/whyrusleeping/base32 v0.0.0-20170828182744-c30ac30633cc // indirect
	github.com/whyrusleeping/cbor v0.0.0-20171005072247-63513f603b11 // indirect
	github.com/whyrusleeping/cbor-gen v0.0.0-20220514204315-f29c37e9c44c // indirect
	github.com/whyrusleeping/chunker v0.0.0-20181014151217-fe64bd25879f // indirect
	github.com/whyrusleeping/go-keyspace v0.0.0-20160322163242-5b898ac5add1 // indirect
	github.com/whyrusleeping/go-sysinfo v0.0.0-20190219211824-4a357d4b90b1 // indirect
	github.com/whyrusleeping/multiaddr-filter v0.0.0-20160516205228-e903e4adabd7 // indirect
	github.com/whyrusleeping/timecache v0.0.0-20160911033111-cfcb2f1abfee // indirect
	github.com/xeipuuv/gojsonpointer v0.0.0-20180127040702-4e3ac2762d5f // indirect
	github.com/xeipuuv/gojsonreference v0.0.0-20180127040603-bd5ef7bd5415 // indirect
	go.opencensus.io v0.24.0 // indirect
	go.opentelemetry.io/otel/exporters/jaeger v1.7.0 // indirect
	go.opentelemetry.io/otel/exporters/otlp/internal/retry v1.11.2 // indirect
	go.opentelemetry.io/otel/exporters/otlp/otlptrace/otlptracehttp v1.7.0 // indirect
	go.opentelemetry.io/otel/exporters/zipkin v1.7.0 // indirect
	go.opentelemetry.io/otel/metric v0.34.0 // indirect
	go.opentelemetry.io/proto/otlp v0.19.0 // indirect
	go.uber.org/atomic v1.10.0 // indirect
	go.uber.org/dig v1.14.1 // indirect
	go.uber.org/fx v1.17.1 // indirect
	go4.org v0.0.0-20201209231011-d4a079459e60 // indirect
	golang.org/x/oauth2 v0.1.0 // indirect
	golang.org/x/sync v0.1.0 // indirect
	golang.org/x/sys v0.4.0 // indirect
	golang.org/x/term v0.4.0 // indirect
	golang.org/x/text v0.6.0 // indirect
<<<<<<< HEAD
	golang.org/x/time v0.0.0-20220609170525-579cf78fd858 // indirect
=======
	golang.org/x/time v0.1.0 // indirect
>>>>>>> 5e341649
	golang.org/x/tools v0.3.0 // indirect
	golang.org/x/xerrors v0.0.0-20220907171357-04be3eba64a2 // indirect
	google.golang.org/appengine v1.6.7 // indirect
	google.golang.org/genproto v0.0.0-20221227171554-f9683d7f8bef // indirect
	google.golang.org/protobuf v1.28.1 // indirect
	gopkg.in/inf.v0 v0.9.1 // indirect
	gopkg.in/ini.v1 v1.67.0 // indirect
	gopkg.in/square/go-jose.v2 v2.5.1 // indirect
	gopkg.in/tomb.v1 v1.0.0-20141024135613-dd632973f1e7 // indirect
	gopkg.in/yaml.v2 v2.4.0 // indirect
	gopkg.in/yaml.v3 v3.0.1 // indirect
	gotest.tools/v3 v3.3.0 // indirect
	k8s.io/api v0.26.1 // indirect
	k8s.io/client-go v0.26.1 // indirect
	k8s.io/klog/v2 v2.80.1 // indirect
	k8s.io/utils v0.0.0-20221107191617-1a15be271d1d // indirect
	lukechampine.com/blake3 v1.1.7 // indirect
	lukechampine.com/uint128 v1.2.0 // indirect
	modernc.org/cc/v3 v3.40.0 // indirect
	modernc.org/ccgo/v3 v3.16.13 // indirect
	modernc.org/libc v1.22.2 // indirect
	modernc.org/mathutil v1.5.0 // indirect
	modernc.org/memory v1.4.0 // indirect
	modernc.org/opt v0.1.3 // indirect
	modernc.org/strutil v1.1.3 // indirect
	modernc.org/token v1.0.1 // indirect
	sigs.k8s.io/json v0.0.0-20220713155537-f223a00ba0e2 // indirect
	sigs.k8s.io/structured-merge-diff/v4 v4.2.3 // indirect
)<|MERGE_RESOLUTION|>--- conflicted
+++ resolved
@@ -89,14 +89,9 @@
 	golang.org/x/mod v0.7.0
 	golang.org/x/net v0.5.0
 	google.golang.org/grpc v1.52.0
-<<<<<<< HEAD
-	k8s.io/kubectl v0.26.0
-	modernc.org/sqlite v1.10.6
-=======
 	k8s.io/apimachinery v0.26.1
 	k8s.io/kubectl v0.26.1
 	modernc.org/sqlite v1.20.2
->>>>>>> 5e341649
 	sigs.k8s.io/yaml v1.3.0
 )
 
@@ -336,11 +331,7 @@
 	golang.org/x/sys v0.4.0 // indirect
 	golang.org/x/term v0.4.0 // indirect
 	golang.org/x/text v0.6.0 // indirect
-<<<<<<< HEAD
-	golang.org/x/time v0.0.0-20220609170525-579cf78fd858 // indirect
-=======
 	golang.org/x/time v0.1.0 // indirect
->>>>>>> 5e341649
 	golang.org/x/tools v0.3.0 // indirect
 	golang.org/x/xerrors v0.0.0-20220907171357-04be3eba64a2 // indirect
 	google.golang.org/appengine v1.6.7 // indirect
