module github.com/filecoin-project/bacalhau

go 1.19

require (
	github.com/BTBurke/k8sresource v1.2.0
	github.com/MakeNowJust/heredoc/v2 v2.0.1
	github.com/Masterminds/semver v1.5.0
	github.com/antihax/optional v1.0.0
	github.com/application-research/estuary-clients/go v0.0.0-20221129102826-8a9f3452ad5a
	github.com/bmatcuk/doublestar/v4 v4.6.0
	github.com/c2h5oh/datasize v0.0.0-20220606134207-859f65c6625b
	github.com/davecgh/go-spew v1.1.1
	github.com/didip/tollbooth/v7 v7.0.1
	github.com/docker/docker v20.10.23+incompatible
	github.com/docker/go-connections v0.4.0
	github.com/felixge/httpsnoop v1.0.3
	github.com/filecoin-project/go-address v1.1.0
	github.com/filecoin-project/go-jsonrpc v0.1.9
	github.com/filecoin-project/go-state-types v0.9.9
	github.com/go-resty/resty/v2 v2.7.0
	github.com/go-test/deep v1.1.0
	github.com/golang-jwt/jwt v3.2.2+incompatible
	github.com/golang-migrate/migrate/v4 v4.15.2
	github.com/golang/mock v1.6.0
	github.com/google/uuid v1.3.0
	github.com/gorilla/mux v1.8.0
	github.com/gorilla/websocket v1.5.0
	github.com/hashicorp/go-multierror v1.1.1
	github.com/imdario/mergo v0.3.13
	github.com/invopop/jsonschema v0.7.0
	github.com/ipfs/go-block-format v0.0.3
	github.com/ipfs/go-cid v0.3.2
	github.com/ipfs/go-ipfs-files v0.2.0
	github.com/ipfs/go-ipfs-http-client v0.4.0
	github.com/ipfs/go-ipld-format v0.4.0
	github.com/ipfs/go-log/v2 v2.5.1
	github.com/ipfs/go-merkledag v0.8.1
	github.com/ipfs/go-unixfs v0.4.1
	github.com/ipfs/go-unixfsnode v1.5.1
	github.com/ipfs/interface-go-ipfs-core v0.8.1
	github.com/ipfs/kubo v0.17.0
	github.com/ipld/go-car/v2 v2.5.1
	github.com/ipld/go-codec-dagpb v1.5.0
	github.com/ipld/go-ipld-prime v0.19.0
	github.com/jedib0t/go-pretty/v6 v6.4.4
	github.com/joho/godotenv v1.4.0
	github.com/lib/pq v1.10.7
	github.com/libp2p/go-libp2p v0.23.4
	github.com/libp2p/go-libp2p-pubsub v0.8.2
	github.com/lukemarsden/golang-mutex-tracer v0.0.0-20220819104156-4bfc74eba994
	github.com/mattn/go-isatty v0.0.17
	github.com/mitchellh/go-wordwrap v1.0.1
	github.com/multiformats/go-multiaddr v0.8.0
	github.com/multiformats/go-multicodec v0.7.0
	github.com/multiformats/go-multihash v0.2.1
	github.com/n-marshall/go-cp v0.0.0-20180115193924-61436d3b7cfa
	github.com/pbnjay/memory v0.0.0-20210728143218-7b4eea64cf58
	github.com/pelletier/go-toml/v2 v2.0.6
	github.com/phayes/freeport v0.0.0-20220201140144-74d24b5ae9f5
	github.com/pkg/errors v0.9.1
	github.com/prometheus/client_golang v1.14.0
	github.com/ricochet2200/go-disk-usage/du v0.0.0-20210707232629-ac9918953285
	github.com/rs/zerolog v1.28.0
	github.com/russross/blackfriday v1.6.0
	github.com/spf13/cobra v1.6.1
	github.com/spf13/pflag v1.0.5
	github.com/spf13/viper v1.15.0
	github.com/stretchr/testify v1.8.1
	github.com/swaggo/http-swagger v1.3.3
	github.com/swaggo/swag v1.8.9
	github.com/tetratelabs/wazero v1.0.0-pre.4
	github.com/theckman/yacspin v0.13.12
	github.com/tidwall/sjson v1.2.5
	github.com/vincent-petithory/dataurl v1.0.0
	github.com/xeipuuv/gojsonschema v1.2.0
	go.opentelemetry.io/contrib/instrumentation/net/http/otelhttp v0.37.0
	go.opentelemetry.io/otel v1.11.2
	go.opentelemetry.io/otel/exporters/otlp/otlptrace v1.11.2
	go.opentelemetry.io/otel/exporters/otlp/otlptrace/otlptracegrpc v1.11.2
	go.opentelemetry.io/otel/exporters/stdout/stdouttrace v1.11.2
	go.opentelemetry.io/otel/sdk v1.11.2
	go.opentelemetry.io/otel/trace v1.11.2
	go.ptx.dk/multierrgroup v0.0.2
	go.uber.org/multierr v1.9.0
	go.uber.org/zap v1.24.0
	golang.org/x/crypto v0.5.0
	golang.org/x/exp v0.0.0-20221106115401-f9659909a136
	golang.org/x/mod v0.7.0
<<<<<<< HEAD
	golang.org/x/net v0.3.1-0.20221206200815-1e63c2f08a10
	google.golang.org/grpc v1.51.0
	k8s.io/kubectl v0.25.4
	modernc.org/sqlite v1.10.6
=======
	golang.org/x/net v0.5.0
	google.golang.org/grpc v1.52.0
	k8s.io/apimachinery v0.26.1
	k8s.io/kubectl v0.26.1
	modernc.org/sqlite v1.20.2
>>>>>>> a298f936
	sigs.k8s.io/yaml v1.3.0
)

require (
	bazil.org/fuse v0.0.0-20200407214033-5883e5a4b512 // indirect
	contrib.go.opencensus.io/exporter/prometheus v0.4.0 // indirect
	github.com/AndreasBriese/bbloom v0.0.0-20190825152654-46b345b51c96 // indirect
	github.com/Azure/go-ansiterm v0.0.0-20210617225240-d185dfc1b5a1 // indirect
	github.com/KyleBanks/depth v1.2.1 // indirect
	github.com/Microsoft/go-winio v0.5.2 // indirect
	github.com/alecthomas/units v0.0.0-20210927113745-59d0afb8317a // indirect
	github.com/alexbrainman/goissue34681 v0.0.0-20191006012335-3fc7a47baff5 // indirect
	github.com/benbjohnson/clock v1.3.0 // indirect
	github.com/beorn7/perks v1.0.1 // indirect
	github.com/blang/semver/v4 v4.0.0 // indirect
	github.com/cenkalti/backoff v2.2.1+incompatible // indirect
	github.com/cenkalti/backoff/v4 v4.2.0 // indirect
	github.com/ceramicnetwork/go-dag-jose v0.1.0 // indirect
	github.com/cespare/xxhash v1.1.0 // indirect
	github.com/cespare/xxhash/v2 v2.1.2 // indirect
	github.com/chai2010/gettext-go v1.0.2 // indirect
	github.com/cheggaaa/pb v1.0.29 // indirect
	github.com/containerd/cgroups v1.0.4 // indirect
	github.com/coreos/go-systemd/v22 v22.5.0 // indirect
	github.com/crackcomm/go-gitignore v0.0.0-20170627025303-887ab5e44cc3 // indirect
	github.com/creack/pty v1.1.17 // indirect
	github.com/cskr/pubsub v1.0.2 // indirect
	github.com/davidlazar/go-crypto v0.0.0-20200604182044-b73af7476f6c // indirect
	github.com/decred/dcrd/dcrec/secp256k1/v4 v4.1.0 // indirect
	github.com/dgraph-io/badger v1.6.2 // indirect
	github.com/dgraph-io/ristretto v0.0.2 // indirect
	github.com/docker/distribution v2.8.1+incompatible // indirect
	github.com/docker/go-units v0.5.0 // indirect
	github.com/dustin/go-humanize v1.0.0 // indirect
	github.com/elastic/gosigar v0.14.2 // indirect
	github.com/elgris/jsondiff v0.0.0-20160530203242-765b5c24c302 // indirect
	github.com/facebookgo/atomicfile v0.0.0-20151019160806-2de1f203e7d5 // indirect
	github.com/fatih/color v1.13.0 // indirect
	github.com/filecoin-project/go-amt-ipld/v4 v4.0.0 // indirect
	github.com/filecoin-project/go-bitfield v0.2.4 // indirect
	github.com/filecoin-project/go-hamt-ipld/v3 v3.1.0 // indirect
	github.com/flynn/noise v1.0.0 // indirect
	github.com/francoispqt/gojay v1.2.13 // indirect
	github.com/fsnotify/fsnotify v1.6.0 // indirect
	github.com/gabriel-vasile/mimetype v1.4.1 // indirect
	github.com/go-kit/log v0.2.0 // indirect
	github.com/go-logfmt/logfmt v0.5.1 // indirect
	github.com/go-logr/logr v1.2.3 // indirect
	github.com/go-logr/stdr v1.2.2 // indirect
	github.com/go-openapi/jsonpointer v0.19.5 // indirect
	github.com/go-openapi/jsonreference v0.20.0 // indirect
	github.com/go-openapi/spec v0.20.7 // indirect
	github.com/go-openapi/swag v0.22.3 // indirect
	github.com/go-pkgz/expirable-cache v1.0.0 // indirect
	github.com/go-task/slim-sprig v0.0.0-20210107165309-348f09dbbbc0 // indirect
	github.com/godbus/dbus/v5 v5.1.0 // indirect
	github.com/gogo/protobuf v1.3.2 // indirect
	github.com/golang/groupcache v0.0.0-20210331224755-41bb18bfe9da // indirect
	github.com/golang/protobuf v1.5.2 // indirect
	github.com/golang/snappy v0.0.4 // indirect
	github.com/google/gofuzz v1.2.0 // indirect
	github.com/google/gopacket v1.1.19 // indirect
	github.com/grpc-ecosystem/grpc-gateway/v2 v2.7.0 // indirect
	github.com/hannahhoward/go-pubsub v0.0.0-20200423002714-8d62886cc36e // indirect
	github.com/hashicorp/errwrap v1.1.0 // indirect
	github.com/hashicorp/golang-lru v0.5.4 // indirect
	github.com/hashicorp/hcl v1.0.0 // indirect
	github.com/huin/goupnp v1.0.3 // indirect
	github.com/iancoleman/orderedmap v0.0.0-20190318233801-ac98e3ecb4b0 // indirect
	github.com/inconshreveable/mousetrap v1.0.1 // indirect
	github.com/ipfs/bbloom v0.0.4 // indirect
	github.com/ipfs/go-bitfield v1.0.0 // indirect
	github.com/ipfs/go-bitswap v0.10.2 // indirect
	github.com/ipfs/go-blockservice v0.4.0 // indirect
	github.com/ipfs/go-cidutil v0.1.0 // indirect
	github.com/ipfs/go-datastore v0.6.0 // indirect
	github.com/ipfs/go-delegated-routing v0.7.0 // indirect
	github.com/ipfs/go-ds-badger v0.3.0 // indirect
	github.com/ipfs/go-ds-flatfs v0.5.1 // indirect
	github.com/ipfs/go-ds-leveldb v0.5.0 // indirect
	github.com/ipfs/go-ds-measure v0.2.0 // indirect
	github.com/ipfs/go-fetcher v1.6.1 // indirect
	github.com/ipfs/go-filestore v1.2.0 // indirect
	github.com/ipfs/go-fs-lock v0.0.7 // indirect
	github.com/ipfs/go-graphsync v0.13.1 // indirect
	github.com/ipfs/go-ipfs-blockstore v1.2.0 // indirect
	github.com/ipfs/go-ipfs-chunker v0.0.5 // indirect
	github.com/ipfs/go-ipfs-cmds v0.8.1 // indirect
	github.com/ipfs/go-ipfs-delay v0.0.1 // indirect
	github.com/ipfs/go-ipfs-ds-help v1.1.0 // indirect
	github.com/ipfs/go-ipfs-exchange-interface v0.2.0 // indirect
	github.com/ipfs/go-ipfs-exchange-offline v0.3.0 // indirect
	github.com/ipfs/go-ipfs-keystore v0.0.2 // indirect
	github.com/ipfs/go-ipfs-pinner v0.2.1 // indirect
	github.com/ipfs/go-ipfs-posinfo v0.0.1 // indirect
	github.com/ipfs/go-ipfs-pq v0.0.2 // indirect
	github.com/ipfs/go-ipfs-provider v0.7.1 // indirect
	github.com/ipfs/go-ipfs-redirects-file v0.1.1 // indirect
	github.com/ipfs/go-ipfs-routing v0.2.1 // indirect
	github.com/ipfs/go-ipfs-util v0.0.2 // indirect
	github.com/ipfs/go-ipld-cbor v0.0.6 // indirect
	github.com/ipfs/go-ipld-git v0.1.1 // indirect
	github.com/ipfs/go-ipld-legacy v0.1.1 // indirect
	github.com/ipfs/go-ipns v0.3.0 // indirect
	github.com/ipfs/go-log v1.0.5 // indirect
	github.com/ipfs/go-metrics-interface v0.0.1 // indirect
	github.com/ipfs/go-mfs v0.2.1 // indirect
	github.com/ipfs/go-namesys v0.5.0 // indirect
	github.com/ipfs/go-path v0.3.0 // indirect
	github.com/ipfs/go-peertaskqueue v0.7.1 // indirect
	github.com/ipfs/go-pinning-service-http-client v0.1.2 // indirect
	github.com/ipfs/go-verifcid v0.0.2 // indirect
	github.com/ipfs/tar-utils v0.0.2 // indirect
	github.com/ipld/edelweiss v0.2.0 // indirect
	github.com/ipld/go-car v0.4.0 // indirect
	github.com/jackpal/go-nat-pmp v1.0.2 // indirect
	github.com/jbenet/go-temp-err-catcher v0.1.0 // indirect
	github.com/jbenet/goprocess v0.1.4 // indirect
	github.com/josharian/intern v1.0.0 // indirect
	github.com/json-iterator/go v1.1.12 // indirect
	github.com/kballard/go-shellquote v0.0.0-20180428030007-95032a82bc51 // indirect
	github.com/klauspost/compress v1.15.12 // indirect
	github.com/klauspost/cpuid/v2 v2.1.2 // indirect
	github.com/koron/go-ssdp v0.0.3 // indirect
	github.com/libp2p/go-buffer-pool v0.1.0 // indirect
	github.com/libp2p/go-cidranger v1.1.0 // indirect
	github.com/libp2p/go-doh-resolver v0.4.0 // indirect
	github.com/libp2p/go-flow-metrics v0.1.0 // indirect
	github.com/libp2p/go-libp2p-asn-util v0.2.0 // indirect
	github.com/libp2p/go-libp2p-blankhost v0.3.0 // indirect
	github.com/libp2p/go-libp2p-core v0.20.1 // indirect
	github.com/libp2p/go-libp2p-gostream v0.3.0 // indirect
	github.com/libp2p/go-libp2p-http v0.2.1 // indirect
	github.com/libp2p/go-libp2p-kad-dht v0.18.0 // indirect
	github.com/libp2p/go-libp2p-kbucket v0.4.7 // indirect
	github.com/libp2p/go-libp2p-pubsub-router v0.5.0 // indirect
	github.com/libp2p/go-libp2p-record v0.2.0 // indirect
	github.com/libp2p/go-libp2p-routing-helpers v0.4.0 // indirect
	github.com/libp2p/go-libp2p-xor v0.1.0 // indirect
	github.com/libp2p/go-mplex v0.7.0 // indirect
	github.com/libp2p/go-msgio v0.2.0 // indirect
	github.com/libp2p/go-nat v0.1.0 // indirect
	github.com/libp2p/go-netroute v0.2.1 // indirect
	github.com/libp2p/go-openssl v0.1.0 // indirect
	github.com/libp2p/go-reuseport v0.2.0 // indirect
	github.com/libp2p/go-yamux/v4 v4.0.0 // indirect
	github.com/libp2p/zeroconf/v2 v2.2.0 // indirect
	github.com/lucas-clemente/quic-go v0.29.1 // indirect
	github.com/magiconair/properties v1.8.7 // indirect
	github.com/mailru/easyjson v0.7.7 // indirect
	github.com/marten-seemann/qpack v0.3.0 // indirect
	github.com/marten-seemann/qtls-go1-18 v0.1.3 // indirect
	github.com/marten-seemann/qtls-go1-19 v0.1.1 // indirect
	github.com/marten-seemann/tcp v0.0.0-20210406111302-dfbc87cc63fd // indirect
	github.com/marten-seemann/webtransport-go v0.1.1 // indirect
	github.com/mattn/go-colorable v0.1.13 // indirect
	github.com/mattn/go-pointer v0.0.1 // indirect
	github.com/mattn/go-runewidth v0.0.13 // indirect
	github.com/matttproud/golang_protobuf_extensions v1.0.4 // indirect
	github.com/mgutz/ansi v0.0.0-20170206155736-9520e82c474b // indirect
	github.com/miekg/dns v1.1.50 // indirect
	github.com/mikioh/tcpinfo v0.0.0-20190314235526-30a79bb1804b // indirect
	github.com/mikioh/tcpopt v0.0.0-20190314235656-172688c1accc // indirect
	github.com/minio/blake2b-simd v0.0.0-20160723061019-3f5f724cb5b1 // indirect
	github.com/minio/sha256-simd v1.0.0 // indirect
	github.com/mitchellh/go-homedir v1.1.0 // indirect
	github.com/mitchellh/mapstructure v1.5.0 // indirect
	github.com/moby/spdystream v0.2.0 // indirect
	github.com/moby/term v0.0.0-20220808134915-39b0c02b01ae // indirect
	github.com/modern-go/concurrent v0.0.0-20180306012644-bacd9c7ef1dd // indirect
	github.com/modern-go/reflect2 v1.0.2 // indirect
	github.com/morikuni/aec v1.0.0 // indirect
	github.com/mr-tron/base58 v1.2.0 // indirect
	github.com/multiformats/go-base32 v0.1.0 // indirect
	github.com/multiformats/go-base36 v0.1.0 // indirect
	github.com/multiformats/go-multiaddr-dns v0.3.1 // indirect
	github.com/multiformats/go-multiaddr-fmt v0.1.0 // indirect
	github.com/multiformats/go-multibase v0.1.1 // indirect
	github.com/multiformats/go-multistream v0.3.3 // indirect
	github.com/multiformats/go-varint v0.0.6 // indirect
	github.com/nxadm/tail v1.4.8 // indirect
	github.com/onsi/ginkgo v1.16.5 // indirect
	github.com/opencontainers/go-digest v1.0.0 // indirect
	github.com/opencontainers/image-spec v1.0.2 // indirect
	github.com/opencontainers/runtime-spec v1.0.3-0.20210326190908-1c3f411f0417 // indirect
	github.com/opentracing/opentracing-go v1.2.0 // indirect
	github.com/openzipkin/zipkin-go v0.4.0 // indirect
	github.com/petar/GoLLRB v0.0.0-20210522233825-ae3b015fd3e9 // indirect
	github.com/pmezard/go-difflib v1.0.0 // indirect
	github.com/polydawn/refmt v0.0.0-20201211092308-30ac6d18308e // indirect
	github.com/prometheus/client_model v0.3.0 // indirect
	github.com/prometheus/common v0.37.0 // indirect
	github.com/prometheus/procfs v0.8.0 // indirect
	github.com/prometheus/statsd_exporter v0.21.0 // indirect
	github.com/raulk/go-watchdog v1.3.0 // indirect
	github.com/remyoudompheng/bigfft v0.0.0-20200410134404-eec4a21b6bb0 // indirect
	github.com/rivo/uniseg v0.2.0 // indirect
	github.com/rogpeppe/go-internal v1.8.1 // indirect
	github.com/rs/cors v1.7.0 // indirect
	github.com/sirupsen/logrus v1.9.0 // indirect
	github.com/spacemonkeygo/spacelog v0.0.0-20180420211403-2296661a0572 // indirect
	github.com/spaolacci/murmur3 v1.1.0 // indirect
	github.com/spf13/afero v1.9.3 // indirect
	github.com/spf13/cast v1.5.0 // indirect
	github.com/spf13/jwalterweatherman v1.1.0 // indirect
	github.com/stretchr/objx v0.5.0 // indirect
	github.com/subosito/gotenv v1.4.2 // indirect
	github.com/swaggo/files v0.0.0-20220610200504-28940afbdbfe // indirect
	github.com/syndtr/goleveldb v1.0.1-0.20210819022825-2ae1ddf74ef7 // indirect
	github.com/tidwall/gjson v1.14.2 // indirect
	github.com/tidwall/match v1.1.1 // indirect
	github.com/tidwall/pretty v1.2.0 // indirect
	github.com/ucarion/urlpath v0.0.0-20200424170820-7ccc79b76bbb // indirect
	github.com/whyrusleeping/base32 v0.0.0-20170828182744-c30ac30633cc // indirect
	github.com/whyrusleeping/cbor v0.0.0-20171005072247-63513f603b11 // indirect
	github.com/whyrusleeping/cbor-gen v0.0.0-20220514204315-f29c37e9c44c // indirect
	github.com/whyrusleeping/chunker v0.0.0-20181014151217-fe64bd25879f // indirect
	github.com/whyrusleeping/go-keyspace v0.0.0-20160322163242-5b898ac5add1 // indirect
	github.com/whyrusleeping/go-sysinfo v0.0.0-20190219211824-4a357d4b90b1 // indirect
	github.com/whyrusleeping/multiaddr-filter v0.0.0-20160516205228-e903e4adabd7 // indirect
	github.com/whyrusleeping/timecache v0.0.0-20160911033111-cfcb2f1abfee // indirect
	github.com/xeipuuv/gojsonpointer v0.0.0-20180127040702-4e3ac2762d5f // indirect
	github.com/xeipuuv/gojsonreference v0.0.0-20180127040603-bd5ef7bd5415 // indirect
	go.opencensus.io v0.24.0 // indirect
	go.opentelemetry.io/otel/exporters/jaeger v1.7.0 // indirect
	go.opentelemetry.io/otel/exporters/otlp/internal/retry v1.11.2 // indirect
	go.opentelemetry.io/otel/exporters/otlp/otlptrace/otlptracehttp v1.7.0 // indirect
	go.opentelemetry.io/otel/exporters/zipkin v1.7.0 // indirect
	go.opentelemetry.io/otel/metric v0.34.0 // indirect
	go.opentelemetry.io/proto/otlp v0.19.0 // indirect
	go.uber.org/atomic v1.10.0 // indirect
	go.uber.org/dig v1.14.1 // indirect
	go.uber.org/fx v1.17.1 // indirect
	go4.org v0.0.0-20201209231011-d4a079459e60 // indirect
	golang.org/x/oauth2 v0.1.0 // indirect
	golang.org/x/sync v0.1.0 // indirect
	golang.org/x/sys v0.4.0 // indirect
	golang.org/x/term v0.4.0 // indirect
	golang.org/x/text v0.6.0 // indirect
	golang.org/x/time v0.1.0 // indirect
	golang.org/x/tools v0.3.0 // indirect
	golang.org/x/xerrors v0.0.0-20220907171357-04be3eba64a2 // indirect
	google.golang.org/appengine v1.6.7 // indirect
	google.golang.org/genproto v0.0.0-20221227171554-f9683d7f8bef // indirect
	google.golang.org/protobuf v1.28.1 // indirect
	gopkg.in/inf.v0 v0.9.1 // indirect
	gopkg.in/ini.v1 v1.67.0 // indirect
	gopkg.in/square/go-jose.v2 v2.5.1 // indirect
	gopkg.in/tomb.v1 v1.0.0-20141024135613-dd632973f1e7 // indirect
	gopkg.in/yaml.v2 v2.4.0 // indirect
	gopkg.in/yaml.v3 v3.0.1 // indirect
	gotest.tools/v3 v3.3.0 // indirect
	k8s.io/api v0.26.1 // indirect
	k8s.io/client-go v0.26.1 // indirect
	k8s.io/klog/v2 v2.80.1 // indirect
	k8s.io/utils v0.0.0-20221107191617-1a15be271d1d // indirect
	lukechampine.com/blake3 v1.1.7 // indirect
	lukechampine.com/uint128 v1.2.0 // indirect
	modernc.org/cc/v3 v3.40.0 // indirect
	modernc.org/ccgo/v3 v3.16.13 // indirect
	modernc.org/libc v1.22.2 // indirect
	modernc.org/mathutil v1.5.0 // indirect
	modernc.org/memory v1.4.0 // indirect
	modernc.org/opt v0.1.3 // indirect
	modernc.org/strutil v1.1.3 // indirect
	modernc.org/token v1.0.1 // indirect
	sigs.k8s.io/json v0.0.0-20220713155537-f223a00ba0e2 // indirect
	sigs.k8s.io/structured-merge-diff/v4 v4.2.3 // indirect
)<|MERGE_RESOLUTION|>--- conflicted
+++ resolved
@@ -87,18 +87,11 @@
 	golang.org/x/crypto v0.5.0
 	golang.org/x/exp v0.0.0-20221106115401-f9659909a136
 	golang.org/x/mod v0.7.0
-<<<<<<< HEAD
-	golang.org/x/net v0.3.1-0.20221206200815-1e63c2f08a10
-	google.golang.org/grpc v1.51.0
-	k8s.io/kubectl v0.25.4
-	modernc.org/sqlite v1.10.6
-=======
 	golang.org/x/net v0.5.0
 	google.golang.org/grpc v1.52.0
 	k8s.io/apimachinery v0.26.1
 	k8s.io/kubectl v0.26.1
 	modernc.org/sqlite v1.20.2
->>>>>>> a298f936
 	sigs.k8s.io/yaml v1.3.0
 )
 
