module github.com/filecoin-project/bacalhau

go 1.19

require (
	github.com/BTBurke/k8sresource v1.2.0
	github.com/MakeNowJust/heredoc/v2 v2.0.1
	github.com/Masterminds/semver v1.5.0
	github.com/antihax/optional v1.0.0
	github.com/application-research/estuary-clients/go v0.0.0-20221118012408-a190dcdb467c
	github.com/bmatcuk/doublestar/v4 v4.6.0
	github.com/c2h5oh/datasize v0.0.0-20220606134207-859f65c6625b
	github.com/davecgh/go-spew v1.1.1
	github.com/didip/tollbooth/v7 v7.0.1
	github.com/docker/docker v20.10.22+incompatible
	github.com/docker/go-connections v0.4.0
	github.com/felixge/httpsnoop v1.0.3
	github.com/filecoin-project/go-address v1.1.0
	github.com/filecoin-project/go-jsonrpc v0.1.9
	github.com/filecoin-project/go-state-types v0.9.9
	github.com/go-resty/resty/v2 v2.7.0
	github.com/go-test/deep v1.1.0
	github.com/golang-jwt/jwt v3.2.2+incompatible
	github.com/golang-migrate/migrate/v4 v4.15.2
	github.com/golang/mock v1.6.0
	github.com/google/uuid v1.3.0
	github.com/gorilla/mux v1.8.0
	github.com/gorilla/websocket v1.5.0
	github.com/hashicorp/go-multierror v1.1.1
	github.com/imdario/mergo v0.3.13
	github.com/invopop/jsonschema v0.7.0
	github.com/ipfs/go-block-format v0.0.3
	github.com/ipfs/go-cid v0.3.2
	github.com/ipfs/go-ipfs-files v0.2.0
	github.com/ipfs/go-ipfs-http-client v0.4.0
	github.com/ipfs/go-ipld-format v0.4.0
	github.com/ipfs/go-log/v2 v2.5.1
	github.com/ipfs/go-merkledag v0.8.1
	github.com/ipfs/go-unixfs v0.4.1
	github.com/ipfs/go-unixfsnode v1.5.1
	github.com/ipfs/interface-go-ipfs-core v0.8.1
	github.com/ipfs/kubo v0.17.0
	github.com/ipld/go-car/v2 v2.5.1
	github.com/ipld/go-codec-dagpb v1.5.0
	github.com/ipld/go-ipld-prime v0.19.0
	github.com/jedib0t/go-pretty/v6 v6.4.3
	github.com/joho/godotenv v1.4.0
	github.com/lib/pq v1.10.7
	github.com/libp2p/go-libp2p v0.23.4
	github.com/libp2p/go-libp2p-pubsub v0.8.2
	github.com/lukemarsden/golang-mutex-tracer v0.0.0-20220819104156-4bfc74eba994
	github.com/mattn/go-isatty v0.0.17
	github.com/mitchellh/go-wordwrap v1.0.1
	github.com/multiformats/go-multiaddr v0.8.0
	github.com/multiformats/go-multicodec v0.7.0
	github.com/multiformats/go-multihash v0.2.1
	github.com/n-marshall/go-cp v0.0.0-20180115193924-61436d3b7cfa
	github.com/pbnjay/memory v0.0.0-20210728143218-7b4eea64cf58
	github.com/pelletier/go-toml/v2 v2.0.6
	github.com/phayes/freeport v0.0.0-20220201140144-74d24b5ae9f5
	github.com/pkg/errors v0.9.1
	github.com/prometheus/client_golang v1.14.0
	github.com/ricochet2200/go-disk-usage/du v0.0.0-20210707232629-ac9918953285
	github.com/rs/zerolog v1.28.0
	github.com/russross/blackfriday v1.6.0
	github.com/spf13/cobra v1.6.1
	github.com/spf13/pflag v1.0.5
	github.com/spf13/viper v1.14.0
	github.com/stretchr/testify v1.8.1
	github.com/swaggo/http-swagger v1.3.3
	github.com/swaggo/swag v1.8.9
	github.com/tetratelabs/wazero v1.0.0-pre.4
	github.com/theckman/yacspin v0.13.12
	github.com/tidwall/sjson v1.2.5
	github.com/vincent-petithory/dataurl v1.0.0
	github.com/xeipuuv/gojsonschema v1.2.0
	go.opentelemetry.io/contrib/instrumentation/net/http/otelhttp v0.37.0
	go.opentelemetry.io/otel v1.11.2
	go.opentelemetry.io/otel/exporters/otlp/otlptrace v1.11.2
	go.opentelemetry.io/otel/exporters/otlp/otlptrace/otlptracegrpc v1.11.2
	go.opentelemetry.io/otel/exporters/stdout/stdouttrace v1.11.2
	go.opentelemetry.io/otel/sdk v1.11.2
	go.opentelemetry.io/otel/trace v1.11.2
	go.ptx.dk/multierrgroup v0.0.2
	go.uber.org/multierr v1.9.0
	go.uber.org/zap v1.24.0
	golang.org/x/crypto v0.4.0
	golang.org/x/exp v0.0.0-20221106115401-f9659909a136
	golang.org/x/mod v0.7.0
<<<<<<< HEAD
	golang.org/x/net v0.3.0
	google.golang.org/grpc v1.51.0
	k8s.io/kubectl v0.25.4
	modernc.org/sqlite v1.19.4
=======
	golang.org/x/net v0.5.0
	google.golang.org/grpc v1.52.0
	k8s.io/kubectl v0.26.0
>>>>>>> 438e22e3
	sigs.k8s.io/yaml v1.3.0
)

require (
	bazil.org/fuse v0.0.0-20200407214033-5883e5a4b512 // indirect
	contrib.go.opencensus.io/exporter/prometheus v0.4.0 // indirect
	github.com/AndreasBriese/bbloom v0.0.0-20190825152654-46b345b51c96 // indirect
	github.com/Azure/go-ansiterm v0.0.0-20210617225240-d185dfc1b5a1 // indirect
	github.com/KyleBanks/depth v1.2.1 // indirect
	github.com/Microsoft/go-winio v0.5.2 // indirect
	github.com/alecthomas/units v0.0.0-20210927113745-59d0afb8317a // indirect
	github.com/alexbrainman/goissue34681 v0.0.0-20191006012335-3fc7a47baff5 // indirect
	github.com/benbjohnson/clock v1.3.0 // indirect
	github.com/beorn7/perks v1.0.1 // indirect
	github.com/blang/semver/v4 v4.0.0 // indirect
	github.com/cenkalti/backoff v2.2.1+incompatible // indirect
	github.com/cenkalti/backoff/v4 v4.2.0 // indirect
	github.com/ceramicnetwork/go-dag-jose v0.1.0 // indirect
	github.com/cespare/xxhash v1.1.0 // indirect
	github.com/cespare/xxhash/v2 v2.1.2 // indirect
	github.com/chai2010/gettext-go v1.0.2 // indirect
	github.com/cheggaaa/pb v1.0.29 // indirect
	github.com/containerd/cgroups v1.0.4 // indirect
	github.com/coreos/go-systemd/v22 v22.5.0 // indirect
	github.com/crackcomm/go-gitignore v0.0.0-20170627025303-887ab5e44cc3 // indirect
	github.com/creack/pty v1.1.17 // indirect
	github.com/cskr/pubsub v1.0.2 // indirect
	github.com/davidlazar/go-crypto v0.0.0-20200604182044-b73af7476f6c // indirect
	github.com/decred/dcrd/dcrec/secp256k1/v4 v4.1.0 // indirect
	github.com/dgraph-io/badger v1.6.2 // indirect
	github.com/dgraph-io/ristretto v0.0.2 // indirect
	github.com/docker/distribution v2.8.1+incompatible // indirect
	github.com/docker/go-units v0.5.0 // indirect
	github.com/dustin/go-humanize v1.0.0 // indirect
	github.com/elastic/gosigar v0.14.2 // indirect
	github.com/elgris/jsondiff v0.0.0-20160530203242-765b5c24c302 // indirect
	github.com/facebookgo/atomicfile v0.0.0-20151019160806-2de1f203e7d5 // indirect
	github.com/fatih/color v1.13.0 // indirect
	github.com/filecoin-project/go-amt-ipld/v4 v4.0.0 // indirect
	github.com/filecoin-project/go-bitfield v0.2.4 // indirect
	github.com/filecoin-project/go-hamt-ipld/v3 v3.1.0 // indirect
	github.com/flynn/noise v1.0.0 // indirect
	github.com/francoispqt/gojay v1.2.13 // indirect
	github.com/fsnotify/fsnotify v1.6.0 // indirect
	github.com/gabriel-vasile/mimetype v1.4.1 // indirect
	github.com/go-kit/log v0.2.0 // indirect
	github.com/go-logfmt/logfmt v0.5.1 // indirect
	github.com/go-logr/logr v1.2.3 // indirect
	github.com/go-logr/stdr v1.2.2 // indirect
	github.com/go-openapi/jsonpointer v0.19.5 // indirect
	github.com/go-openapi/jsonreference v0.20.0 // indirect
	github.com/go-openapi/spec v0.20.7 // indirect
	github.com/go-openapi/swag v0.22.3 // indirect
	github.com/go-pkgz/expirable-cache v1.0.0 // indirect
	github.com/go-task/slim-sprig v0.0.0-20210107165309-348f09dbbbc0 // indirect
	github.com/godbus/dbus/v5 v5.1.0 // indirect
	github.com/gogo/protobuf v1.3.2 // indirect
	github.com/golang/groupcache v0.0.0-20210331224755-41bb18bfe9da // indirect
	github.com/golang/protobuf v1.5.2 // indirect
	github.com/golang/snappy v0.0.4 // indirect
	github.com/google/gofuzz v1.2.0 // indirect
	github.com/google/gopacket v1.1.19 // indirect
	github.com/grpc-ecosystem/grpc-gateway/v2 v2.7.0 // indirect
	github.com/hannahhoward/go-pubsub v0.0.0-20200423002714-8d62886cc36e // indirect
	github.com/hashicorp/errwrap v1.1.0 // indirect
	github.com/hashicorp/golang-lru v0.5.4 // indirect
	github.com/hashicorp/hcl v1.0.0 // indirect
	github.com/huin/goupnp v1.0.3 // indirect
	github.com/iancoleman/orderedmap v0.0.0-20190318233801-ac98e3ecb4b0 // indirect
	github.com/inconshreveable/mousetrap v1.0.1 // indirect
	github.com/ipfs/bbloom v0.0.4 // indirect
	github.com/ipfs/go-bitfield v1.0.0 // indirect
	github.com/ipfs/go-bitswap v0.10.2 // indirect
	github.com/ipfs/go-blockservice v0.4.0 // indirect
	github.com/ipfs/go-cidutil v0.1.0 // indirect
	github.com/ipfs/go-datastore v0.6.0 // indirect
	github.com/ipfs/go-delegated-routing v0.7.0 // indirect
	github.com/ipfs/go-ds-badger v0.3.0 // indirect
	github.com/ipfs/go-ds-flatfs v0.5.1 // indirect
	github.com/ipfs/go-ds-leveldb v0.5.0 // indirect
	github.com/ipfs/go-ds-measure v0.2.0 // indirect
	github.com/ipfs/go-fetcher v1.6.1 // indirect
	github.com/ipfs/go-filestore v1.2.0 // indirect
	github.com/ipfs/go-fs-lock v0.0.7 // indirect
	github.com/ipfs/go-graphsync v0.13.1 // indirect
	github.com/ipfs/go-ipfs-blockstore v1.2.0 // indirect
	github.com/ipfs/go-ipfs-chunker v0.0.5 // indirect
	github.com/ipfs/go-ipfs-cmds v0.8.1 // indirect
	github.com/ipfs/go-ipfs-delay v0.0.1 // indirect
	github.com/ipfs/go-ipfs-ds-help v1.1.0 // indirect
	github.com/ipfs/go-ipfs-exchange-interface v0.2.0 // indirect
	github.com/ipfs/go-ipfs-exchange-offline v0.3.0 // indirect
	github.com/ipfs/go-ipfs-keystore v0.0.2 // indirect
	github.com/ipfs/go-ipfs-pinner v0.2.1 // indirect
	github.com/ipfs/go-ipfs-posinfo v0.0.1 // indirect
	github.com/ipfs/go-ipfs-pq v0.0.2 // indirect
	github.com/ipfs/go-ipfs-provider v0.7.1 // indirect
	github.com/ipfs/go-ipfs-redirects-file v0.1.1 // indirect
	github.com/ipfs/go-ipfs-routing v0.2.1 // indirect
	github.com/ipfs/go-ipfs-util v0.0.2 // indirect
	github.com/ipfs/go-ipld-cbor v0.0.6 // indirect
	github.com/ipfs/go-ipld-git v0.1.1 // indirect
	github.com/ipfs/go-ipld-legacy v0.1.1 // indirect
	github.com/ipfs/go-ipns v0.3.0 // indirect
	github.com/ipfs/go-log v1.0.5 // indirect
	github.com/ipfs/go-metrics-interface v0.0.1 // indirect
	github.com/ipfs/go-mfs v0.2.1 // indirect
	github.com/ipfs/go-namesys v0.5.0 // indirect
	github.com/ipfs/go-path v0.3.0 // indirect
	github.com/ipfs/go-peertaskqueue v0.7.1 // indirect
	github.com/ipfs/go-pinning-service-http-client v0.1.2 // indirect
	github.com/ipfs/go-verifcid v0.0.2 // indirect
	github.com/ipfs/tar-utils v0.0.2 // indirect
	github.com/ipld/edelweiss v0.2.0 // indirect
	github.com/ipld/go-car v0.4.0 // indirect
	github.com/jackpal/go-nat-pmp v1.0.2 // indirect
	github.com/jbenet/go-temp-err-catcher v0.1.0 // indirect
	github.com/jbenet/goprocess v0.1.4 // indirect
	github.com/josharian/intern v1.0.0 // indirect
	github.com/json-iterator/go v1.1.12 // indirect
	github.com/kballard/go-shellquote v0.0.0-20180428030007-95032a82bc51 // indirect
	github.com/klauspost/compress v1.15.12 // indirect
	github.com/klauspost/cpuid/v2 v2.1.2 // indirect
	github.com/koron/go-ssdp v0.0.3 // indirect
	github.com/libp2p/go-buffer-pool v0.1.0 // indirect
	github.com/libp2p/go-cidranger v1.1.0 // indirect
	github.com/libp2p/go-doh-resolver v0.4.0 // indirect
	github.com/libp2p/go-flow-metrics v0.1.0 // indirect
	github.com/libp2p/go-libp2p-asn-util v0.2.0 // indirect
	github.com/libp2p/go-libp2p-blankhost v0.3.0 // indirect
	github.com/libp2p/go-libp2p-core v0.20.1 // indirect
	github.com/libp2p/go-libp2p-gostream v0.3.0 // indirect
	github.com/libp2p/go-libp2p-http v0.2.1 // indirect
	github.com/libp2p/go-libp2p-kad-dht v0.18.0 // indirect
	github.com/libp2p/go-libp2p-kbucket v0.4.7 // indirect
	github.com/libp2p/go-libp2p-pubsub-router v0.5.0 // indirect
	github.com/libp2p/go-libp2p-record v0.2.0 // indirect
	github.com/libp2p/go-libp2p-routing-helpers v0.4.0 // indirect
	github.com/libp2p/go-libp2p-xor v0.1.0 // indirect
	github.com/libp2p/go-mplex v0.7.0 // indirect
	github.com/libp2p/go-msgio v0.2.0 // indirect
	github.com/libp2p/go-nat v0.1.0 // indirect
	github.com/libp2p/go-netroute v0.2.1 // indirect
	github.com/libp2p/go-openssl v0.1.0 // indirect
	github.com/libp2p/go-reuseport v0.2.0 // indirect
	github.com/libp2p/go-yamux/v4 v4.0.0 // indirect
	github.com/libp2p/zeroconf/v2 v2.2.0 // indirect
	github.com/lucas-clemente/quic-go v0.29.1 // indirect
	github.com/magiconair/properties v1.8.6 // indirect
	github.com/mailru/easyjson v0.7.7 // indirect
	github.com/marten-seemann/qpack v0.3.0 // indirect
	github.com/marten-seemann/qtls-go1-18 v0.1.3 // indirect
	github.com/marten-seemann/qtls-go1-19 v0.1.1 // indirect
	github.com/marten-seemann/tcp v0.0.0-20210406111302-dfbc87cc63fd // indirect
	github.com/marten-seemann/webtransport-go v0.1.1 // indirect
	github.com/mattn/go-colorable v0.1.13 // indirect
	github.com/mattn/go-pointer v0.0.1 // indirect
	github.com/mattn/go-runewidth v0.0.13 // indirect
	github.com/matttproud/golang_protobuf_extensions v1.0.4 // indirect
	github.com/mgutz/ansi v0.0.0-20170206155736-9520e82c474b // indirect
	github.com/miekg/dns v1.1.50 // indirect
	github.com/mikioh/tcpinfo v0.0.0-20190314235526-30a79bb1804b // indirect
	github.com/mikioh/tcpopt v0.0.0-20190314235656-172688c1accc // indirect
	github.com/minio/blake2b-simd v0.0.0-20160723061019-3f5f724cb5b1 // indirect
	github.com/minio/sha256-simd v1.0.0 // indirect
	github.com/mitchellh/go-homedir v1.1.0 // indirect
	github.com/mitchellh/mapstructure v1.5.0 // indirect
	github.com/moby/spdystream v0.2.0 // indirect
	github.com/moby/term v0.0.0-20220808134915-39b0c02b01ae // indirect
	github.com/modern-go/concurrent v0.0.0-20180306012644-bacd9c7ef1dd // indirect
	github.com/modern-go/reflect2 v1.0.2 // indirect
	github.com/morikuni/aec v1.0.0 // indirect
	github.com/mr-tron/base58 v1.2.0 // indirect
	github.com/multiformats/go-base32 v0.1.0 // indirect
	github.com/multiformats/go-base36 v0.1.0 // indirect
	github.com/multiformats/go-multiaddr-dns v0.3.1 // indirect
	github.com/multiformats/go-multiaddr-fmt v0.1.0 // indirect
	github.com/multiformats/go-multibase v0.1.1 // indirect
	github.com/multiformats/go-multistream v0.3.3 // indirect
	github.com/multiformats/go-varint v0.0.6 // indirect
	github.com/nxadm/tail v1.4.8 // indirect
	github.com/onsi/ginkgo v1.16.5 // indirect
	github.com/opencontainers/go-digest v1.0.0 // indirect
	github.com/opencontainers/image-spec v1.0.2 // indirect
	github.com/opencontainers/runtime-spec v1.0.3-0.20210326190908-1c3f411f0417 // indirect
	github.com/opentracing/opentracing-go v1.2.0 // indirect
	github.com/openzipkin/zipkin-go v0.4.0 // indirect
	github.com/pelletier/go-toml v1.9.5 // indirect
	github.com/petar/GoLLRB v0.0.0-20210522233825-ae3b015fd3e9 // indirect
	github.com/pmezard/go-difflib v1.0.0 // indirect
	github.com/polydawn/refmt v0.0.0-20201211092308-30ac6d18308e // indirect
	github.com/prometheus/client_model v0.3.0 // indirect
	github.com/prometheus/common v0.37.0 // indirect
	github.com/prometheus/procfs v0.8.0 // indirect
	github.com/prometheus/statsd_exporter v0.21.0 // indirect
	github.com/raulk/go-watchdog v1.3.0 // indirect
	github.com/remyoudompheng/bigfft v0.0.0-20200410134404-eec4a21b6bb0 // indirect
	github.com/rivo/uniseg v0.2.0 // indirect
	github.com/rogpeppe/go-internal v1.8.1 // indirect
	github.com/rs/cors v1.7.0 // indirect
	github.com/sirupsen/logrus v1.9.0 // indirect
	github.com/spacemonkeygo/spacelog v0.0.0-20180420211403-2296661a0572 // indirect
	github.com/spaolacci/murmur3 v1.1.0 // indirect
	github.com/spf13/afero v1.9.2 // indirect
	github.com/spf13/cast v1.5.0 // indirect
	github.com/spf13/jwalterweatherman v1.1.0 // indirect
	github.com/stretchr/objx v0.5.0 // indirect
	github.com/subosito/gotenv v1.4.1 // indirect
	github.com/swaggo/files v0.0.0-20220610200504-28940afbdbfe // indirect
	github.com/syndtr/goleveldb v1.0.1-0.20210819022825-2ae1ddf74ef7 // indirect
	github.com/tidwall/gjson v1.14.2 // indirect
	github.com/tidwall/match v1.1.1 // indirect
	github.com/tidwall/pretty v1.2.0 // indirect
	github.com/ucarion/urlpath v0.0.0-20200424170820-7ccc79b76bbb // indirect
	github.com/whyrusleeping/base32 v0.0.0-20170828182744-c30ac30633cc // indirect
	github.com/whyrusleeping/cbor v0.0.0-20171005072247-63513f603b11 // indirect
	github.com/whyrusleeping/cbor-gen v0.0.0-20220514204315-f29c37e9c44c // indirect
	github.com/whyrusleeping/chunker v0.0.0-20181014151217-fe64bd25879f // indirect
	github.com/whyrusleeping/go-keyspace v0.0.0-20160322163242-5b898ac5add1 // indirect
	github.com/whyrusleeping/go-sysinfo v0.0.0-20190219211824-4a357d4b90b1 // indirect
	github.com/whyrusleeping/multiaddr-filter v0.0.0-20160516205228-e903e4adabd7 // indirect
	github.com/whyrusleeping/timecache v0.0.0-20160911033111-cfcb2f1abfee // indirect
	github.com/xeipuuv/gojsonpointer v0.0.0-20180127040702-4e3ac2762d5f // indirect
	github.com/xeipuuv/gojsonreference v0.0.0-20180127040603-bd5ef7bd5415 // indirect
	go.opencensus.io v0.23.0 // indirect
	go.opentelemetry.io/otel/exporters/jaeger v1.7.0 // indirect
	go.opentelemetry.io/otel/exporters/otlp/internal/retry v1.11.2 // indirect
	go.opentelemetry.io/otel/exporters/otlp/otlptrace/otlptracehttp v1.7.0 // indirect
	go.opentelemetry.io/otel/exporters/zipkin v1.7.0 // indirect
	go.opentelemetry.io/otel/metric v0.34.0 // indirect
	go.opentelemetry.io/proto/otlp v0.19.0 // indirect
	go.uber.org/atomic v1.10.0 // indirect
	go.uber.org/dig v1.14.1 // indirect
	go.uber.org/fx v1.17.1 // indirect
	go4.org v0.0.0-20201209231011-d4a079459e60 // indirect
<<<<<<< HEAD
	golang.org/x/oauth2 v0.1.0 // indirect
	golang.org/x/sync v0.1.0 // indirect
	golang.org/x/sys v0.3.0 // indirect
	golang.org/x/term v0.3.0 // indirect
	golang.org/x/text v0.5.0 // indirect
=======
	golang.org/x/crypto v0.3.0 // indirect
	golang.org/x/oauth2 v0.1.0 // indirect
	golang.org/x/sync v0.1.0 // indirect
	golang.org/x/sys v0.4.0 // indirect
	golang.org/x/term v0.4.0 // indirect
	golang.org/x/text v0.6.0 // indirect
>>>>>>> 438e22e3
	golang.org/x/time v0.0.0-20220609170525-579cf78fd858 // indirect
	golang.org/x/tools v0.3.0 // indirect
	golang.org/x/xerrors v0.0.0-20220907171357-04be3eba64a2 // indirect
	google.golang.org/appengine v1.6.7 // indirect
	google.golang.org/genproto v0.0.0-20221118155620-16455021b5e6 // indirect
	google.golang.org/protobuf v1.28.1 // indirect
	gopkg.in/inf.v0 v0.9.1 // indirect
	gopkg.in/ini.v1 v1.67.0 // indirect
	gopkg.in/square/go-jose.v2 v2.5.1 // indirect
	gopkg.in/tomb.v1 v1.0.0-20141024135613-dd632973f1e7 // indirect
	gopkg.in/yaml.v2 v2.4.0 // indirect
	gopkg.in/yaml.v3 v3.0.1 // indirect
	gotest.tools/v3 v3.3.0 // indirect
	k8s.io/api v0.26.0 // indirect
	k8s.io/apimachinery v0.26.0 // indirect
	k8s.io/client-go v0.26.0 // indirect
	k8s.io/klog/v2 v2.80.1 // indirect
	k8s.io/utils v0.0.0-20221107191617-1a15be271d1d // indirect
	lukechampine.com/blake3 v1.1.7 // indirect
	lukechampine.com/uint128 v1.2.0 // indirect
	modernc.org/cc/v3 v3.40.0 // indirect
	modernc.org/ccgo/v3 v3.16.13 // indirect
	modernc.org/libc v1.21.4 // indirect
	modernc.org/mathutil v1.5.0 // indirect
	modernc.org/memory v1.4.0 // indirect
	modernc.org/opt v0.1.3 // indirect
	modernc.org/strutil v1.1.3 // indirect
	modernc.org/token v1.0.1 // indirect
	sigs.k8s.io/json v0.0.0-20220713155537-f223a00ba0e2 // indirect
	sigs.k8s.io/structured-merge-diff/v4 v4.2.3 // indirect
)<|MERGE_RESOLUTION|>--- conflicted
+++ resolved
@@ -87,16 +87,10 @@
 	golang.org/x/crypto v0.4.0
 	golang.org/x/exp v0.0.0-20221106115401-f9659909a136
 	golang.org/x/mod v0.7.0
-<<<<<<< HEAD
-	golang.org/x/net v0.3.0
+	golang.org/x/net v0.3.1-0.20221206200815-1e63c2f08a10
 	google.golang.org/grpc v1.51.0
 	k8s.io/kubectl v0.25.4
 	modernc.org/sqlite v1.19.4
-=======
-	golang.org/x/net v0.5.0
-	google.golang.org/grpc v1.52.0
-	k8s.io/kubectl v0.26.0
->>>>>>> 438e22e3
 	sigs.k8s.io/yaml v1.3.0
 )
 
@@ -332,20 +326,11 @@
 	go.uber.org/dig v1.14.1 // indirect
 	go.uber.org/fx v1.17.1 // indirect
 	go4.org v0.0.0-20201209231011-d4a079459e60 // indirect
-<<<<<<< HEAD
 	golang.org/x/oauth2 v0.1.0 // indirect
 	golang.org/x/sync v0.1.0 // indirect
 	golang.org/x/sys v0.3.0 // indirect
 	golang.org/x/term v0.3.0 // indirect
 	golang.org/x/text v0.5.0 // indirect
-=======
-	golang.org/x/crypto v0.3.0 // indirect
-	golang.org/x/oauth2 v0.1.0 // indirect
-	golang.org/x/sync v0.1.0 // indirect
-	golang.org/x/sys v0.4.0 // indirect
-	golang.org/x/term v0.4.0 // indirect
-	golang.org/x/text v0.6.0 // indirect
->>>>>>> 438e22e3
 	golang.org/x/time v0.0.0-20220609170525-579cf78fd858 // indirect
 	golang.org/x/tools v0.3.0 // indirect
 	golang.org/x/xerrors v0.0.0-20220907171357-04be3eba64a2 // indirect
