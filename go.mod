--- conflicted
+++ resolved
@@ -76,12 +76,8 @@
 	go.ptx.dk/multierrgroup v0.0.3
 	go.uber.org/mock v0.2.0
 	go.uber.org/multierr v1.11.0
-<<<<<<< HEAD
-	go.uber.org/zap v1.24.0
+	go.uber.org/zap v1.25.0
 	golang.org/x/crypto v0.11.0
-=======
-	go.uber.org/zap v1.25.0
->>>>>>> 5b452e0e
 	golang.org/x/exp v0.0.0-20230321023759-10a507213a29
 	k8s.io/apimachinery v0.27.4
 	k8s.io/kubectl v0.27.0
