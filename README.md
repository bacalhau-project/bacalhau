--- conflicted
+++ resolved
@@ -1,3 +1,6 @@
+<!-- commenting out until we can fix the image logo [![CircleCI](https://dl.circleci.com/status-badge/img/null/filecoin-project/bacalhau/tree/main.svg?style=svg)](https://dl.circleci.com/status-badge/redirect/null/filecoin-project/bacalhau/tree/main)
+-->
+
 <!-- commenting out until we can fix the image logo [![CircleCI](https://dl.circleci.com/status-badge/img/null/filecoin-project/bacalhau/tree/main.svg?style=svg)](https://dl.circleci.com/status-badge/redirect/null/filecoin-project/bacalhau/tree/main)
 -->
 
@@ -62,44 +65,6 @@
 
 
 ## Getting started - Bacalhau in 1 minute 
-<<<<<<< HEAD
-
-Go to the folder directory that you want to store your job results
-
-Install the bacalhau client
-
-```bash
-curl -sL https://get.bacalhau.org/install.sh | bash
-```
-
-Submit a "Hello World" job
-
-```bash
-bacalhau docker run ubuntu echo Hello World
-``` 
- 
-Download your result
-
-```bash
-bacalhau get 63d08ff0..... # make sure to use the right job id from the docker run command
-```
-
-![](docs/images/screengif.gif)
-
-For a more detailed tutorial, check out our [Getting Started tutorial](https://docs.bacalhau.org/getting-started/installation).
-
-### Learn more
-- Understand [Bacalhau Concepts](https://youtu.be/WnTlwXHhbcI)
-- Get an overview of the [different usecases](https://www.youtube.com/watch?v=gAHaMsTknZM) that you can use with Bacalhau.
-- To see Bacalhau in action, check out the [Bacalhau Examples](https://docs.bacalhau.org/examples/)
-- You can check out this featured example video tutorial [Text to image- Stable Diffusion GPU](https://www.youtube.com/playlist?list=PL_1oLZF_wrbTIZdRWqFbtOeI78SdDdsEz). You can watch more tutorials [here](https://www.youtube.com/playlist?list=PL_1oLZF_wrbTIZdRWqFbtOeI78SdDdsEz)
-
-## Documentation
-📚 [Read the Bacalhau docs guide here](https://docs.bacalhau.org/)! 📚
-
-The Bacalhau docs is the best starting point as it contains all the information to ensure that everyone who uses Bacalhau is doing so efficiently.
-
-=======
 
 Go to the folder directory that you want to store your job results
 
@@ -136,35 +101,24 @@
 
 The Bacalhau docs is the best starting point as it contains all the information to ensure that everyone who uses Bacalhau is doing so efficiently.
 
->>>>>>> c7247afc
 ## Developers guide
 
 ### Running Bacalhau locally
 
 Developers can spin up bacalhau and run a local demo using the `devstack` command. 
-<<<<<<< HEAD
 
 Please see [docs/running_locally.md](docs/running_locally.md) for instructions. Also, see [docs/debugging_locally.md](docs/debugging_locally.md) for some useful tricks for debugging.
 
-=======
-
-Please see [docs/running_locally.md](docs/running_locally.md) for instructions. Also, see [docs/debugging_locally.md](docs/debugging_locally.md) for some useful tricks for debugging.
-
->>>>>>> c7247afc
 ### Notes for Dev contributors
 
 Bacalhau's CI pipeline performs a variety of linting and formatting checks on new pull requests. 
 To have these checks run locally when you make a new commit, you can use the precommit hook in `./githooks`:
 
 ```bash
-<<<<<<< HEAD
 make install-pre-commit
 
 # check if pre-commit works
 make precommit
-=======
-git config core.hooksPath ./githooks
->>>>>>> c7247afc
 ```
 If you want to run the linter manually:
 
