<!-- commenting out until we can fix the image logo [![CircleCI](https://dl.circleci.com/status-badge/img/null/filecoin-project/bacalhau/tree/main.svg?style=svg)](https://dl.circleci.com/status-badge/redirect/null/filecoin-project/bacalhau/tree/main)
-->

<!-- commenting out until we can fix the image logo [![CircleCI](https://dl.circleci.com/status-badge/img/null/filecoin-project/bacalhau/tree/main.svg?style=svg)](https://dl.circleci.com/status-badge/redirect/null/filecoin-project/bacalhau/tree/main)
-->
<p align="center">
  <a href="https://github.com/filecoin-project/bacalhau">
    <img src="https://github.com/filecoin-project/bacalhau/blob/590a1c84dbde3636a54c371c40c73ed6ea86bf48/docs/images/Bacalhau-horizontal.png" alt="Bacalhau logo" width="300"/>

  </a>
  </p>

<h1 align="center">The Filecoin Distributed Computation Framework⚡️ <br>Compute Over Data(CoD)</h1>
<br>

<p align="center">
    <a href="https://github.com/filecoin-project/bacalhau/blob/dev/LICENSE" alt="Contributors">
        <img src="https://img.shields.io/badge/license-Apache-green" />
        </a>  
    <a href="https://github.com/filecoin-project/bacalhau/releases/" alt="Release">
        <img src="https://img.shields.io/github/v/release/filecoin-project/bacalhau?display_name=tag" />
        </a>
    <a href="https://github.com/filecoin-project/bacalhau/pulse" alt="Activity">
        <img src="https://img.shields.io/github/commit-activity/m/filecoin-project/bacalhau" />
        </a>
    <a href="https://img.shields.io/github/downloads/filecoin-project/bacalhau/total">
        <img src="https://img.shields.io/github/downloads/filecoin-project/bacalhau/total" alt="total download">
        </a>
     <a href="https://github.com/filecoin-project/bacalhau/graphs/contributors">
    <img src="https://img.shields.io/github/contributors/filecoin-project/bacalhau" alt="Bacalhau contributors" >
    </a>
    <a href="https://www.bacalhau.org/">
    <img alt="Bacalhau website" src="https://img.shields.io/badge/website-bacalhau.org-red">
  </a>
      <a href="https://filecoinproject.slack.com/" alt="Slack">
        <img src="https://img.shields.io/badge/slack-join_community-red.svg?color=0052FF&labelColor=090422&logo=slack" />
        </a>
    <a href="https://twitter.com/intent/follow?screen_name=BacalhauProject">
        <img src="https://img.shields.io/twitter/follow/BacalhauProject?style=social&logo=twitter" alt="follow on Twitter">
        </a>
</p>

[Bacalhau](https://www.bacalhau.org/) is a platform for public, transparent, and optionally verifiable distributed computation that helps you manage your parallel processing jobs. Bacalhau enables users to run arbitrary docker containers and wasm images as tasks against data stored in IPFS. This architecture is referred to as Compute Over Data (CoD). Bacalhau was coined from the Portuguese word for salted Cod fish. 

## Table of Contents
- [Features](#features)
- [Getting started](#getting-started---bacalhau-in-1-minute)
  - [Learn more](#learn-more)
- [Documentation](#documentation)
- [Developers guide](#developers-guide)
  - [Running Bacalhau locally](#running-bacalhau-locally)
  - [Notes for Dev contributors](#notes-for-dev-contributors)
- [Ways to contribute ](#ways-to-contribute)
- [Current state of Bacalhau](current-state-of-bacalhau)
- [License](#license)

## Features
- **Process jobs fast**: Jobs in Bacalhau are processed where the data was created and all jobs are parallel by default.
- **Low cost:** You get to save on ingress/egress fees you encounter whenever you move data around since jobs are processed where the data is created.
- **Secure**: Data is not collected in a central location before processing, meaning all scrubbing and security can be applied at the point of collection.
- **Large-scale data**: Bacalhau operates on a network of open compute resources made available to serve any data processing workload. With Bacalhau, you can batch process petabytes (quadrillion bytes) of data.


## Getting started - Bacalhau in 1 minute 

Go to the folder directory that you want to store your job results

Install the bacalhau client

```bash
curl -sL https://get.bacalhau.org/install.sh | bash
```

Submit a "Hello World" job

```bash
bacalhau docker run ubuntu echo Hello World
``` 
 
Download your result

```bash
<<<<<<< HEAD
bacalhau get 63d08ff0..... # make sure to use the right job id from the docker run comman
```

![](docs/images/screengif.gif)
=======
bacalhau get 63d08ff0..... # make sure to use the right job id from the docker run command
```

![](docs/images/terminal.gif)
>>>>>>> 19f9da76

For a more detailed tutorial, check out our [Getting Started tutorial](https://docs.bacalhau.org/getting-started/installation).

### Learn more
- Understand [Bacalhau Concepts](https://youtu.be/WnTlwXHhbcI)
- Get an overview of the [different usecases](https://www.youtube.com/watch?v=gAHaMsTknZM) that you can use with Bacalhau.
- To see Bacalhau in action, check out the [Bacalhau Examples](https://docs.bacalhau.org/examples/)
- You can check out this featured example video tutorial [Text to image- Stable Diffusion GPU](https://www.youtube.com/playlist?list=PL_1oLZF_wrbTIZdRWqFbtOeI78SdDdsEz). You can watch more tutorials [here](https://www.youtube.com/playlist?list=PL_1oLZF_wrbTIZdRWqFbtOeI78SdDdsEz)

## Documentation
📚 [Read the Bacalhau docs guide here](https://docs.bacalhau.org/)! 📚

The Bacalhau docs is the best starting point as it contains all the information to ensure that everyone who uses Bacalhau is doing so efficiently.

## Developers guide

### Running Bacalhau locally

Developers can spin up bacalhau and run a local demo using the `devstack` command. 

Please see [docs/running_locally.md](docs/running_locally.md) for instructions. Also, see [docs/debugging_locally.md](docs/debugging_locally.md) for some useful tricks for debugging.

### Notes for Dev contributors

Bacalhau's CI pipeline performs a variety of linting and formatting checks on new pull requests. 
To have these checks run locally when you make a new commit, you can use the precommit hook in `./githooks`:

```bash
git config core.hooksPath ./githooks
```
If you want to run the linter manually:

```bash
curl -sSfL https://raw.githubusercontent.com/golangci/golangci-lint/master/install.sh | sudo sh -s -- -b /usr/local/go/bin
golangci-lint --version
make lint
```
The config lives in `.golangci.yml`

## Issues, feature requests, and questions

We are excited to hear your feedback! 
* For issues and feature requests, please [open a GitHub issue](https://github.com/filecoin-project/bacalhau/issues).
* For questions, give feedback or answer questions that will help other user product please use [GitHub Discussions](https://github.com/filecoin-project/bacalhau/discussions).
* To engage with other members in the community, join us in our [slack community](https://filecoin.io/slack/) `#bacalhau` channel :raising_hand: 

## Ways to contribute 
**All manner of contributions are more than welcome!**

We have highlighted the different ways you can contribute in our [contributing guide](https://docs.bacalhau.org/community/ways-to-contribute). You can be part of community discussions, development, and more. 

## Current state of Bacalhau 📈
Building never stops 🛠️.  **Bacalhau is a work in progress!**. Learn more about our future plans in this [roadmap document](https://www.starmaps.app/roadmap/github.com/filecoin-project/bacalhau/issues/1151)

## License

[Apache-2.0](./LICENSE)<|MERGE_RESOLUTION|>--- conflicted
+++ resolved
@@ -80,17 +80,10 @@
 Download your result
 
 ```bash
-<<<<<<< HEAD
-bacalhau get 63d08ff0..... # make sure to use the right job id from the docker run comman
-```
-
-![](docs/images/screengif.gif)
-=======
 bacalhau get 63d08ff0..... # make sure to use the right job id from the docker run command
 ```
 
 ![](docs/images/terminal.gif)
->>>>>>> 19f9da76
 
 For a more detailed tutorial, check out our [Getting Started tutorial](https://docs.bacalhau.org/getting-started/installation).
 
