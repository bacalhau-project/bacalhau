--- conflicted
+++ resolved
@@ -236,14 +236,6 @@
     steps:
       - checkout
 
-<<<<<<< HEAD
-      - run:
-          name: Set canary dependency
-          working_directory: ops/aws/canary/lambda
-          command: make update
-
-=======
->>>>>>> c85c38ca
       - run:
           name: Build
           working_directory: ops/aws/canary/lambda
@@ -259,11 +251,8 @@
             make integration-test
 
       - store_test_results:
-<<<<<<< HEAD
           path: ops/aws/canary/lambda/unittests.xml
-=======
-          path: ops/aws/canary/lambda/tests.xml
->>>>>>> c85c38ca
+
 
   coverage:
     executor: linux-amd64
