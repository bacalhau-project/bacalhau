# Use the latest 2.1 version of CircleCI pipeline process engine.
# See: https://circleci.com/docs/2.0/configuration-reference
version: 2.1

orbs:
  node: circleci/node@5.1.0

executors:
  # Available resource classes - https://circleci.com/product/features/resource-classes/
  linux-amd64:
    machine:
      image: ubuntu-2204:2022.07.1
      resource_class: xlarge
  linux-arm64:
    machine:
      image: ubuntu-2204:2022.07.1
      resource_class: arm.xlarge
  darwin-amd64:
    macos:
      xcode: "14.2.0"
    resource_class: macos.x86.medium.gen2
  darwin-arm64:
    macos:
      xcode: "14.2.0"
    resource_class: macos.m1.medium.gen1
  windows-amd64:
    machine:
      image: windows-server-2022-gui:current
      resource_class: windows.xlarge
      shell: bash.exe

commands:
  install_go:
    description: Install Golang and dependencies.
    parameters:
      executor:
        type: enum
        enum: ["linux-amd64", "linux-arm64", "darwin-amd64", "darwin-arm64", "windows-amd64"]
    steps:
    - run:
        name: Set GOVER
        command: |
          go_spec=$(grep 'go [[:digit:]].[[:digit:]]*' go.work | cut -d' ' -f2)
          version=$(curl --silent --show-error --location --fail "https://go.dev/dl/?mode=json&include=all" | \
            jq --arg v "$go_spec" --raw-output '[.[] | select(.stable) | select(.version | startswith("go"+$v)) | .version | ltrimstr("go")] | sort_by(split(".") | map(tonumber)) | reverse | .[0]')
          echo "Latest Go version for $go_spec is $version"
          echo "export GOVER=$version" >> $BASH_ENV

    - when:
        condition:
          equal: ["windows-amd64", << parameters.executor >>]
        steps:
        - run:
            name: Install Go
            command: |
              rm -rf /c/Program\ Files/Go
              curl --silent --show-error --location --fail https://go.dev/dl/go$GOVER.<< parameters.executor >>.zip | tar --extract --gzip --file=- --directory=/c/Program\ Files

    - when:
        condition:
          or:
          - equal: ["darwin-amd64", << parameters.executor >>]
          - equal: ["darwin-arm64", << parameters.executor >>]
          - equal: ["linux-amd64", << parameters.executor >>]
          - equal: ["linux-arm64", << parameters.executor >>]
        steps:
        - run:
            name: Install Go
            command: |
              sudo rm -fr /usr/local/go /usr/local/bin/go
              curl --silent --show-error --location --fail https://go.dev/dl/go$GOVER.<< parameters.executor >>.tar.gz | sudo tar --extract --gzip --file=- --directory=/usr/local
              sudo ln -s /usr/local/go/bin/go /usr/local/bin/go

    - run:
        name: Set GOCACHE
        command: echo "export GOCACHE=$HOME/.cache/go-build" >> $BASH_ENV

    - run:
        name: Set GOPATH
        command: echo "export GOPATH=$HOME/go" >> $BASH_ENV

    - restore_cache:
        name: Restoring Go cache
        key: go-mod-{{ arch }}-{{ checksum "go.sum" }}

    - run:
        name: Install packages
        command: go mod tidy

    - save_cache:
        name: Saving Go cache
        key: go-mod-{{ arch }}-{{ checksum "go.sum" }}
        paths:
        - ~/.cache/go-build
        - ~/go/pkg/mod

  install_python:
    steps:
    - run: sudo apt install python3.10 -y
    - run: curl -sSL https://install.python-poetry.org | python3 -
    - run: echo 'export PATH="/home/circleci/.local/bin:$PATH"' >> "$BASH_ENV"

jobs:
  test:
    parallelism: 1
    environment:
      GOPROXY: https://proxy.golang.org
      GOOS: << parameters.target_os >>
      GOARCH: << parameters.target_arch >>
      GCS_TEST_RESULTS_BUCKET: bacalhau-global-storage/test-results
      GOMAXPROCS: "2" # Avoid using all the allocated CPU, so tests don't get rate limited
    working_directory: ~/repo
    executor: << parameters.executor >>
    parameters:
      executor:
        type: enum
        enum: ["linux-amd64", "linux-arm64", "darwin-amd64", "darwin-arm64", "windows-amd64"]
      target_arch:
        type: enum
        enum: ["amd64", "arm64", "armv6", "armv7"]
      target_os:
        type: enum
        enum: ["linux", "darwin", "windows"]
      build_tags:
        type: string
        default: ""
    steps:
    - checkout

    - attach_workspace:
        at: .

    - when:
        condition:
          equal: ["windows", << parameters.target_os >>]
        steps:
        - run:
            name: Install GNU Make
            command: |
              choco install -y make
              choco install -y jq
            shell: powershell.exe

    - install_go:
        executor: << parameters.executor >>

    - run:
        name: "Setup BACALHAU_ENVIRONMENT environment variable"
        command: echo 'export BACALHAU_ENVIRONMENT=test' >> "$BASH_ENV"
    - run:
        name: Test Go
        environment:
          LOG_LEVEL: debug
          TEST_BUILD_TAGS: << parameters.build_tags >>
          TEST_PARALLEL_PACKAGES: 4 # This is set to 4 as xlarge instances have at least 8 CPUs, and we want to leave some CPU for the Docker instances
        command: |
          export GOBIN=${HOME}/bin
          export PATH=$GOBIN:$PATH
          go install gotest.tools/gotestsum@v1.8.2
          make test-and-report
        no_output_timeout: 20m

    - store_test_results:
        path: .
    - persist_to_workspace:
        root: coverage/
        paths:
        - "*.coverage"

  test-python-sdk:
    parallelism: 1
    executor: linux-amd64
    steps:
    - checkout
    - install_python
    - run:
        working_directory: python
        command: make setup test

  test-python-airflow:
    parallelism: 1
    executor: linux-amd64
    steps:
      - checkout
      - install_python
      - run:
          working_directory: integration/airflow
          command: make setup test-all

  test-python-flyte:
    parallelism: 1
    executor: linux-amd64
    steps:
      - checkout
      - install_python
      - run:
          working_directory: integration/flyte
          command: make setup test

  build:
    parallelism: 1
    executor: linux-amd64
    steps:
    - checkout

    - attach_workspace:
        at: .

    - install_go:
        executor: linux-amd64

    - run:
        name: Build tarball
        command: |
          echo "$PRIVATE_PEM_B64" | base64 --decode > /tmp/private.pem
          echo "$PUBLIC_PEM_B64" | base64 --decode > /tmp/public.pem
          export PRIVATE_KEY_PASSPHRASE="$(echo $PRIVATE_KEY_PASSPHRASE_B64 | base64 --decode)"
          # Prevent rebuilding web ui, we should have already attached it
          find webui -exec touch -c '{}' +
          GOOS=linux GOARCH=amd64 make build-bacalhau-tgz
          GOOS=linux GOARCH=arm64 make build-bacalhau-tgz
          GOOS=darwin GOARCH=amd64 make build-bacalhau-tgz
          GOOS=darwin GOARCH=arm64 make build-bacalhau-tgz
          GOOS=linux GOARCH=armv6 make build-bacalhau-tgz
          GOOS=linux GOARCH=armv7 make build-bacalhau-tgz
          GOOS=windows GOARCH=amd64 make build-bacalhau-tgz

    - persist_to_workspace:
        root: dist/
        paths:
        - "*.tar.gz"
        - "*.sha256"

    - store_artifacts:
        path: dist/

  build_webui:
    executor: node/default
    steps:
      - checkout
      - node/install-packages:
          app-dir: webui
      - run:
          working_directory: webui
          environment:
            GENERATE_SOURCEMAP: "false"
          command: npm run build
      - persist_to_workspace:
          root: .
          paths:
            - "webui/build/*"
            - "webui/node_modules/*"

  build_canary:
    parallelism: 1
    environment:
      GOPROXY: https://proxy.golang.org
      TARGET_COMMIT: << pipeline.git.revision >>
    working_directory: ~/repo
    executor: linux-amd64
    steps:
    - checkout

    - install_go:
        executor: linux-amd64

    - run:
        name: Install Executor Plugins
        command: make install-plugins

    - run:
        name: Set canary dependency
        working_directory: ops/aws/canary/lambda
        command: make update

    - run:
        name: Build
        working_directory: ops/aws/canary/lambda
        command: make build -j

    - run:
        name: Run tests
        working_directory: ops/aws/canary/lambda
        command: |
          export GOBIN=${HOME}/bin
          export PATH=$GOBIN:$PATH
          go install gotest.tools/gotestsum@v1.8.2
          make test

    - store_test_results:
        path: ops/aws/canary/lambda/tests.xml

  coverage:
    executor: linux-amd64
    environment:
      GOPROXY: https://proxy.golang.org
    steps:
    - checkout

    - attach_workspace:
        at: coverage/

    - run:
        name: Install gocovmerge
        command: go install github.com/wadey/gocovmerge@latest

    - run:
        name: Build coverage report
        command: make coverage-report

    - store_artifacts:
        path: coverage/coverage.html

  lint:
    parallelism: 1
    environment:
      GOLANGCILINT: v1.51.2
      GOPROXY: https://proxy.golang.org
    working_directory: ~/repo
    executor: linux-amd64
    steps:
    - checkout

    - run:
        name: Init tools
        command: |
          make init

    - install_go:
        executor: linux-amd64

    - run:
        name: Install golangci-lint
        command: |
          echo "Installing GOLANGCILINT: ${GOLANGCILINT}"
          # binary will be /usr/local/go/bin/bin/golangci-lint
          # For some reason, .circlerc (I don't know where this file is generated) reports `go env GOPATH` as '/home/circleci/.go_workspace:/usr/local/go_workspace' (with the colon)
          # This breaks normal pathing. So just installing in ./bin/
          curl -sSfL https://raw.githubusercontent.com/golangci/golangci-lint/master/install.sh | BINDIR=${HOME}/bin sh -s ${GOLANGCILINT}
          golangci-lint version

    - run:
        name: Install Pre-commit
        command: |
          make install-pre-commit

    - run:
        name: Cache Precommit
        command: |
          cp .pre-commit-config.yaml pre-commit-cache-key.txt
          poetry run python --version --version >> pre-commit-cache-key.txt

    - restore_cache:
        name: Restoring pre-commit cache
        key: v1-pc-cache-{{ checksum "pre-commit-cache-key.txt" }}

    - run:
        name: Run linter
        command: |
          make precommit

  release:
    executor: linux-amd64
    steps:
    - checkout
    - attach_workspace:
        at: dist/
    - run:
        name: Install gh
        command: |
          wget https://github.com/cli/cli/releases/download/v2.14.7/gh_2.14.7_linux_amd64.deb
          sudo dpkg -i gh_2.14.7_linux_amd64.deb
          echo "$BACALHAU_RELEASE_TOKEN" | gh auth login --with-token
    - run:
        name: Uploading to Release - << pipeline.git.tag >>
        command: |
          TAG="<< pipeline.git.tag >>"
          echo "TAG = ${TAG}"
          find dist/
          gh release upload $TAG dist/bacalhau_$TAG_*

  release_python:
    executor: linux-amd64
    working_directory: ~/repo
    steps:
    - checkout
    - attach_workspace:
        at: /tmp/py_dist
    - run:
        name: Copy dist files
        command: |
          mkdir -p clients/python/dist
          cp /tmp/py_dist/bacalhau_apiclient* clients/python/dist
          mkdir -p python/dist
          cp /tmp/py_dist/bacalhau_sdk* python/dist
          mkdir -p integration/airflow/dist
          cp /tmp/py_dist/bacalhau_airflow* integration/airflow/dist
    - run:
        name: Release python apiclient
        command: |
          make release-python-apiclient
    - run:
        name: Install Python SDK pre-requistes
        command: |
          curl -sSL https://install.python-poetry.org | POETRY_VERSION=1.4.0 python3 -
          echo 'export PATH="/home/circleci/.local/bin:$PATH"' >> "$BASH_ENV"
    - run:
        name: Release python sdk
        command: |
          make release-python-sdk
    - run:
        name: Release python Airflow integration
        command: |
          pip3 install twine==4.0.2
          make release-bacalhau-airflow
    - run:
        name: Release python Flyte integration
        command: |
          pip3 install twine==4.0.2
          make release-bacalhau-flyte

  build_swagger:
    executor: linux-amd64
    environment:
      GOPROXY: https://proxy.golang.org
      GOLANGCILINT: v1.51.2
      TARGET_COMMIT: << pipeline.git.revision >>
    working_directory: ~/repo
    steps:
      - checkout
      - add_ssh_keys:
          fingerprints:
            - "b2:46:a2:7c:94:1f:84:be:99:70:1e:44:50:1e:33:2b"
      - install_go:
          executor: linux-amd64
      - run:
          name: Build Swagger
          command: |
            export GOBIN=${HOME}/bin
            export PATH=$GOBIN:$PATH
            go install golang.org/x/tools/cmd/stringer
            go install go.uber.org/mock/gomock
            go install github.com/golang/mock/mockgen
            go install github.com/swaggo/swag/cmd/swag@latest
            make generate
<<<<<<< HEAD

      - persist_to_workspace:
          root: .
          paths:
            - pkg/swagger/docs.go
            - webui/public/swagger/swagger.json

      - when: # Only if the current branch is main, we push the swagger spec to the repo (via auto PR)
          condition:
            equal: ["main", << pipeline.git.branch >>]
          steps:
            - run:
                name: Install gh
                command: |
                  wget https://github.com/cli/cli/releases/download/v2.14.7/gh_2.14.7_linux_amd64.deb
                  sudo dpkg -i gh_2.14.7_linux_amd64.deb
                  echo "$GITHUB_PR_PAT" | gh auth login --with-token
                  rm gh_2.14.7_linux_amd64.deb
            - run:
                name: Install human-id generator
                command: |
                  pip3 install human-id
            - run:
                name: Git commit
                command: |
                  git config user.email "$(git log --format='format:%ae' -n1)"
                  git config user.name "$(git log --format='format:%an' -n1)"
                  # Note: we delete this branch after the PR is merged
                  GH_BRANCH_NAME=(ci-build-swagger-docs_$(humanid-gen --words 3 | grep -oE "^([^-]*-){1}[^-]*")-$(((RANDOM % $((100 - 1))) + 1)))
                  git checkout -b $GH_BRANCH_NAME
                  if test -n "$(git ls-files --modified | grep -e '^docs/')"; then
                    git add --verbose -- ./docs
                    COMMIT_MSG="Build swagger reference - this is an automatic commit"
                    git commit -m "[circleci] $COMMIT_MSG [skip ci]"
                    git push --set-upstream origin $GH_BRANCH_NAME
                    # Note: if you close the PR below manually, you should delete the `ci-build-swagger-docs_*` branch as well
                    PR_URL=$(gh pr create --fill --head $(git rev-parse --abbrev-ref HEAD) --base main --label schema --repo bacalhau-project/bacalhau)
                    echo "Pull request: $PR_URL"
                    sleep 3
                    gh pr merge --auto --delete-branch -r $PR_URL
                  fi
=======

      - persist_to_workspace:
          root: .
          paths:
            - pkg/swagger/docs.go
            - webui/public/swagger/swagger.json

      - when: # Only if the current branch is main, we push the swagger spec to the repo (via auto PR)
          condition:
            equal: ["main", << pipeline.git.branch >>]
          steps:
            - run:
                name: Install gh
                command: |
                  wget https://github.com/cli/cli/releases/download/v2.14.7/gh_2.14.7_linux_amd64.deb
                  sudo dpkg -i gh_2.14.7_linux_amd64.deb
                  echo "$GITHUB_PR_PAT" | gh auth login --with-token
                  rm gh_2.14.7_linux_amd64.deb
            - run:
                name: Install human-id generator
                command: |
                  pip3 install human-id
            - run:
                name: Git commit
                command: |
                  git config user.email "$(git log --format='format:%ae' -n1)"
                  git config user.name "$(git log --format='format:%an' -n1)"
                  # Note: we delete this branch after the PR is merged
                  GH_BRANCH_NAME=(ci-build-swagger-docs_$(humanid-gen --words 3 | grep -oE "^([^-]*-){1}[^-]*")-$(((RANDOM % $((100 - 1))) + 1)))
                  git checkout -b $GH_BRANCH_NAME
                  if test -n "$(git ls-files --modified | grep -e '^docs/')"; then
                    git add --verbose -- ./docs
                    COMMIT_MSG="Build swagger reference - this is an automatic commit"
                    git commit -m "[circleci] $COMMIT_MSG [skip ci]"
                    git push --set-upstream origin $GH_BRANCH_NAME
                    # Note: if you close the PR below manually, you should delete the `ci-build-swagger-docs_*` branch as well
                    PR_URL=$(gh pr create --fill --head $(git rev-parse --abbrev-ref HEAD) --base main --label schema --repo bacalhau-project/bacalhau)
                    echo "Pull request: $PR_URL"
                    sleep 3
                    gh pr merge --auto --delete-branch -r $PR_URL
                  fi

>>>>>>> 23b905c7

  docker:
    executor: linux-amd64
    steps:
    - checkout
    - attach_workspace:
        at: dist/
    - run:
        command: |
          mkdir -p bin/linux/amd64 && tar -xvf dist/bacalhau_*_linux_amd64.tar.gz -C bin/linux/amd64
          mkdir -p bin/linux/arm64 && tar -xvf dist/bacalhau_*_linux_arm64.tar.gz -C bin/linux/arm64
    - run:
        command: |
          docker context create buildx-build
          docker buildx create --use buildx-build
          make build-bacalhau-image
    - when:
        condition:
          matches:
            value: << pipeline.git.tag >>
            pattern: "^v([0-9]+).([0-9]+).([0-9]+).*$"
        steps:
        - run:
            name: Login to Github Container Registry
            command: echo $GHCR_PAT | docker login ghcr.io -u circleci --password-stdin
        - run: make push-bacalhau-image

  build_python_packages:
    executor: linux-amd64
    environment:
      TARGET_COMMIT: << pipeline.git.revision >>
      # PYPI_VERSION: 0.3.24.dev8 # use this to set a custom version identifier (https://peps.python.org/pep-0440/)
    working_directory: ~/repo
    steps:
    - checkout
    - attach_workspace:
        at: /tmp/swagger_spec
    - run:
        name: Copy swagger.json from workspace
        command: |
          cp  /tmp/swagger_spec/webui/public/swagger/swagger.json ./docs/swagger.json
    - run:
        name: Install Python API client pre-requistes
        command: |
          CODEGEN_BASE_URL="https://repo1.maven.org/maven2/io/swagger/codegen/v3"
          wget ${CODEGEN_BASE_URL}/swagger-codegen-cli/3.0.41/swagger-codegen-cli-3.0.41.jar -O ${HOME}/bin/swagger-codegen-cli.jar
          chmod +x ${HOME}/bin/swagger-codegen-cli.jar
          ${HOME}/bin/swagger-codegen-cli.jar version
    - run:
        name: Build Python API client
        command: |
          make build-python-apiclient
    - persist_to_workspace:
        root: clients/python/dist
        paths:
        - bacalhau_apiclient-*.tar.gz
        - bacalhau_apiclient-*.whl
    - run:
        name: Install Python SDK pre-requistes
        command: |
          curl -sSL https://install.python-poetry.org | POETRY_VERSION=1.4.0 python3 -
          echo 'export PATH="/home/circleci/.local/bin:$PATH"' >> "$BASH_ENV"
          cd python
          /home/circleci/.local/bin/poetry run pip3 install black>=22.12.0 isort>=5.8.0 flake8>=6.0.0 mypy>=0.991 pre-commit>=2.12.0
    - run:
        name: Build Python SDK
        command: |
          make build-python-sdk
    - persist_to_workspace:
        root: python/dist
        paths:
        - bacalhau_sdk-*.tar.gz
        - bacalhau_sdk-*.whl
    - run:
        name: Install bacalhau-airflow pre-requistes
        command: |
          cd integration/airflow
          pip3 install -r dev-requirements.txt
    - run:
        name: Build Python Bacalhau Airflow
        command: |
          make build-bacalhau-airflow
    - run:
        name: Install Flyte plugin pre-requistes
        command: |
          cd integration/flyte
          # installs flytekit, flyteidl and deps.
          make setup
    - run:
        name: Build Python Bacalhau Flyte plugin
        command: |
          cd integration/flyte/plugins/
          make build_all_plugins
    - persist_to_workspace:
        root: integration/airflow/dist
        paths:
        - bacalhau_airflow-*.tar.gz
        - bacalhau_airflow-*.whl

# Invoke jobs via workflows
# See: https://circleci.com/docs/2.0/configuration-reference/#workflows
workflows:
  lint:
    jobs:
    - lint:
        name: Run linters and static checkers
        filters:
          tags:
            ignore: /.*/

  check_canary:
    jobs:
    - build_canary:
        name: Check canary build
        filters:
          tags:
            ignore: /.*/

  test:
    jobs:
    - build_webui
    - test:
        name: test-<< matrix.target_os >>-<< matrix.target_arch >>-<< matrix.build_tags >>
        executor: << matrix.target_os >>-<< matrix.target_arch >>
        requires:
          - build_webui
        matrix:
          parameters:
            target_os: ["linux", "darwin", "windows"]
            target_arch: ["amd64", "arm64"]
            build_tags: ["unit", "integration"]
          exclude:
            - target_os: windows
              target_arch: arm64
              build_tags: unit
            - target_os: windows
              target_arch: arm64
              build_tags: integration
    - test-python-sdk
    - test-python-airflow
    - test-python-flyte
    - coverage:
        name: Build coverage report
        requires:
        - test

  python:
    jobs:
    - build_swagger:
        name: build-swagger-spec
        filters: &build_on_branch_and_tag_push
          tags:
            # only run on tags that look like release tags e.g. v0.1.2 or
            # v0.1.3alpha19 (actually v0.1.3anything...)
            only: /^v([0-9]+).([0-9]+).([0-9]+).*$/
    - build_python_packages:
        name: build-python-packages
        requires: [build-swagger-spec]
        filters: *build_on_branch_and_tag_push
    - release_python:
        name: release-python-packages
        requires:
        - build-swagger-spec
        - build-python-packages
        # This job will only run on tags (specifically starting with 'v.') and
        # will not run on branches
        filters: &build_on_release_only
          branches:
            ignore: /.*/ # don't run on any branches - only tags
          <<: *build_on_branch_and_tag_push

  build:
    jobs:
    - build_webui:
        filters: *build_on_branch_and_tag_push
    - build:
        requires: [build_webui]
        filters: *build_on_branch_and_tag_push
    - docker:
        requires: [build]
        filters: *build_on_branch_and_tag_push
    - release:
        requires: [build]
        filters: *build_on_release_only<|MERGE_RESOLUTION|>--- conflicted
+++ resolved
@@ -443,7 +443,6 @@
             go install github.com/golang/mock/mockgen
             go install github.com/swaggo/swag/cmd/swag@latest
             make generate
-<<<<<<< HEAD
 
       - persist_to_workspace:
           root: .
@@ -485,50 +484,7 @@
                     sleep 3
                     gh pr merge --auto --delete-branch -r $PR_URL
                   fi
-=======
-
-      - persist_to_workspace:
-          root: .
-          paths:
-            - pkg/swagger/docs.go
-            - webui/public/swagger/swagger.json
-
-      - when: # Only if the current branch is main, we push the swagger spec to the repo (via auto PR)
-          condition:
-            equal: ["main", << pipeline.git.branch >>]
-          steps:
-            - run:
-                name: Install gh
-                command: |
-                  wget https://github.com/cli/cli/releases/download/v2.14.7/gh_2.14.7_linux_amd64.deb
-                  sudo dpkg -i gh_2.14.7_linux_amd64.deb
-                  echo "$GITHUB_PR_PAT" | gh auth login --with-token
-                  rm gh_2.14.7_linux_amd64.deb
-            - run:
-                name: Install human-id generator
-                command: |
-                  pip3 install human-id
-            - run:
-                name: Git commit
-                command: |
-                  git config user.email "$(git log --format='format:%ae' -n1)"
-                  git config user.name "$(git log --format='format:%an' -n1)"
-                  # Note: we delete this branch after the PR is merged
-                  GH_BRANCH_NAME=(ci-build-swagger-docs_$(humanid-gen --words 3 | grep -oE "^([^-]*-){1}[^-]*")-$(((RANDOM % $((100 - 1))) + 1)))
-                  git checkout -b $GH_BRANCH_NAME
-                  if test -n "$(git ls-files --modified | grep -e '^docs/')"; then
-                    git add --verbose -- ./docs
-                    COMMIT_MSG="Build swagger reference - this is an automatic commit"
-                    git commit -m "[circleci] $COMMIT_MSG [skip ci]"
-                    git push --set-upstream origin $GH_BRANCH_NAME
-                    # Note: if you close the PR below manually, you should delete the `ci-build-swagger-docs_*` branch as well
-                    PR_URL=$(gh pr create --fill --head $(git rev-parse --abbrev-ref HEAD) --base main --label schema --repo bacalhau-project/bacalhau)
-                    echo "Pull request: $PR_URL"
-                    sleep 3
-                    gh pr merge --auto --delete-branch -r $PR_URL
-                  fi
-
->>>>>>> 23b905c7
+
 
   docker:
     executor: linux-amd64
