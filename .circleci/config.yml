# Use the latest 2.1 version of CircleCI pipeline process engine.
# See: https://circleci.com/docs/2.0/configuration-reference
version: 2.1

executors:
  # Available resource classes - https://circleci.com/product/features/resource-classes/
  linux-amd64:
    machine:
      image: ubuntu-2204:2022.07.1
      resource_class: xlarge
  linux-arm64:
    machine:
      image: ubuntu-2204:2022.07.1
      resource_class: arm.xlarge
  darwin-amd64:
    macos:
      xcode: "14.2.0"
    resource_class: macos.x86.medium.gen2
  darwin-arm64:
    macos:
      xcode: "14.2.0"
    resource_class: macos.m1.medium.gen1
  windows-amd64:
    machine:
      image: windows-server-2022-gui:current
      resource_class: windows.xlarge
      shell: bash.exe

commands:
  install_go:
    description: Install Golang and dependencies.
    parameters:
      executor:
        type: enum
        enum: ["linux-amd64", "linux-arm64", "darwin-amd64", "darwin-arm64", "windows-amd64"]
    steps:
    - run:
        name: Set GOVER
        command: |
          go_spec=$(grep 'go [[:digit:]].[[:digit:]]*' go.work | cut -d' ' -f2)
          version=$(curl --silent --show-error --location --fail "https://go.dev/dl/?mode=json&include=all" | \
            jq --arg v "$go_spec" --raw-output '[.[] | select(.stable) | select(.version | startswith("go"+$v)) | .version | ltrimstr("go")] | sort_by(split(".") | map(tonumber)) | reverse | .[0]')
          echo "Latest Go version for $go_spec is $version"
          echo "export GOVER=$version" >> $BASH_ENV

    - when:
        condition:
          equal: ["windows-amd64", << parameters.executor >>]
        steps:
        - run:
            name: Install Go
            command: |
              rm -rf /c/Program\ Files/Go
              curl --silent --show-error --location --fail https://go.dev/dl/go$GOVER.<< parameters.executor >>.zip | tar --extract --gzip --file=- --directory=/c/Program\ Files

    - when:
        condition:
          or:
          - equal: ["darwin-amd64", << parameters.executor >>]
<<<<<<< HEAD
=======
          - equal: ["darwin-arm64", << parameters.executor >>]
>>>>>>> 829bd439
          - equal: ["linux-amd64", << parameters.executor >>]
          - equal: ["linux-arm64", << parameters.executor >>]
        steps:
        - run:
            name: Install Go
            command: |
              sudo rm -fr /usr/local/go /usr/local/bin/go
              curl --silent --show-error --location --fail https://go.dev/dl/go$GOVER.<< parameters.executor >>.tar.gz | sudo tar --extract --gzip --file=- --directory=/usr/local
              sudo ln -s /usr/local/go/bin/go /usr/local/bin/go

    - run:
        name: Set GOCACHE
        command: echo "export GOCACHE=$HOME/.cache/go-build" >> $BASH_ENV

    - run:
        name: Set GOPATH
        command: echo "export GOPATH=$HOME/go" >> $BASH_ENV

    - restore_cache:
        name: Restoring Go cache
        key: go-mod-{{ arch }}-{{ checksum "go.sum" }}

    - run:
        name: Install packages
        command: go mod tidy

    - save_cache:
        name: Saving Go cache
        key: go-mod-{{ arch }}-{{ checksum "go.sum" }}
        paths:
        - ~/.cache/go-build
        - ~/go/pkg/mod


jobs:
  build:
    parallelism: 1
    environment:
      GOPROXY: https://proxy.golang.org
      GOOS: << parameters.target_os >>
      GOARCH: << parameters.target_arch >>
      GCS_TEST_RESULTS_BUCKET: bacalhau-global-storage/test-results
      GOMAXPROCS: "2" # Avoid using all the allocated CPU, so tests don't get rate limited
    working_directory: ~/repo
    executor: << parameters.executor >>
    parameters:
      executor:
        type: enum
        enum: ["linux-amd64", "linux-arm64", "darwin-amd64", "darwin-arm64", "windows-amd64"]
      target_arch:
        type: enum
        enum: ["amd64", "arm64", "armv6", "armv7"]
      target_os:
        type: enum
        enum: ["linux", "darwin", "windows"]
      run_tests:
        type: boolean
      build_tags:
        type: string
        default: ""
    steps:
    - checkout

    - when:
        condition:
          equal: ["windows", << parameters.target_os >>]
        steps:
        - run:
            name: Install GNU Make
            command: |
              choco install -y make
              choco install -y jq
            shell: powershell.exe

    - install_go:
        executor: << parameters.executor >>

    - run:
        name: Init tools
        command: |
          make init
          go version
          which go

    - run:
        name: Build
        command: make build-ci

    - when:
        condition:
          equal: [true, << parameters.run_tests >>]
        steps:
        - run:
            name: "Setup BACALHAU_ENVIRONMENT environment variable"
            command: echo 'export BACALHAU_ENVIRONMENT=test' >> "$BASH_ENV"
        - run:
            name: Test Go
            environment:
              LOG_LEVEL: debug
              TEST_BUILD_TAGS: << parameters.build_tags >>
              TEST_PARALLEL_PACKAGES: 4 # This is set to 4 as xlarge instances have at least 8 CPUs, and we want to leave some CPU for the Docker instances
            command: |
              export GOBIN=${HOME}/bin
              export PATH=$GOBIN:$PATH
              go install gotest.tools/gotestsum@v1.8.2
              make test-and-report

            no_output_timeout: 20m
        - store_test_results:
            path: .
        - persist_to_workspace:
            root: coverage/
            paths:
            - "*.coverage"

    - when:
        condition:
          and:
          - equal: ["linux", << parameters.target_os >>]
          - equal: ["amd64", << parameters.target_arch >>]
          - equal: [true, << parameters.run_tests >>]
        steps:
        - run:
            name: Test Python SDK
            command: |
              sudo apt install python3.10 -y
              curl -sSL https://install.python-poetry.org | python3 -
              cd python
              # Unsetting locale because of https://github.com/python-poetry/poetry/issues/3412
              env LANG= LANGUAGE= LC_ALL= /home/circleci/.local/bin/poetry lock --no-update --no-interaction
              # Using '--no-ansi' because of https://github.com/python-poetry/poetry/issues/7184
              env LANG= LANGUAGE= LC_ALL= /home/circleci/.local/bin/poetry install --no-root --no-interaction --no-ansi --with test
              # Run tests
              cd ..
              make test-python
        - run:
            name: Test Python Airflow Provider
            command: |
              cd integration/airflow
              pip3 install -r dev-requirements.txt
              tox
              cd ../..
        - run:
            name: Upload results
            command: |
              export DEBIAN_FRONTEND=noninteractive
              sudo apt install python3.10 -y
              python3 -m pip install --upgrade pip
              pip3 install gsutil
              export SHA="<< pipeline.git.revision >>"
              export DATETIME="$(date -u +"%FT%H%MZ")"
              if [ "<<pipeline.git.tag>>" != "" ]; then
                export TEST_RESULTS_FILENAME="<<pipeline.git.tag>>-$DATETIME-$SHA.xml"
              else
                export TEST_RESULTS_FILENAME="<<pipeline.git.branch>>-$DATETIME-$SHA.xml"
              fi
              # Credentials for project: bacalhau-cicd
              # Account:
              echo "$GOOGLE_CLOUD_STORAGE_BACALHAU_CICD_RW" | base64 --decode > ~/.boto
              if [[ "${TEST_RESULTS_FILENAME}" == *"/"* ]]; then
                mkdir -p $(dirname "${TEST_RESULTS_FILENAME}")
              fi
              mv unittests.xml "${TEST_RESULTS_FILENAME}"
              gsutil cp "$TEST_RESULTS_FILENAME" "gs://$GCS_TEST_RESULTS_BUCKET"

    - run:
        name: Build tarball
        command: |
          echo "$PRIVATE_PEM_B64" | base64 --decode > /tmp/private.pem
          echo "$PUBLIC_PEM_B64" | base64 --decode > /tmp/public.pem
          export PRIVATE_KEY_PASSPHRASE="$(echo $PRIVATE_KEY_PASSPHRASE_B64 | base64 --decode)"
          make build-bacalhau-tgz

    - when:
        condition:
          not:
            equal: ["integration", << parameters.build_tags >>]
        steps:
        - persist_to_workspace:
            root: dist/
            paths:
            - "*.tar.gz"
            - "*.sha256"

    - store_artifacts:
        path: dist/

  build_canary:
    parallelism: 1
    environment:
      GOPROXY: https://proxy.golang.org
      TARGET_COMMIT: << pipeline.git.revision >>
    working_directory: ~/repo
    executor: linux-amd64
    steps:
    - checkout

    - install_go:
        executor: linux-amd64

    - run:
        name: Install Executor Plugins
        command: make install-plugins

    - run:
        name: Set canary dependency
        working_directory: ops/aws/canary/lambda
        command: make update

    - run:
        name: Build
        working_directory: ops/aws/canary/lambda
        command: make build -j

    - run:
        name: Run tests
        working_directory: ops/aws/canary/lambda
        command: |
          export GOBIN=${HOME}/bin
          export PATH=$GOBIN:$PATH
          go install gotest.tools/gotestsum@v1.8.2
          make test

    - store_test_results:
        path: ops/aws/canary/lambda/tests.xml

  coverage:
    executor: linux-amd64
    environment:
      GOPROXY: https://proxy.golang.org
    steps:
    - checkout

    - attach_workspace:
        at: coverage/

    - run:
        name: Install gocovmerge
        command: go install github.com/wadey/gocovmerge@latest

    - run:
        name: Build coverage report
        command: make coverage-report

    - store_artifacts:
        path: coverage/coverage.html

  lint:
    parallelism: 1
    environment:
      GOLANGCILINT: v1.51.2
      GOPROXY: https://proxy.golang.org
    working_directory: ~/repo
    executor: linux-amd64
    steps:
    - checkout

    - run:
        name: Init tools
        command: |
          make init

    - install_go:
        executor: linux-amd64

    - run:
        name: Install golangci-lint
        command: |
          echo "Installing GOLANGCILINT: ${GOLANGCILINT}"
          # binary will be /usr/local/go/bin/bin/golangci-lint
          # For some reason, .circlerc (I don't know where this file is generated) reports `go env GOPATH` as '/home/circleci/.go_workspace:/usr/local/go_workspace' (with the colon)
          # This breaks normal pathing. So just installing in ./bin/
          curl -sSfL https://raw.githubusercontent.com/golangci/golangci-lint/master/install.sh | BINDIR=${HOME}/bin sh -s ${GOLANGCILINT}
          golangci-lint version

    - run:
        name: Install Pre-commit
        command: |
          make install-pre-commit

    - run:
        name: Cache Precommit
        command: |
          cp .pre-commit-config.yaml pre-commit-cache-key.txt
          poetry run python --version --version >> pre-commit-cache-key.txt

    - restore_cache:
        name: Restoring pre-commit cache
        key: v1-pc-cache-{{ checksum "pre-commit-cache-key.txt" }}

    - run:
        name: Run linter
        command: |
          make precommit

  performance_job:
    resource_class: bacalhau-project/self-hosted-bacalhau
    machine: true
    parallelism: 1
    environment:
      GCS_PERF_RESULTS_BUCKET: gs://bacalhau-global-storage/perf-results
    steps:
    - checkout
    - attach_workspace:
        at: dist/
    - run:
        name: Unpack build
        command: |
          mkdir -p bin/linux_amd64
          tar -C bin/linux_amd64 -xf dist/*.tar.gz
    - run:
        name: Run performance test
        command: |
          curl --proto '=https' --tlsv1.2 -sSf https://sh.rustup.rs  | sh -s -- -y
          source $HOME/.cargo/env
          cargo install hyperfine
          (
            cd benchmark
            bash start_and_run.sh
          )
    - run:
        name: Upload results
        env:
        command: |
          export PATH="$HOME/.local/bin:${PATH}"
          export DATETIME="$(date -u +"%FT%H%MZ")"
          if test -z "${CIRCLE_TAG}"; then
            export CIRCLE_TAG="v0.0.0-xxxxxxx"
          fi
          pip3 install gsutil
          echo "$GOOGLE_CLOUD_STORAGE_BACALHAU_CICD_RW" | base64 --decode > ~/.boto
          gsutil -m cp benchmark/results/* "${GCS_PERF_RESULTS_BUCKET}/${DATETIME}-${CIRCLE_BRANCH}-${CIRCLE_TAG}-${CIRCLE_SHA1}"
    - heroku/install
    - run:
        name: Update dashboard
        command: |
          heroku run build --app bacalhau-dashboards

  release:
    executor: linux-amd64
    steps:
    - checkout
    - attach_workspace:
        at: dist/
    - run:
        name: Install gh
        command: |
          wget https://github.com/cli/cli/releases/download/v2.14.7/gh_2.14.7_linux_amd64.deb
          sudo dpkg -i gh_2.14.7_linux_amd64.deb
          echo "$BACALHAU_RELEASE_TOKEN" | gh auth login --with-token
    - run:
        name: Uploading to Release - << pipeline.git.tag >>
        command: |
          TAG="<< pipeline.git.tag >>"
          echo "TAG = ${TAG}"
          find dist/
          gh release upload $TAG dist/*

  release_python:
    executor: linux-amd64
    working_directory: ~/repo
    steps:
    - checkout
    - attach_workspace:
        at: /tmp/py_dist
    - run:
        name: Copy dist files
        command: |
          mkdir -p clients/python/dist
          cp /tmp/py_dist/bacalhau_apiclient* clients/python/dist
          mkdir -p python/dist
          cp /tmp/py_dist/bacalhau_sdk* python/dist
          mkdir -p integration/airflow/dist
          cp /tmp/py_dist/bacalhau_airflow* integration/airflow/dist
    - run:
        name: Release python apiclient
        command: |
          make release-python-apiclient
    - run:
        name: Install Python SDK pre-requistes
        command: |
          curl -sSL https://install.python-poetry.org | POETRY_VERSION=1.4.0 python3 -
          echo 'export PATH="/home/circleci/.local/bin:$PATH"' >> "$BASH_ENV"
    - run:
        name: Release python sdk
        command: |
          make release-python-sdk
    - run:
        name: Release python Airflow integration
        command: |
          pip3 install twine==4.0.2
          make release-bacalhau-airflow

  update_metadata:
    executor: linux-amd64
    parameters:
      METADATA_BUCKET:
        type: string
      METADATA_FILENAME:
        type: string
    steps:
    - checkout
    - run:
        name: Update Metadata
        command: |
          export GOOGLE_APPLICATION_CREDENTIALS="/tmp/UPDATE_METADATA_CREDENTIALS.json"
          echo "${UPDATE_METADATA_CREDENTIALS_CONTENT_B64}" | base64 --decode > "${GOOGLE_APPLICATION_CREDENTIALS}"
          cd ops
          pip3 install -r requirements.txt
          python3 update_metadata.py "<< parameters.METADATA_BUCKET >>" "<< parameters.METADATA_FILENAME >>"

  build_swagger:
    executor: linux-amd64
    environment:
      GOPROXY: https://proxy.golang.org
      GOLANGCILINT: v1.51.2
      TARGET_COMMIT: << pipeline.git.revision >>
    working_directory: ~/repo
    steps:
    - checkout
    - add_ssh_keys:
        fingerprints:
        - "b2:46:a2:7c:94:1f:84:be:99:70:1e:44:50:1e:33:2b"
    - install_go:
        executor: linux-amd64
    - run:
        name: Install Swagger
        command: |
          export GOBIN=${HOME}/bin
          export PATH=$GOBIN:$PATH
          go install github.com/swaggo/swag/cmd/swag@v1.8.10
    - run:
        name: Build Swagger Docs
        command: |
          export GOBIN=${HOME}/bin
          export PATH=$GOBIN:$PATH
          make swagger-docs
    - persist_to_workspace:
        root: docs
        paths:
        - swagger.json

    - when: # Only if the current branch is main, we push the swagger spec to the repo (via auto PR)
        condition:
          equal: ["main", << pipeline.git.branch >>]
        steps:
        - run:
            name: Install gh
            command: |
              wget https://github.com/cli/cli/releases/download/v2.14.7/gh_2.14.7_linux_amd64.deb
              sudo dpkg -i gh_2.14.7_linux_amd64.deb
              echo "$GITHUB_PR_PAT" | gh auth login --with-token
              rm gh_2.14.7_linux_amd64.deb
        - run:
            name: Install human-id generator
            command: |
              pip3 install human-id
        - run:
            name: Git commit
            command: |
              git config user.email "$(git log --format='format:%ae' -n1)"
              git config user.name "$(git log --format='format:%an' -n1)"
              # Note: we delete this branch after the PR is merged
              GH_BRANCH_NAME=(ci-build-swagger-docs_$(humanid-gen --words 3 | grep -oE "^([^-]*-){1}[^-]*")-$(((RANDOM % $((100 - 1))) + 1)))
              git checkout -b $GH_BRANCH_NAME
              if test -n "$(git ls-files --modified | grep -e '^docs/')"; then
                git add --verbose -- ./docs
                COMMIT_MSG="Build swagger reference - this is an automatic commit"
                git commit -m "[circleci] $COMMIT_MSG [skip ci]"
                git push --set-upstream origin $GH_BRANCH_NAME
                # Note: if you close the PR below manually, you should delete the `ci-build-swagger-docs_*` branch as well
                PR_URL=$(gh pr create --fill --head $(git rev-parse --abbrev-ref HEAD) --base main --label schema --repo bacalhau-project/bacalhau)
                echo "Pull request: $PR_URL"
                sleep 3
                gh pr merge --auto --delete-branch -r $PR_URL
              fi
<<<<<<< HEAD
=======

  build_jsonschema_job:
    executor: linux-amd64
    environment:
      GOPROXY: https://proxy.golang.org
      GOLANGCILINT: v1.51.2
      TARGET_COMMIT: << pipeline.git.revision >>
    working_directory: ~/repo
    steps:
    - checkout
    - add_ssh_keys:
        fingerprints:
        - "b2:46:a2:7c:94:1f:84:be:99:70:1e:44:50:1e:33:2b"
    - install_go:
        executor: linux-amd64
    - run:
        name: Build JSONSchema
        command: |
          make all_schemas

    - run:
        name: Install gh
        command: |
          wget https://github.com/cli/cli/releases/download/v2.14.7/gh_2.14.7_linux_amd64.deb
          sudo dpkg -i gh_2.14.7_linux_amd64.deb
          echo "$GITHUB_PR_PAT" | gh auth login --with-token
          rm gh_2.14.7_linux_amd64.deb
    - run:
        name: Install human-id generator
        command: |
          pip3 install human-id
    - run:
        name: Git commit
        command: |
          git config user.email "enrico.rotundo@gmail.com"
          git config user.name "enricorotundo"
          # Note: we delete this branch after the PR is merged
          GH_BRANCH_NAME=(ci-build-jsonschema_$(humanid-gen --words 3 | grep -oE "^([^-]*-){1}[^-]*")-$(((RANDOM % $((100 - 1))) + 1)))
          git checkout -b $GH_BRANCH_NAME
          if test -n "$(git ls-files --modified)"; then
            git add --verbose -- ./schema.bacalhau.org
            COMMIT_MSG="Build jsonschema - this is an automatic commit"
            git commit -m "[circleci] $COMMIT_MSG [skip ci]"
            git push --set-upstream origin $GH_BRANCH_NAME
            # Note: if you close the PR below manually, you should delete the `ci-build-jsonschema_*` branch as well
            PR_URL=$(gh pr create --fill --head $(git rev-parse --abbrev-ref HEAD) --base main --label schema --repo bacalhau-project/bacalhau)
            echo "Pull request: $PR_URL"
            sleep 3
            gh pr merge --auto --delete-branch -r $PR_URL
            curl \
              -X POST \
              -H "Accept: application/vnd.github+json" \
              -H "Authorization: Bearer ${GH_PAGES_TOKEN}"\
              -H "X-GitHub-Api-Version: 2022-11-28" \
              https://api.github.com/repos/bacalhau-project/bacalhau/dispatches \
              -d '{"event_type":"build-schema-pages"}'
          fi
>>>>>>> 829bd439

  docker:
    executor: linux-amd64
    steps:
    - checkout
    - run:
        name: Login to GHCR
        command: |
          echo $GHCR_PAT | docker login ghcr.io -u circleci --password-stdin
    - run:
        name: Push application Docker image
        command: |
          docker context create buildx-build
          docker buildx create --use buildx-build
          make push-bacalhau-image

  build_python_packages:
    executor: linux-amd64
    environment:
      TARGET_COMMIT: << pipeline.git.revision >>
      # PYPI_VERSION: 0.3.24.dev8 # use this to set a custom version identifier (https://peps.python.org/pep-0440/)
    working_directory: ~/repo
    steps:
    - checkout
    - attach_workspace:
        at: /tmp/swagger_spec
    - run:
        name: Copy swagger.json from workspace
        command: |
          cp /tmp/swagger_spec/swagger.json ./docs/swagger.json
    - run:
        name: Install Python API client pre-requistes
        command: |
          CODEGEN_BASE_URL="https://repo1.maven.org/maven2/io/swagger/codegen/v3"
          wget ${CODEGEN_BASE_URL}/swagger-codegen-cli/3.0.41/swagger-codegen-cli-3.0.41.jar -O ${HOME}/bin/swagger-codegen-cli.jar
          chmod +x ${HOME}/bin/swagger-codegen-cli.jar
          ${HOME}/bin/swagger-codegen-cli.jar version
    - run:
        name: Build Python API client
        command: |
          make build-python-apiclient
    - persist_to_workspace:
        root: clients/python/dist
        paths:
        - bacalhau_apiclient-*.tar.gz
        - bacalhau_apiclient-*.whl
    - run:
        name: Install Python SDK pre-requistes
        command: |
          curl -sSL https://install.python-poetry.org | POETRY_VERSION=1.4.0 python3 -
          echo 'export PATH="/home/circleci/.local/bin:$PATH"' >> "$BASH_ENV"
          cd python
          /home/circleci/.local/bin/poetry run pip3 install black>=22.12.0 isort>=5.8.0 flake8>=6.0.0 mypy>=0.991 pre-commit>=2.12.0
    - run:
        name: Build Python SDK
        command: |
          make build-python-sdk
    - persist_to_workspace:
        root: python/dist
        paths:
        - bacalhau_sdk-*.tar.gz
        - bacalhau_sdk-*.whl
    - run:
        name: Install bacalhau-airflow pre-requistes
        command: |
          cd integration/airflow
          pip3 install -r dev-requirements.txt
    - run:
        name: Build Python Bacalhau Airflow
        command: |
          make build-bacalhau-airflow
    - persist_to_workspace:
        root: integration/airflow/dist
        paths:
        - bacalhau_airflow-*.tar.gz
        - bacalhau_airflow-*.whl


orbs:
  heroku: circleci/heroku@1.2.6

# Invoke jobs via workflows
# See: https://circleci.com/docs/2.0/configuration-reference/#workflows
workflows:
  lint:
    jobs:
    - lint:
        name: Run linters and static checkers
        filters:
          tags:
            ignore: /.*/

  check_canary:
    jobs:
    - build_canary:
        name: Check canary build
        filters:
          tags:
            ignore: /.*/

  build_swagger_spec:
    jobs:
    - build_swagger:
        name: build-swagger-spec
        filters:
          branches:
            ignore: main
          tags:
            ignore: /.*/

  # These workflow will run on all branches except 'main' and will not run on tags
  test_linux_amd64:
    jobs:
    - build:
        name: test-<< matrix.target_os >>-<< matrix.target_arch >>-<< matrix.build_tags >>
        executor: << matrix.target_os >>-<< matrix.target_arch >>
        matrix:
          parameters:
            target_os: ["linux"]
            target_arch: ["amd64"]
            run_tests: [true]
            build_tags: ["unit", "integration"]
        filters:
          branches:
            ignore: main
          tags:
            ignore: /.*/
    - update_metadata:
        name: Update metadata for dev branch test runs
        METADATA_BUCKET: "bacalhau-global-storage"
        METADATA_FILENAME: "LAST-TEST-RUNS-METADATA-OBJECT"
        requires:
        - test-linux-amd64-unit
    - coverage:
        name: Build coverage report
        requires:
        - build

  test_linux_arm64:
    jobs:
    - build:
        name: test-<< matrix.target_os >>-<< matrix.target_arch >>-<< matrix.build_tags >>
        executor: << matrix.target_os >>-<< matrix.target_arch >>
        matrix:
          parameters:
            target_os: ["linux"]
            target_arch: ["arm64"]
            run_tests: [true]
            build_tags: ["unit", "integration"]
        filters:
          branches:
            ignore: main
          tags:
            ignore: /.*/

  test_linux_armv6:
    jobs:
    - build:
        name: test-linux-armv6
        executor: linux-arm64
        target_os: linux
        target_arch: armv6
        run_tests: false
        filters:
          branches:
            ignore: main
          tags:
            ignore: /.*/

  test_linux_armv7:
    jobs:
    - build:
        name: test-linux-armv7
        executor: linux-arm64
        target_os: linux
        target_arch: armv7
        run_tests: false
        filters:
          branches:
            ignore: main
          tags:
            ignore: /.*/

  test_darwin_amd64:
    jobs:
    - build:
        name: test-<< matrix.target_os >>-<< matrix.target_arch >>-<< matrix.build_tags >>
        executor: << matrix.target_os >>-<< matrix.target_arch >>
        matrix:
          parameters:
            target_os: ["darwin"]
            target_arch: ["amd64"]
            run_tests: [true]
            build_tags: ["unit", "integration"]
        filters:
          branches:
            ignore: main
          tags:
            ignore: /.*/

  test_darwin_arm64:
    jobs:
    - build:
<<<<<<< HEAD
        name: test-darwin-arm64
        executor: darwin-amd64
        target_os: darwin
        target_arch: arm64
        run_tests: false
=======
        name: test-<< matrix.target_os >>-<< matrix.target_arch >>-<< matrix.build_tags >>
        executor: << matrix.target_os >>-<< matrix.target_arch >>
        matrix:
          parameters:
            target_os: ["darwin"]
            target_arch: ["arm64"]
            run_tests: [true]
            build_tags: ["unit", "integration"]
>>>>>>> 829bd439
        filters:
          branches:
            ignore: main
          tags:
            ignore: /.*/

  test_windows_amd64:
    jobs:
    - build:
        name: test-<< matrix.target_os >>-<< matrix.target_arch >>-<< matrix.build_tags >>
        executor: << matrix.target_os >>-<< matrix.target_arch >>
        matrix:
          parameters:
            target_os: ["windows"]
            target_arch: ["amd64"]
            run_tests: [true]
            build_tags: ["unit", "integration"]
        filters:
          branches:
            ignore: main
          tags:
            ignore: /.*/

  main_only: # This workflow will only run on 'main' and will not run on tags
    jobs:
    - build:
        name: build-<< matrix.target_os >>-<< matrix.target_arch >>-<< matrix.build_tags >>
        executor: << matrix.target_os >>-<< matrix.target_arch >>
        matrix:
          alias: build-generic
          parameters:
            target_os: ["linux", "darwin"]
            target_arch: ["amd64", "arm64"]
            run_tests: [true]
            build_tags: ["unit", "integration"]
<<<<<<< HEAD
          exclude:
          - target_os: "darwin"
            target_arch: "arm64"
            run_tests: true
            build_tags: "unit"
          - target_os: "darwin"
            target_arch: "arm64"
            run_tests: true
            build_tags: "integration"
=======
>>>>>>> 829bd439
        filters: &filters_main_only
          branches: # this yaml anchor is setting these values to "filters_main_only"
            only: main
          tags:
            ignore: /.*/
    - build:
<<<<<<< HEAD
        name: build-darwin-arm64
        executor: darwin-amd64
        target_os: darwin
        target_arch: arm64
        run_tests: false
        filters: *filters_main_only
    - build:
=======
>>>>>>> 829bd439
        name: build-<< matrix.target_os >>-<< matrix.target_arch >>-<< matrix.build_tags >>
        executor: << matrix.target_os >>-<< matrix.target_arch >>
        matrix:
          alias: build-windows
          parameters:
            target_os: ["windows"]
            target_arch: ["amd64"]
            run_tests: [true]
            build_tags: ["unit", "integration"]
        filters: *filters_main_only
    - build:
        name: build-linux-<< matrix.target_arch >>
        executor: linux-arm64
        target_os: linux
        run_tests: false
        matrix:
          alias: build-arm
          parameters:
            target_arch: ["armv6", "armv7"]
        filters: *filters_main_only
    - update_metadata:
        name: Update metadata for main test runs
        requires:
        - build-linux-amd64-unit
        METADATA_BUCKET: "bacalhau-global-storage"
        METADATA_FILENAME: "LAST-TEST-RUNS-METADATA-OBJECT"
    - coverage:
        name: Build coverage report
        requires:
        - build-generic
<<<<<<< HEAD
        - build-darwin-arm64
=======
>>>>>>> 829bd439
        - build-windows
        - build-arm
    - build_swagger:
        name: build-swagger-spec
        filters: *filters_main_only
    - build_python_packages:
        name: build-python-packages
        requires:
        - build-swagger-spec
        filters: *filters_main_only

  build_jsonschema: # Runs on new tags starting with 'v.'
    jobs:
    - build:
        name: build-linux-amd64
        executor: linux-amd64
        target_os: linux
        target_arch: amd64
        run_tests: false
        filters: &filters_tags_only
          branches:
            ignore: /.*/ # don't run on any branches - only tags
          tags:
            # only run on tags that look like release tags e.g. v0.1.2 or
            # v0.1.3alpha19 (actually v0.1.3anything...)
            only: /^v([0-9]+).([0-9]+).([0-9]+).*$/
<<<<<<< HEAD

=======
    - build_jsonschema_job:
        name: run-jsonschema-gen-<< pipeline.git.branch >>
        requires:
        - build-linux-amd64
        filters:
          !!merge <<: *filters_tags_only
>>>>>>> 829bd439

  tags_only: # This workflow will only run on tags (specifically starting with 'v.') and will not run on branches
    jobs:
    - build:
        name: build-<< matrix.target_os >>-<< matrix.target_arch >>
        executor: << matrix.target_os >>-<< matrix.target_arch >>
        matrix:
          alias: build-generic
          parameters:
            target_os: ["linux", "darwin", "windows"]
            target_arch: ["amd64", "arm64"]
            run_tests: [false]
          exclude:
          - target_os: windows
            target_arch: arm64
            run_tests: false
<<<<<<< HEAD
          - target_os: darwin
            target_arch: arm64
            run_tests: false
        filters: *filters_tags_only
    - build:
        name: build-darwin-arm64
        executor: darwin-amd64
        target_os: darwin
        target_arch: arm64
        run_tests: false
=======
>>>>>>> 829bd439
        filters: *filters_tags_only
    - build:
        name: build-linux-<< matrix.target_arch >>
        executor: linux-arm64
        target_os: linux
        run_tests: false
        matrix:
          alias: build-arm
          parameters:
            target_arch: ["armv6", "armv7"]
        filters: *filters_tags_only
    - release:
        name: release-all-binaries
        requires:
        - build-generic
<<<<<<< HEAD
        - build-darwin-arm64
=======
>>>>>>> 829bd439
        - build-arm
        filters: *filters_tags_only
    - docker:
        filters:
          branches:
            ignore: /.*/ # don't run on any branches - only tags
          tags:
            # only run on tags that STRICTLY look like release tags e.g. v0.1.2,
            # NOT v0.1.3alpha19 (i.e. only build containers on real releases)
            only: /^v([0-9]+).([0-9]+).([0-9]+)$/
    - build_swagger:
        name: build-swagger-spec
        filters: *filters_tags_only
    - build_python_packages:
        name: build-python-packages
        requires:
        - build-swagger-spec
        filters: *filters_tags_only
    - release_python:
        name: release-python-packages
        requires:
        - build-swagger-spec
        - build-python-packages
        filters: *filters_tags_only


  # TODO: Disabling performance until we get a runner up and running again
  #
  # performance: # This workflow will run on all branches except 'main' and will not run on tags
  #   jobs:
  #     - build:
  #         name: Build
  #         executor: linux-amd64
  #         target_os: linux
  #         target_arch: amd64
  #         run_tests: false
  #     - performance_job:
  #         name: Running Performance
  #         requires:
  #           - Build<|MERGE_RESOLUTION|>--- conflicted
+++ resolved
@@ -57,10 +57,7 @@
         condition:
           or:
           - equal: ["darwin-amd64", << parameters.executor >>]
-<<<<<<< HEAD
-=======
           - equal: ["darwin-arm64", << parameters.executor >>]
->>>>>>> 829bd439
           - equal: ["linux-amd64", << parameters.executor >>]
           - equal: ["linux-arm64", << parameters.executor >>]
         steps:
@@ -537,66 +534,6 @@
                 sleep 3
                 gh pr merge --auto --delete-branch -r $PR_URL
               fi
-<<<<<<< HEAD
-=======
-
-  build_jsonschema_job:
-    executor: linux-amd64
-    environment:
-      GOPROXY: https://proxy.golang.org
-      GOLANGCILINT: v1.51.2
-      TARGET_COMMIT: << pipeline.git.revision >>
-    working_directory: ~/repo
-    steps:
-    - checkout
-    - add_ssh_keys:
-        fingerprints:
-        - "b2:46:a2:7c:94:1f:84:be:99:70:1e:44:50:1e:33:2b"
-    - install_go:
-        executor: linux-amd64
-    - run:
-        name: Build JSONSchema
-        command: |
-          make all_schemas
-
-    - run:
-        name: Install gh
-        command: |
-          wget https://github.com/cli/cli/releases/download/v2.14.7/gh_2.14.7_linux_amd64.deb
-          sudo dpkg -i gh_2.14.7_linux_amd64.deb
-          echo "$GITHUB_PR_PAT" | gh auth login --with-token
-          rm gh_2.14.7_linux_amd64.deb
-    - run:
-        name: Install human-id generator
-        command: |
-          pip3 install human-id
-    - run:
-        name: Git commit
-        command: |
-          git config user.email "enrico.rotundo@gmail.com"
-          git config user.name "enricorotundo"
-          # Note: we delete this branch after the PR is merged
-          GH_BRANCH_NAME=(ci-build-jsonschema_$(humanid-gen --words 3 | grep -oE "^([^-]*-){1}[^-]*")-$(((RANDOM % $((100 - 1))) + 1)))
-          git checkout -b $GH_BRANCH_NAME
-          if test -n "$(git ls-files --modified)"; then
-            git add --verbose -- ./schema.bacalhau.org
-            COMMIT_MSG="Build jsonschema - this is an automatic commit"
-            git commit -m "[circleci] $COMMIT_MSG [skip ci]"
-            git push --set-upstream origin $GH_BRANCH_NAME
-            # Note: if you close the PR below manually, you should delete the `ci-build-jsonschema_*` branch as well
-            PR_URL=$(gh pr create --fill --head $(git rev-parse --abbrev-ref HEAD) --base main --label schema --repo bacalhau-project/bacalhau)
-            echo "Pull request: $PR_URL"
-            sleep 3
-            gh pr merge --auto --delete-branch -r $PR_URL
-            curl \
-              -X POST \
-              -H "Accept: application/vnd.github+json" \
-              -H "Authorization: Bearer ${GH_PAGES_TOKEN}"\
-              -H "X-GitHub-Api-Version: 2022-11-28" \
-              https://api.github.com/repos/bacalhau-project/bacalhau/dispatches \
-              -d '{"event_type":"build-schema-pages"}'
-          fi
->>>>>>> 829bd439
 
   docker:
     executor: linux-amd64
@@ -800,13 +737,6 @@
   test_darwin_arm64:
     jobs:
     - build:
-<<<<<<< HEAD
-        name: test-darwin-arm64
-        executor: darwin-amd64
-        target_os: darwin
-        target_arch: arm64
-        run_tests: false
-=======
         name: test-<< matrix.target_os >>-<< matrix.target_arch >>-<< matrix.build_tags >>
         executor: << matrix.target_os >>-<< matrix.target_arch >>
         matrix:
@@ -815,7 +745,6 @@
             target_arch: ["arm64"]
             run_tests: [true]
             build_tags: ["unit", "integration"]
->>>>>>> 829bd439
         filters:
           branches:
             ignore: main
@@ -851,34 +780,12 @@
             target_arch: ["amd64", "arm64"]
             run_tests: [true]
             build_tags: ["unit", "integration"]
-<<<<<<< HEAD
-          exclude:
-          - target_os: "darwin"
-            target_arch: "arm64"
-            run_tests: true
-            build_tags: "unit"
-          - target_os: "darwin"
-            target_arch: "arm64"
-            run_tests: true
-            build_tags: "integration"
-=======
->>>>>>> 829bd439
         filters: &filters_main_only
           branches: # this yaml anchor is setting these values to "filters_main_only"
             only: main
           tags:
             ignore: /.*/
     - build:
-<<<<<<< HEAD
-        name: build-darwin-arm64
-        executor: darwin-amd64
-        target_os: darwin
-        target_arch: arm64
-        run_tests: false
-        filters: *filters_main_only
-    - build:
-=======
->>>>>>> 829bd439
         name: build-<< matrix.target_os >>-<< matrix.target_arch >>-<< matrix.build_tags >>
         executor: << matrix.target_os >>-<< matrix.target_arch >>
         matrix:
@@ -909,10 +816,6 @@
         name: Build coverage report
         requires:
         - build-generic
-<<<<<<< HEAD
-        - build-darwin-arm64
-=======
->>>>>>> 829bd439
         - build-windows
         - build-arm
     - build_swagger:
@@ -939,16 +842,6 @@
             # only run on tags that look like release tags e.g. v0.1.2 or
             # v0.1.3alpha19 (actually v0.1.3anything...)
             only: /^v([0-9]+).([0-9]+).([0-9]+).*$/
-<<<<<<< HEAD
-
-=======
-    - build_jsonschema_job:
-        name: run-jsonschema-gen-<< pipeline.git.branch >>
-        requires:
-        - build-linux-amd64
-        filters:
-          !!merge <<: *filters_tags_only
->>>>>>> 829bd439
 
   tags_only: # This workflow will only run on tags (specifically starting with 'v.') and will not run on branches
     jobs:
@@ -965,19 +858,6 @@
           - target_os: windows
             target_arch: arm64
             run_tests: false
-<<<<<<< HEAD
-          - target_os: darwin
-            target_arch: arm64
-            run_tests: false
-        filters: *filters_tags_only
-    - build:
-        name: build-darwin-arm64
-        executor: darwin-amd64
-        target_os: darwin
-        target_arch: arm64
-        run_tests: false
-=======
->>>>>>> 829bd439
         filters: *filters_tags_only
     - build:
         name: build-linux-<< matrix.target_arch >>
@@ -993,10 +873,6 @@
         name: release-all-binaries
         requires:
         - build-generic
-<<<<<<< HEAD
-        - build-darwin-arm64
-=======
->>>>>>> 829bd439
         - build-arm
         filters: *filters_tags_only
     - docker:
