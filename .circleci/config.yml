# Use the latest 2.1 version of CircleCI pipeline process engine.
# See: https://circleci.com/docs/2.0/configuration-reference
version: 2.1
# In order to call CircleCI with webhook, you need to set the parameters
# and leave the default values empty.
parameters:
  GHA_Actor:
    type: string
    default: ""
  GHA_Action:
    type: string
    default: ""
  GHA_Event:
    type: string
    default: ""
  GHA_Meta:
    type: string
    default: ""
  run_workflow_build:
    default: true
    type: boolean

  run_workflow_test:
    default: true
    type: boolean

  run_workflow_lint:
    default: true
    type: boolean

  earthly_satellite:
    default: "build-vm-linux-amd64"
    type: string

executors:
  # Available resource classes - https://circleci.com/product/features/resource-classes/
  linux-amd64:
    machine:
      image: default
    resource_class: xlarge
  linux-arm64:
    machine:
      image: default
    resource_class: arm.xlarge
  darwin-amd64:
    macos:
      xcode: "14.2.0"
    resource_class: macos.x86.medium.gen2
  darwin-arm64:
    macos:
      xcode: "14.2.0"
    resource_class: macos.m1.medium.gen1
  windows-amd64:
    machine:
      image: "windows-server-2022-gui:current"
    resource_class: windows.xlarge
  docker-linux:
    docker:
      - image: cimg/base:2022.09
        auth:
          username: $DOCKERHUB_USERNAME
          password: $DOCKERHUB_PASSWORD
    resource_class: xlarge

commands:
  install_go:
    description: Install Golang and dependencies.
    parameters:
      executor:
        type: enum
        enum:
          [
            "linux-amd64",
            "linux-arm64",
            "darwin-amd64",
            "darwin-arm64",
            "windows-amd64",
          ]
    steps:
      - run:
          name: Set GOVER
          command: |
            go_spec=$(grep 'go [[:digit:]].[[:digit:]]*' go.work | cut -d' ' -f2)
            version=$(curl --silent --show-error --location --fail "https://go.dev/dl/?mode=json&include=all" | \
              jq --arg v "$go_spec" --raw-output '[.[] | select(.stable) | select(.version | startswith("go"+$v)) | .version | ltrimstr("go")] | sort_by(split(".") | map(tonumber)) | reverse | .[0]')
            echo "Latest Go version for $go_spec is $version"
            echo "export GOVER=$version" >> $BASH_ENV

      - when:
          condition:
            equal: ["windows-amd64", << parameters.executor >>]
          steps:
            - run:
                name: Install Go
                shell: bash.exe
                command: |
                  rm -rf /c/Program\ Files/Go
                  curl --silent --show-error --location --fail https://go.dev/dl/go$GOVER.<< parameters.executor >>.zip | tar --extract --gzip --file=- --directory=/c/Program\ Files

      - when:
          condition:
            or:
              - equal: ["darwin-amd64", << parameters.executor >>]
              - equal: ["darwin-arm64", << parameters.executor >>]
              - equal: ["linux-amd64", << parameters.executor >>]
              - equal: ["linux-arm64", << parameters.executor >>]
          steps:
            - run:
                name: Install Go
                command: |
                  sudo rm -fr /usr/local/go /usr/local/bin/go
                  curl --silent --show-error --location --fail https://go.dev/dl/go$GOVER.<< parameters.executor >>.tar.gz | sudo tar --extract --gzip --file=- --directory=/usr/local
                  sudo ln -s /usr/local/go/bin/go /usr/local/bin/go

      - run:
          name: Set GOCACHE
          command: echo "export GOCACHE=$HOME/.cache/go-build" >> $BASH_ENV

      - run:
          name: Set GOPATH
          command: echo "export GOPATH=$HOME/go" >> $BASH_ENV

      - restore_cache:
          name: Restoring Go cache
          key: go-mod-{{ arch }}-{{ checksum "go.sum" }}

      - run:
          name: Install packages
          command: go mod tidy

      - save_cache:
          name: Saving Go cache
          key: go-mod-{{ arch }}-{{ checksum "go.sum" }}
          paths:
            - ~/.cache/go-build
            - ~/go/pkg/mod

  # Installs asdf, a version manager for golang, python, nodejs, etc. Installs from .tool-versions
  install_asdf:
    parameters:
      cache_version:
        type: string
        default: v1-1
      asdf_version:
        type: string
        default: v0.14.0
    description: Install asdf and dependencies.
    steps:
      - restore_cache:
          keys:
            - asdf-<< parameters.cache_version >>-{{ checksum ".tool-versions" }}-{{ checksum ".circleci/config.yml" }}-{{ checksum "poetry.lock" }}
            - asdf-<< parameters.cache_version >>-{{ checksum ".tool-versions" }}-{{ checksum ".circleci/config.yml" }}
            - asdf-<< parameters.cache_version >>-{{ checksum ".tool-versions" }}
            - asdf-<< parameters.cache_version >>-
      - run:
          name: Install asdf
          command: |
            git config advice.detachedHead false
            if [ ! -d $HOME/.asdf ]; then
              git clone https://github.com/asdf-vm/asdf.git $HOME/.asdf --branch << parameters.asdf_version >>
              cd $HOME/.asdf
            else
              cd $HOME/.asdf
              git fetch origin
<<<<<<< HEAD
              git fetch --all
=======
              git fetch --tags
>>>>>>> edcbc9f3
            fi
            git checkout master
            git pull --all
            git checkout tags/<< parameters.asdf_version >>
            cd -
      - save_cache:
          key: asdf-<< parameters.cache_version >>-{{ checksum ".tool-versions" }}-{{ checksum ".circleci/config.yml" }}-{{ checksum "poetry.lock" }}
          paths:
            - $HOME/.asdf
      - run:
          name: Set PATH
          command: |
            echo 'export PATH=$HOME/.asdf/bin:$HOME/.asdf/shims:"${PATH}"' >> "${BASH_ENV}"
            source "${BASH_ENV}"

  # Installs and caches python and dependencies. Installs from .tool-versions in the local directory
  # which is a file that asdf uses to install the correct version of python.
  install_python:
    description: Install Python and dependencies.
    parameters:
      cache_version:
        type: string
        default: v1-1
    steps:
      - install_asdf:
          cache_version: << parameters.cache_version >>
      - restore_cache:
          keys:
            - python-deps-<< parameters.cache_version >>-{{ checksum ".tool-versions" }}-{{ checksum ".circleci/config.yml" }}
            - python-deps-<< parameters.cache_version >>-{{ checksum ".tool-versions" }}
            - python-deps-<< parameters.cache_version >>-
      - run:
          name: Install toolchain from .tool-versions
          command: |
            asdf plugin-add python
            asdf install python $(awk '/^python/ {print $2}' .tool-versions)
            pip3 install --upgrade pip
            pip3 install poetry # Install poetry in the newly created virtual environment
            python -m poetry install
      - run:
          name: Install Python API client pre-requisites
          command: |
            CODEGEN_BASE_URL="https://repo1.maven.org/maven2/io/swagger/codegen/v3"
            wget ${CODEGEN_BASE_URL}/swagger-codegen-cli/3.0.52/swagger-codegen-cli-3.0.52.jar -O ${HOME}/bin/swagger-codegen-cli.jar
            chmod +x ${HOME}/bin/swagger-codegen-cli.jar
            ${HOME}/bin/swagger-codegen-cli.jar version
      - save_cache:
          key: python-deps-<< parameters.cache_version >>-{{ checksum ".tool-versions" }}-{{ checksum ".circleci/config.yml" }}
          paths:
            - $HOME/.asdf
            - $HOME/.cache/pip
            - $HOME/.cache/pypoetry
            - $HOME/.local
      - run:
          name: Set PATH
          # Sources PATH after installing asdf and python, from $BASH_ENV, which CircleCI uses to set the PATH
          command: echo 'export PATH="${PATH}":$HOME/.asdf/bin:$HOME/.asdf/shims:$HOME/.brew/bin' >> "${BASH_ENV}"

  # When running the makefile, we need to ensure that we are using the correct shell
  # so that the right shims are used. We cannot use global versions of tools because
  # the makefile is not aware of the asdf environment.
  run_make_under_specific_shell:
    parameters:
      directory_to_change_to:
        type: string
      makefile_directory:
        type: string
      make_command:
        type: string
    steps:
      - run:
          name: Run make for << parameters.make_command >> in << parameters.directory_to_change_to >> against make file in << parameters.makefile_directory >>
          command: |
            source $BASH_ENV
            pushd << parameters.directory_to_change_to >>
            python -m poetry install
            source $(python -m poetry env info --path)/bin/activate # Doing this so it doesn't create a new shell
            pip install poetry # Installing inside the virtual env
            poetry install # Installing all the dependencies
            make << parameters.make_command >> -C << parameters.makefile_directory >>
            deactivate
            # Return to the original directory
            popd
  install_earthly:
    description: Install Earthly and dependencies.
    steps:
      - install_asdf:
          cache_version: v1-1
      - run:
          name: Install Earthly
          command: |
            asdf plugin-add earthly
            asdf install earthly $(awk '/^earthly/ {print $2}' .tool-versions)
            earthly --version

  select_earthly_satellite:
    description: Select Earthly satellite
    steps:
      - run:
          name: Select Earthly satellite
          command: |
            earthly account login
            earthly sat select << pipeline.parameters.earthly_satellite >>

jobs:
  build_cli:
    executor: linux-amd64
    steps:
      - checkout
      - install_asdf
      - install_earthly
      - attach_workspace:
          at: .
      - install_go:
          executor: linux-amd64
      - run:
          name: Build tarball
          command: |
            source "${BASH_ENV}"
            echo "$PRIVATE_PEM_B64" | base64 --decode > /tmp/private.pem
            echo "$PUBLIC_PEM_B64" | base64 --decode > /tmp/public.pem
            export PRIVATE_KEY_PASSPHRASE="$(echo $PRIVATE_KEY_PASSPHRASE_B64 | base64 --decode)"
            # Prevent rebuilding web ui, we should have already attached it
            find webui -exec touch -c '{}' +
            GOOS=linux GOARCH=amd64 make build-bacalhau-tgz
            GOOS=linux GOARCH=arm64 make build-bacalhau-tgz
            GOOS=darwin GOARCH=amd64 make build-bacalhau-tgz
            GOOS=darwin GOARCH=arm64 make build-bacalhau-tgz
            GOOS=linux GOARCH=armv6 make build-bacalhau-tgz
            GOOS=linux GOARCH=armv7 make build-bacalhau-tgz
            GOOS=windows GOARCH=amd64 make build-bacalhau-tgz

      - persist_to_workspace:
          root: dist/
          paths:
            - "*.tar.gz"
            - "*.sha256"

      - store_artifacts:
          path: dist/

  test_cli_bash:
    executor: linux-amd64
    steps:
      - checkout
      - attach_workspace:
          at: .

      - run:
          command: |
            mkdir -p bin/linux/amd64
            pushd bin/linux/amd64
            tar -xvf ../../../bacalhau_*_linux_amd64.tar.gz
            popd

      - run: cd test && bin/bashtub *.sh

  build_webui:
    executor: docker-linux
    steps:
      - checkout
      - setup_remote_docker
      - install_earthly
      - select_earthly_satellite
      - run:
          name: Build webui
          command: |
            cd webui
            earthly --push --no-sat +all
      - persist_to_workspace:
          root: .
          paths:
            - "webui/build/*"
            - "webui/node_modules/*"

  build_canary:
    environment:
      GOPROXY: https://proxy.golang.org
      TARGET_COMMIT: << pipeline.git.revision >>
    working_directory: ~/repo
    executor: linux-amd64
    steps:
      - checkout

      - install_go:
          executor: linux-amd64

      - run:
          name: Install Executor Plugins
          command: make install-plugins

      - run:
          name: Set canary dependency
          working_directory: ops/aws/canary/lambda
          command: make update

      - run:
          name: Build
          working_directory: ops/aws/canary/lambda
          command: make build -j

      - run:
          name: Run tests
          working_directory: ops/aws/canary/lambda
          command: |
            export GOBIN=${HOME}/bin
            export PATH=$GOBIN:$PATH
            go install gotest.tools/gotestsum@v1.8.2
            make test

      - store_test_results:
          path: ops/aws/canary/lambda/tests.xml

  build_docker:
    executor: linux-amd64
    steps:
      - checkout
      - attach_workspace:
          at: dist/
      - run:
          command: |
            mkdir -p bin/linux/amd64 && tar -xvf dist/bacalhau_*_linux_amd64.tar.gz -C bin/linux/amd64
            mkdir -p bin/linux/arm64 && tar -xvf dist/bacalhau_*_linux_arm64.tar.gz -C bin/linux/arm64
      - run:
          command: |
            docker context create buildx-build
            docker buildx create --use buildx-build
            make build-bacalhau-image
      - when:
          condition:
            matches:
              value: << pipeline.git.tag >>
              pattern: "^v([0-9]+).([0-9]+).([0-9]+).*$"
          steps:
            - run:
                name: Login to Github Container Registry
                command: echo $GHCR_PAT | docker login ghcr.io -u circleci --password-stdin
            - run: make push-bacalhau-image

  build_python_packages:
    executor: linux-amd64
    environment:
      TARGET_COMMIT: << pipeline.git.revision >>
      # PYPI_VERSION: 0.3.24.dev8 # use this to set a custom version identifier (https://peps.python.org/pep-0440/)
    working_directory: ~/repo
    steps:
      - checkout
      - install_python
      - install_earthly
      - attach_workspace:
          at: /tmp/swagger_spec/
      - run:
          name: Copy swagger.json from workspace
          command: |
            cp /tmp/swagger_spec/webui/public/swagger/swagger.json ./docs/swagger.json
      - run:
          name: Build Python API client
          command: |
            source $BASH_ENV
            make build-python-apiclient
      - persist_to_workspace:
          root: clients/python/dist
          paths:
            - bacalhau_apiclient-*.tar.gz
            - bacalhau_apiclient-*.whl
      - run:
          name: Build Python SDK
          command: |
            make build-python-sdk
      - persist_to_workspace:
          root: python/dist
          paths:
            - bacalhau_sdk-*.tar.gz
            - bacalhau_sdk-*.whl
      - run:
          name: Install bacalhau-airflow pre-requisites
          working_directory: integration/airflow
          command: |
            source "$BASH_ENV"
            python -m poetry run pip install -r dev-requirements.txt
      - run_make_under_specific_shell:
          # Build the airflow integration
          directory_to_change_to: $HOME/repo/integration/airflow
          makefile_directory: $HOME/repo
          make_command: build-bacalhau-airflow
      - run_make_under_specific_shell:
          # Setup flyte integration
          directory_to_change_to: $HOME/repo/integration/flyte
          makefile_directory: $HOME/repo/integration/flyte
          make_command: setup
      - run_make_under_specific_shell:
          # Build the flyte integration
          directory_to_change_to: $HOME/repo/integration/flyte/plugins
          makefile_directory: $HOME/repo/integration/flyte/plugins
          make_command: build_all_plugins
      - persist_to_workspace:
          root: integration/airflow/dist
          paths:
            - bacalhau_airflow-*.tar.gz
            - bacalhau_airflow-*.whl

  test_cli:
    environment:
      GOPROXY: https://proxy.golang.org
      GOOS: << parameters.target_os >>
      GOARCH: << parameters.target_arch >>
      GCS_TEST_RESULTS_BUCKET: bacalhau-global-storage/test-results
      GOMAXPROCS: "2" # Avoid using all the allocated CPU, so tests don't get rate limited
    working_directory: ~/repo
    executor: << parameters.executor >>
    parameters:
      executor:
        type: enum
        enum:
          [
            "linux-amd64",
            "linux-arm64",
            "darwin-amd64",
            "darwin-arm64",
            "windows-amd64",
          ]
      target_arch:
        type: enum
        enum: ["amd64", "arm64", "armv6", "armv7"]
      target_os:
        type: enum
        enum: ["linux", "darwin", "windows"]
      build_tags:
        type: string
        default: ""
    steps:
      - checkout

      - attach_workspace:
          at: .

      - when:
          condition:
            equal: ["windows", << parameters.target_os >>]
          steps:
            - run:
                name: Install GNU Make
                command: |
                  choco install -y make
                  choco install -y jq
                shell: powershell.exe

      - install_go:
          executor: << parameters.executor >>

      - run:
          name: "Setup BACALHAU_ENVIRONMENT environment variable"
          command: echo 'export BACALHAU_ENVIRONMENT=test' >> "$BASH_ENV"
      - run:
          name: Test Go
          environment:
            LOG_LEVEL: debug
            TEST_BUILD_TAGS: << parameters.build_tags >>
            TEST_PARALLEL_PACKAGES: 4 # This is set to 4 as xlarge instances have at least 8 CPUs, and we want to leave some CPU for the Docker instances
          command: |
            export GOBIN=${HOME}/bin
            export PATH=$GOBIN:$PATH
            go install gotest.tools/gotestsum@v1.8.2
            make test-and-report
          no_output_timeout: 20m

      - store_test_results:
          path: .
      - persist_to_workspace:
          root: coverage/
          paths:
            - "*.coverage"

  build_and_test_python_sdk:
    executor: linux-amd64
    working_directory: ~/repo
    steps:
      - checkout
      - install_python
      - run_make_under_specific_shell:
          directory_to_change_to: $HOME/repo/python
          makefile_directory: $HOME/repo/python
          make_command: setup test

  test_python_airflow:
    executor: linux-amd64
    steps:
      - checkout
      - install_python
      - run:
          working_directory: integration/airflow
          command: python -m poetry run make setup test-all

  test_python_flyte:
    executor: linux-amd64
    steps:
      - checkout
      - install_python
      - run:
          working_directory: integration/flyte
          command: python -m poetry run make setup test

  coverage:
    executor: linux-amd64
    environment:
      GOPROXY: https://proxy.golang.org
    steps:
      - checkout

      - attach_workspace:
          at: coverage/

      - run:
          name: Install gocovmerge
          command: go install github.com/wadey/gocovmerge@latest

      - run:
          name: Build coverage report
          command: make coverage-report

      - store_artifacts:
          path: coverage/coverage.html

  release_cli:
    executor: linux-amd64
    steps:
      - checkout
      - attach_workspace:
          at: dist/
      - run:
          name: Install gh
          command: |
            wget https://github.com/cli/cli/releases/download/v2.14.7/gh_2.14.7_linux_amd64.deb
            sudo dpkg -i gh_2.14.7_linux_amd64.deb
            echo "$BACALHAU_RELEASE_TOKEN" | gh auth login --with-token
      - run:
          name: Uploading to Release - << pipeline.git.tag >>
          command: |
            TAG="<< pipeline.git.tag >>"
            echo "TAG = ${TAG}"
            find dist/
            gh release upload $TAG dist/bacalhau_$TAG_*

  release_python:
    executor: linux-amd64
    working_directory: ~/repo
    steps:
      - checkout
      - install_python
      - install_earthly
      - attach_workspace:
          at: /tmp/py_dist
      - run:
          name: Copy dist files
          command: |
            mkdir -p clients/python/dist
            cp /tmp/py_dist/bacalhau_apiclient* clients/python/dist
            mkdir -p python/dist
            cp /tmp/py_dist/bacalhau_sdk* python/dist
            mkdir -p integration/airflow/dist
            cp /tmp/py_dist/bacalhau_airflow* integration/airflow/dist
            mkdir -p integration/airflow/dist
            cp /tmp/py_dist/bacalhau_flyte* integration/flyte/dist
      - run:
          name: Release python apiclient
          command: |
            python -m poetry run make release-python-apiclient
      - run:
          name: Release python sdk
          command: |
            export RELEASE_PYTHON_PACKAGES=1
            make release-python-sdk
      - run:
          name: Release python Airflow integration
          command: |
            python -m poetry run pip install twine==4.0.2
            python -m poetry run make release-bacalhau-airflow
      - run:
          name: Release python Flyte integration
          command: |
            python -m poetry run pip install twine==4.0.2
            python -m poetry run make release-bacalhau-flyte

  build_swagger:
    executor: linux-amd64
    environment:
      GOPROXY: https://proxy.golang.org
      TARGET_COMMIT: << pipeline.git.revision >>
    working_directory: ~/repo
    steps:
      - checkout
      - add_ssh_keys:
          fingerprints:
            - "b2:46:a2:7c:94:1f:84:be:99:70:1e:44:50:1e:33:2b"
      - install_go:
          executor: linux-amd64
      - run:
          name: Build Swagger
          command: |
            export GOBIN=${HOME}/bin
            export PATH=$GOBIN:$PATH
            go install golang.org/x/tools/cmd/stringer
            go install go.uber.org/mock/gomock
            go install github.com/golang/mock/mockgen
            go install github.com/swaggo/swag/cmd/swag@latest
            make generate

      - persist_to_workspace:
          root: .
          paths:
            - pkg/swagger/docs.go
            - webui/public/swagger/swagger.json

      - when: # Only if the current branch is main, we push the swagger spec to the repo (via auto PR)
          condition:
            equal: ["main", << pipeline.git.branch >>]
          steps:
            - run:
                name: Install gh
                command: |
                  wget https://github.com/cli/cli/releases/download/v2.14.7/gh_2.14.7_linux_amd64.deb
                  sudo dpkg -i gh_2.14.7_linux_amd64.deb
                  echo "$GITHUB_PR_PAT" | gh auth login --with-token
                  rm gh_2.14.7_linux_amd64.deb
            - run:
                name: Install human-id generator
                command: |
                  pip3 install human-id
            - run:
                name: Git commit
                command: |
                  git config user.email "$(git log --format='format:%ae' -n1)"
                  git config user.name "$(git log --format='format:%an' -n1)"
                  # Note: we delete this branch after the PR is merged
                  GH_BRANCH_NAME=(ci-build-swagger-docs_$(humanid-gen --words 3 | grep -oE "^([^-]*-){1}[^-]*")-$(((RANDOM % $((100 - 1))) + 1)))
                  git checkout -b $GH_BRANCH_NAME
                  if test -n "$(git ls-files --modified | grep -e '^docs/')"; then
                    git add --verbose -- ./docs
                    COMMIT_MSG="Build swagger reference - this is an automatic commit"
                    git commit -m "[circleci] $COMMIT_MSG [skip ci]"
                    git push --set-upstream origin $GH_BRANCH_NAME
                    # Note: if you close the PR below manually, you should delete the `ci-build-swagger-docs_*` branch as well
                    PR_URL=$(gh pr create --fill --head $(git rev-parse --abbrev-ref HEAD) --base main --label schema --repo bacalhau-project/bacalhau)
                    echo "Pull request: $PR_URL"
                    sleep 3
                    gh pr merge --auto --delete-branch -r $PR_URL
                  fi

# Invoke jobs via workflows
# See: https://circleci.com/docs/2.0/configuration-reference/#workflows
workflows:
  check_canary:
    when: << pipeline.parameters.GHA_Action >>
    jobs:
      - build_canary:
          name: Check canary build
          filters:
            tags:
              ignore: /.*/
  test_workflow:
    when: << pipeline.parameters.GHA_Action >>
    jobs:
      - build_webui
      - test_cli:
          name: test-<< matrix.target_os >>-<< matrix.target_arch >>-<< matrix.build_tags >>
          executor: << matrix.target_os >>-<< matrix.target_arch >>
          requires:
            - build_webui
          matrix:
            parameters:
              target_os: ["linux", "darwin", "windows"]
              target_arch: ["amd64", "arm64"]
              build_tags: ["unit", "integration"]
            exclude:
              - target_os: windows
                target_arch: arm64
                build_tags: unit
              - target_os: windows
                target_arch: arm64
                build_tags: integration
      - build_and_test_python_sdk
      - test_python_airflow
      - test_python_flyte
      - coverage:
          name: Build coverage report
          requires:
            - test_cli

  build_python:
    when: << pipeline.parameters.GHA_Action >>
    jobs:
      - build_swagger:
          name: build-swagger-spec
          filters: &build_on_branch_and_tag_push
            tags:
              # only run on tags that look like release tags e.g. v0.1.2 or
              # v0.1.3alpha19 (actually v0.1.3anything...)
              only: /^v([0-9]+).([0-9]+).([0-9]+).*$/
      - build_python_packages:
          name: build-python-packages
          requires: [build-swagger-spec]
          filters: *build_on_branch_and_tag_push
      - release_python:
          name: release-python-packages
          requires:
            - build-swagger-spec
            - build-python-packages
          # This job will only run on tags (specifically starting with 'v.') and
          # will not run on branches
          filters: &build_on_release_only
            branches:
              ignore: /.*/ # don't run on any branches - only tags
            <<: *build_on_branch_and_tag_push

  build_workflow:
    when: << pipeline.parameters.GHA_Action >>
    jobs:
      - build_webui:
          context:
            - CREDENTIALS
          filters: *build_on_branch_and_tag_push
      - build_cli:
          requires: [build_webui]
          filters: *build_on_branch_and_tag_push
      - test_cli_bash:
          requires: [build_cli]
          filters: *build_on_branch_and_tag_push
      - build_docker:
          requires: [build_cli]
          filters: *build_on_branch_and_tag_push
      - release_cli:
          requires: [build_cli]
          filters: *build_on_release_only<|MERGE_RESOLUTION|>--- conflicted
+++ resolved
@@ -156,17 +156,13 @@
           name: Install asdf
           command: |
             git config advice.detachedHead false
+            git config advice.detachedHead false
             if [ ! -d $HOME/.asdf ]; then
               git clone https://github.com/asdf-vm/asdf.git $HOME/.asdf --branch << parameters.asdf_version >>
               cd $HOME/.asdf
             else
               cd $HOME/.asdf
               git fetch origin
-<<<<<<< HEAD
-              git fetch --all
-=======
-              git fetch --tags
->>>>>>> edcbc9f3
             fi
             git checkout master
             git pull --all
