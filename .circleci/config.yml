--- conflicted
+++ resolved
@@ -327,11 +327,7 @@
           name: Build webui
           command: |
             cd webui
-<<<<<<< HEAD
-            earthly --push +all
-=======
             earthly --push --no-sat +all
->>>>>>> eadb2307
       - persist_to_workspace:
           root: .
           paths:
