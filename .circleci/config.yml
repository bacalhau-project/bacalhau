--- conflicted
+++ resolved
@@ -479,7 +479,6 @@
             golangci-lint version
       - run:
           name: Install Swagger
-<<<<<<< HEAD
           command:
             go install github.com/swaggo/swag/cmd/swag@v1.8.9-rc3
       - run:
@@ -487,9 +486,6 @@
           command: |
             mkdir -p /opt/swagger-codegen-cli/
             wget https://repo1.maven.org/maven2/io/swagger/codegen/v3/swagger-codegen-cli/3.0.36/swagger-codegen-cli-3.0.36.jar -O /opt/swagger-codegen-cli/swagger-codegen-cli.jar
-=======
-          command: go install github.com/swaggo/swag/cmd/swag@v1.8.7
->>>>>>> 75552899
       - run:
           name: Install Pre-commit
           command: |
@@ -504,14 +500,9 @@
             curl -sSfL https://raw.githubusercontent.com/golangci/golangci-lint/master/install.sh | BINDIR=${HOME}/bin sh -s ${GOLANGCILINT}
             golangci-lint version
       - run:
-<<<<<<< HEAD
           name: Build Swagger Docs and Clients
           command:
             make swagger-docs clients
-=======
-          name: Build Swagger Docs
-          command: make swagger-docs
->>>>>>> 75552899
 
       - when:
           condition:
