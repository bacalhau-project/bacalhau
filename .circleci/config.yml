# Use the latest 2.1 version of CircleCI pipeline process engine.
# See: https://circleci.com/docs/2.0/configuration-reference
version: 2.1
parameters:
  GHA_Actor:
    type: string
    default: ""
  GHA_Action:
    type: string
    default: ""
  GHA_Event:
    type: string
    default: ""
  GHA_Meta:
    type: string
    default: ""
  run_workflow_build:
    default: true
    type: boolean

  run_workflow_test:
    default: true
    type: boolean

  run_workflow_lint:
    default: true
    type: boolean

orbs:
  node: circleci/node@5.2.0

executors:
  # Available resource classes - https://circleci.com/product/features/resource-classes/
  linux-amd64:
    machine:
      image: default
      resource_class: xlarge
  linux-arm64:
    machine:
      image: default
      resource_class: arm.xlarge
  darwin-amd64:
    macos:
      xcode: "14.2.0"
    resource_class: macos.x86.medium.gen2
  darwin-arm64:
    macos:
      xcode: "14.2.0"
    resource_class: macos.m1.medium.gen1
  windows-amd64:
    machine:
      image: windows-server-2022-gui:current
      resource_class: windows.xlarge
      shell: bash.exe

commands:
  install_go:
    description: Install Golang and dependencies.
    parameters:
      executor:
        type: enum
        enum:
          [
            "linux-amd64",
            "linux-arm64",
            "darwin-amd64",
            "darwin-arm64",
            "windows-amd64",
          ]
    steps:
      - run:
          name: Set GOVER
          command: |
            go_spec=$(grep 'go [[:digit:]].[[:digit:]]*' go.work | cut -d' ' -f2)
            version=$(curl --silent --show-error --location --fail "https://go.dev/dl/?mode=json&include=all" | \
              jq --arg v "$go_spec" --raw-output '[.[] | select(.stable) | select(.version | startswith("go"+$v)) | .version | ltrimstr("go")] | sort_by(split(".") | map(tonumber)) | reverse | .[0]')
            echo "Latest Go version for $go_spec is $version"
            echo "export GOVER=$version" >> $BASH_ENV

      - when:
          condition:
            equal: ["windows-amd64", << parameters.executor >>]
          steps:
            - run:
                name: Install Go
                command: |
                  rm -rf /c/Program\ Files/Go
                  curl --silent --show-error --location --fail https://go.dev/dl/go$GOVER.<< parameters.executor >>.zip | tar --extract --gzip --file=- --directory=/c/Program\ Files

      - when:
          condition:
            or:
              - equal: ["darwin-amd64", << parameters.executor >>]
              - equal: ["darwin-arm64", << parameters.executor >>]
              - equal: ["linux-amd64", << parameters.executor >>]
              - equal: ["linux-arm64", << parameters.executor >>]
          steps:
            - run:
                name: Install Go
                command: |
                  sudo rm -fr /usr/local/go /usr/local/bin/go
                  curl --silent --show-error --location --fail https://go.dev/dl/go$GOVER.<< parameters.executor >>.tar.gz | sudo tar --extract --gzip --file=- --directory=/usr/local
                  sudo ln -s /usr/local/go/bin/go /usr/local/bin/go

      - run:
          name: Set GOCACHE
          command: echo "export GOCACHE=$HOME/.cache/go-build" >> $BASH_ENV

      - run:
          name: Set GOPATH
          command: echo "export GOPATH=$HOME/go" >> $BASH_ENV

      - restore_cache:
          name: Restoring Go cache
          key: go-mod-{{ arch }}-{{ checksum "go.sum" }}

      - run:
          name: Install packages
          command: go mod tidy

      - save_cache:
          name: Saving Go cache
          key: go-mod-{{ arch }}-{{ checksum "go.sum" }}
          paths:
            - ~/.cache/go-build
            - ~/go/pkg/mod

  install_python:
    steps:
      - run: pyenv install 3.10
      - run: pyenv global 3.10
      - run: curl -sSL https://install.python-poetry.org | python3 -
      - run: echo 'export PATH="/home/circleci/.local/bin:$PATH"' >> "$BASH_ENV"
<<<<<<< HEAD
      # Find Python 3.10 executable path and set it for Poetry
      - run: PYTHON_PATH=$(which python3.10) && poetry env use $PYTHON_PATH

=======
>>>>>>> 536f0a22
jobs:
  build_cli:
    executor: linux-amd64
    steps:
      - checkout

      - attach_workspace:
          at: .

      - install_go:
          executor: linux-amd64

      - run:
          name: Build tarball
          command: |
            echo "$PRIVATE_PEM_B64" | base64 --decode > /tmp/private.pem
            echo "$PUBLIC_PEM_B64" | base64 --decode > /tmp/public.pem
            export PRIVATE_KEY_PASSPHRASE="$(echo $PRIVATE_KEY_PASSPHRASE_B64 | base64 --decode)"
            # Prevent rebuilding web ui, we should have already attached it
            find webui -exec touch -c '{}' +
            GOOS=linux GOARCH=amd64 make build-bacalhau-tgz
            GOOS=linux GOARCH=arm64 make build-bacalhau-tgz
            GOOS=darwin GOARCH=amd64 make build-bacalhau-tgz
            GOOS=darwin GOARCH=arm64 make build-bacalhau-tgz
            GOOS=linux GOARCH=armv6 make build-bacalhau-tgz
            GOOS=linux GOARCH=armv7 make build-bacalhau-tgz
            GOOS=windows GOARCH=amd64 make build-bacalhau-tgz

      - persist_to_workspace:
          root: dist/
          paths:
            - "*.tar.gz"
            - "*.sha256"

      - attach_workspace:
          at: .

      - install_go:
          executor: linux-amd64

      - run:
          name: Build tarball
          command: |
            echo "$PRIVATE_PEM_B64" | base64 --decode > /tmp/private.pem
            echo "$PUBLIC_PEM_B64" | base64 --decode > /tmp/public.pem
            export PRIVATE_KEY_PASSPHRASE="$(echo $PRIVATE_KEY_PASSPHRASE_B64 | base64 --decode)"
            # Prevent rebuilding web ui, we should have already attached it
            find webui -exec touch -c '{}' +
            GOOS=linux GOARCH=amd64 make build-bacalhau-tgz
            GOOS=linux GOARCH=arm64 make build-bacalhau-tgz
            GOOS=darwin GOARCH=amd64 make build-bacalhau-tgz
            GOOS=darwin GOARCH=arm64 make build-bacalhau-tgz
            GOOS=linux GOARCH=armv6 make build-bacalhau-tgz
            GOOS=linux GOARCH=armv7 make build-bacalhau-tgz
            GOOS=windows GOARCH=amd64 make build-bacalhau-tgz

      - persist_to_workspace:
          root: dist/
          paths:
            - "*.tar.gz"
            - "*.sha256"

      - store_artifacts:
          path: dist/

  build_webui:
    executor: node/default
    steps:
      - checkout
      - run:
          working_directory: webui
          environment:
            GENERATE_SOURCEMAP: "false"
          command: |
            yarn install
            yarn run build
      - persist_to_workspace:
          root: .
          paths:
            - "webui/build/*"
            - "webui/node_modules/*"

  build_canary:
    environment:
      GOPROXY: https://proxy.golang.org
      TARGET_COMMIT: << pipeline.git.revision >>
    working_directory: ~/repo
    executor: linux-amd64
    steps:
      - checkout

      - install_go:
          executor: linux-amd64

      - run:
          name: Install Executor Plugins
          command: make install-plugins

      - run:
          name: Set canary dependency
          working_directory: ops/aws/canary/lambda
          command: make update

      - run:
          name: Build
          working_directory: ops/aws/canary/lambda
          command: make build -j

      - run:
          name: Run tests
          working_directory: ops/aws/canary/lambda
          command: |
            export GOBIN=${HOME}/bin
            export PATH=$GOBIN:$PATH
            go install gotest.tools/gotestsum@v1.8.2
            make test

      - store_test_results:
          path: ops/aws/canary/lambda/tests.xml

  build_docker:
    executor: linux-amd64
    steps:
      - checkout
      - attach_workspace:
          at: dist/
      - run:
          command: |
            mkdir -p bin/linux/amd64 && tar -xvf dist/bacalhau_*_linux_amd64.tar.gz -C bin/linux/amd64
            mkdir -p bin/linux/arm64 && tar -xvf dist/bacalhau_*_linux_arm64.tar.gz -C bin/linux/arm64
      - run:
          command: |
            docker context create buildx-build
            docker buildx create --use buildx-build
            make build-bacalhau-image
      - when:
          condition:
            matches:
              value: << pipeline.git.tag >>
              pattern: "^v([0-9]+).([0-9]+).([0-9]+).*$"
          steps:
            - run:
                name: Login to Github Container Registry
                command: echo $GHCR_PAT | docker login ghcr.io -u circleci --password-stdin
            - run: make push-bacalhau-image

  build_python_packages:
    executor: linux-amd64
    environment:
      TARGET_COMMIT: << pipeline.git.revision >>
      # PYPI_VERSION: 0.3.24.dev8 # use this to set a custom version identifier (https://peps.python.org/pep-0440/)
    working_directory: ~/repo
    steps:
      - checkout
      - install_python
      - attach_workspace:
          at: /tmp/swagger_spec/
      - run:
          name: Copy swagger.json from workspace
          command: |
            cp   /tmp/swagger_spec/webui/public/swagger/swagger.json ./docs/swagger.json
      - run:
          name: Install Python API client pre-requisites
          command: |
            CODEGEN_BASE_URL="https://repo1.maven.org/maven2/io/swagger/codegen/v3"
            wget ${CODEGEN_BASE_URL}/swagger-codegen-cli/3.0.41/swagger-codegen-cli-3.0.41.jar -O ${HOME}/bin/swagger-codegen-cli.jar
            chmod +x ${HOME}/bin/swagger-codegen-cli.jar
            ${HOME}/bin/swagger-codegen-cli.jar version
      - run:
          name: Build Python API client
          command: |
            make build-python-apiclient
      - persist_to_workspace:
          root: clients/python/dist
          paths:
            - bacalhau_apiclient-*.tar.gz
            - bacalhau_apiclient-*.whl
      - run:
          name: Install Python SDK pre-requisites
          command: |
            cd python
            poetry run pip3 install black>=22.12.0 isort>=5.8.0 flake8>=6.0.0 mypy>=0.991 pre-commit>=2.12.0
      - run:
          name: Build Python SDK
          command: |
            make build-python-sdk
      - persist_to_workspace:
          root: python/dist
          paths:
            - bacalhau_sdk-*.tar.gz
            - bacalhau_sdk-*.whl
      - run:
          name: Install bacalhau-airflow pre-requisites
          command: |
            cd integration/airflow
            pip3 install -r dev-requirements.txt
      - run:
          name: Build Python Bacalhau Airflow
          command: |
            make build-bacalhau-airflow
      - run:
          name: Install Flyte plugin pre-requisites
          command: |
            cd integration/flyte
            # installs flytekit, flyteidl and deps.
            make setup
      - run:
          name: Build Python Bacalhau Flyte plugin
          command: |
            cd integration/flyte/plugins/
            make build_all_plugins
      - persist_to_workspace:
          root: integration/airflow/dist
          paths:
            - bacalhau_airflow-*.tar.gz
            - bacalhau_airflow-*.whl

  test_cli:
    environment:
      GOPROXY: https://proxy.golang.org
      GOOS: << parameters.target_os >>
      GOARCH: << parameters.target_arch >>
      GCS_TEST_RESULTS_BUCKET: bacalhau-global-storage/test-results
      GOMAXPROCS: "2" # Avoid using all the allocated CPU, so tests don't get rate limited
    working_directory: ~/repo
    executor: << parameters.executor >>
    parameters:
      executor:
        type: enum
        enum:
          [
            "linux-amd64",
            "linux-arm64",
            "darwin-amd64",
            "darwin-arm64",
            "windows-amd64",
          ]
      target_arch:
        type: enum
        enum: ["amd64", "arm64", "armv6", "armv7"]
      target_os:
        type: enum
        enum: ["linux", "darwin", "windows"]
      build_tags:
        type: string
        default: ""
    steps:
      - checkout

      - attach_workspace:
          at: .

      - when:
          condition:
            equal: ["windows", << parameters.target_os >>]
          steps:
            - run:
                name: Install GNU Make
                command: |
                  choco install -y make
                  choco install -y jq
                shell: powershell.exe

      - install_go:
          executor: << parameters.executor >>

      - run:
          name: "Setup BACALHAU_ENVIRONMENT environment variable"
          command: echo 'export BACALHAU_ENVIRONMENT=test' >> "$BASH_ENV"
      - run:
          name: Test Go
          environment:
            LOG_LEVEL: debug
            TEST_BUILD_TAGS: << parameters.build_tags >>
            TEST_PARALLEL_PACKAGES: 4 # This is set to 4 as xlarge instances have at least 8 CPUs, and we want to leave some CPU for the Docker instances
          command: |
            export GOBIN=${HOME}/bin
            export PATH=$GOBIN:$PATH
            go install gotest.tools/gotestsum@v1.8.2
            make test-and-report
          no_output_timeout: 20m

      - store_test_results:
          path: .
      - persist_to_workspace:
          root: coverage/
          paths:
            - "*.coverage"

  build_python_sdk:
    executor: linux-amd64
    steps:
      - checkout
      - install_python
      - run:
          working_directory: python
          command: make setup test

  test_python_sdk:
    executor: linux-amd64
    steps:
      - checkout
      - install_python
      - run:
          working_directory: python
          command: make setup test

  test_python_airflow:
    executor: linux-amd64
    steps:
      - checkout
      - install_python
      - run:
          working_directory: integration/airflow
          command: make setup test-all

  test_python_flyte:
    executor: linux-amd64
    steps:
      - checkout
      - install_python
      - run:
          working_directory: integration/flyte
          command: make setup test

  coverage:
    executor: linux-amd64
    environment:
      GOPROXY: https://proxy.golang.org
    steps:
      - checkout

      - attach_workspace:
          at: coverage/

      - run:
          name: Install gocovmerge
          command: go install github.com/wadey/gocovmerge@latest

      - run:
          name: Build coverage report
          command: make coverage-report

      - store_artifacts:
          path: coverage/coverage.html

  release_cli:
    executor: linux-amd64
    steps:
      - checkout
      - attach_workspace:
          at: dist/
      - run:
          name: Install gh
          command: |
            wget https://github.com/cli/cli/releases/download/v2.14.7/gh_2.14.7_linux_amd64.deb
            sudo dpkg -i gh_2.14.7_linux_amd64.deb
            echo "$BACALHAU_RELEASE_TOKEN" | gh auth login --with-token
      - run:
          name: Uploading to Release - << pipeline.git.tag >>
          command: |
            TAG="<< pipeline.git.tag >>"
            echo "TAG = ${TAG}"
            find dist/
            gh release upload $TAG dist/bacalhau_$TAG_*

  release_python:
    executor: linux-amd64
    working_directory: ~/repo
    steps:
      - checkout
      - install_python
      - attach_workspace:
          at: /tmp/py_dist
      - run:
          name: Copy dist files
          command: |
            mkdir -p clients/python/dist
            cp /tmp/py_dist/bacalhau_apiclient* clients/python/dist
            mkdir -p python/dist
            cp /tmp/py_dist/bacalhau_sdk* python/dist
            mkdir -p integration/airflow/dist
            cp /tmp/py_dist/bacalhau_airflow* integration/airflow/dist
      - run:
          name: Release python apiclient
          command: |
            make release-python-apiclient
      - run:
          name: Release python sdk
          command: |
            make release-python-sdk
      - run:
          name: Release python Airflow integration
          command: |
            pip3 install twine==4.0.2
            make release-bacalhau-airflow
      - run:
          name: Release python Flyte integration
          command: |
            pip3 install twine==4.0.2
            make release-bacalhau-flyte

  build_swagger:
    executor: linux-amd64
    environment:
      GOPROXY: https://proxy.golang.org
      TARGET_COMMIT: << pipeline.git.revision >>
    working_directory: ~/repo
    steps:
      - checkout
      - add_ssh_keys:
          fingerprints:
            - "b2:46:a2:7c:94:1f:84:be:99:70:1e:44:50:1e:33:2b"
      - install_go:
          executor: linux-amd64
      - run:
          name: Build Swagger
          command: |
            export GOBIN=${HOME}/bin
            export PATH=$GOBIN:$PATH
            go install golang.org/x/tools/cmd/stringer
            go install go.uber.org/mock/gomock
            go install github.com/golang/mock/mockgen
            go install github.com/swaggo/swag/cmd/swag@latest
            make generate

      - persist_to_workspace:
          root: .
          paths:
            - pkg/swagger/docs.go
            - webui/public/swagger/swagger.json

      - when: # Only if the current branch is main, we push the swagger spec to the repo (via auto PR)
          condition:
            equal: ["main", << pipeline.git.branch >>]
          steps:
            - run:
                name: Install gh
                command: |
                  wget https://github.com/cli/cli/releases/download/v2.14.7/gh_2.14.7_linux_amd64.deb
                  sudo dpkg -i gh_2.14.7_linux_amd64.deb
                  echo "$GITHUB_PR_PAT" | gh auth login --with-token
                  rm gh_2.14.7_linux_amd64.deb
            - run:
                name: Install human-id generator
                command: |
                  pip3 install human-id
            - run:
                name: Git commit
                command: |
                  git config user.email "$(git log --format='format:%ae' -n1)"
                  git config user.name "$(git log --format='format:%an' -n1)"
                  # Note: we delete this branch after the PR is merged
                  GH_BRANCH_NAME=(ci-build-swagger-docs_$(humanid-gen --words 3 | grep -oE "^([^-]*-){1}[^-]*")-$(((RANDOM % $((100 - 1))) + 1)))
                  git checkout -b $GH_BRANCH_NAME
                  if test -n "$(git ls-files --modified | grep -e '^docs/')"; then
                    git add --verbose -- ./docs
                    COMMIT_MSG="Build swagger reference - this is an automatic commit"
                    git commit -m "[circleci] $COMMIT_MSG [skip ci]"
                    git push --set-upstream origin $GH_BRANCH_NAME
                    # Note: if you close the PR below manually, you should delete the `ci-build-swagger-docs_*` branch as well
                    PR_URL=$(gh pr create --fill --head $(git rev-parse --abbrev-ref HEAD) --base main --label schema --repo bacalhau-project/bacalhau)
                    echo "Pull request: $PR_URL"
                    sleep 3
                    gh pr merge --auto --delete-branch -r $PR_URL
                  fi

# Invoke jobs via workflows
# See: https://circleci.com/docs/2.0/configuration-reference/#workflows
workflows:
  check_canary:
    when: << pipeline.parameters.GHA_Action >>
    jobs:
      - build_canary:
          name: Check canary build
          filters:
            tags:
              ignore: /.*/
  test_workflow:
    when: << pipeline.parameters.GHA_Action >>
    jobs:
      - build_webui
      - test_cli:
          name: test-<< matrix.target_os >>-<< matrix.target_arch >>-<< matrix.build_tags >>
          executor: << matrix.target_os >>-<< matrix.target_arch >>
          requires:
            - build_webui
          matrix:
            parameters:
              target_os: ["linux", "darwin", "windows"]
              target_arch: ["amd64", "arm64"]
              build_tags: ["unit", "integration"]
            exclude:
              - target_os: windows
                target_arch: arm64
                build_tags: unit
              - target_os: windows
                target_arch: arm64
                build_tags: integration
      - test_python_sdk
      - test_python_airflow
      - test_python_flyte
      - coverage:
          name: Build coverage report
          requires:
            - test_cli

  build_python:
    when: << pipeline.parameters.GHA_Action >>
    jobs:
      - build_swagger:
          name: build-swagger-spec
          filters: &build_on_branch_and_tag_push
            tags:
              # only run on tags that look like release tags e.g. v0.1.2 or
              # v0.1.3alpha19 (actually v0.1.3anything...)
              only: /^v([0-9]+).([0-9]+).([0-9]+).*$/
      - build_python_packages:
          name: build-python-packages
          requires: [build-swagger-spec]
          filters: *build_on_branch_and_tag_push
      - release_python:
          name: release-python-packages
          requires:
            - build-swagger-spec
            - build-python-packages
          # This job will only run on tags (specifically starting with 'v.') and
          # will not run on branches
          filters: &build_on_release_only
            branches:
              ignore: /.*/ # don't run on any branches - only tags
            !!merge <<: *build_on_branch_and_tag_push

  build_workflow:
    when: << pipeline.parameters.GHA_Action >>
    jobs:
      - build_webui:
          filters: *build_on_branch_and_tag_push
      - build_cli:
          requires: [build_webui]
          filters: *build_on_branch_and_tag_push
      - build_docker:
          requires: [build_cli]
          filters: *build_on_branch_and_tag_push
      - release_cli:
          requires: [build_cli]
          filters: *build_on_release_only<|MERGE_RESOLUTION|>--- conflicted
+++ resolved
@@ -131,12 +131,6 @@
       - run: pyenv global 3.10
       - run: curl -sSL https://install.python-poetry.org | python3 -
       - run: echo 'export PATH="/home/circleci/.local/bin:$PATH"' >> "$BASH_ENV"
-<<<<<<< HEAD
-      # Find Python 3.10 executable path and set it for Poetry
-      - run: PYTHON_PATH=$(which python3.10) && poetry env use $PYTHON_PATH
-
-=======
->>>>>>> 536f0a22
 jobs:
   build_cli:
     executor: linux-amd64
