# Use the latest 2.1 version of CircleCI pipeline process engine.
# See: https://circleci.com/docs/2.0/configuration-reference
version: 2.1
# In order to call CircleCI with webhook, you need to set the parameters
# and leave the default values empty.
parameters:
  GHA_Actor:
    type: string
    default: ""
  GHA_Action:
    type: string
    default: ""
  GHA_Event:
    type: string
    default: ""
  GHA_Meta:
    type: string
    default: ""
  run_workflow_build:
    default: true
    type: boolean

  run_workflow_test:
    default: true
    type: boolean

  run_workflow_lint:
    default: true
    type: boolean

  earthly_satellite:
    default: "build-vm-linux-amd64"
    type: string

executors:
  # Available resource classes - https://circleci.com/product/features/resource-classes/
  linux-amd64:
    machine:
      image: default
    resource_class: xlarge
  linux-arm64:
    machine:
      image: default
    resource_class: arm.xlarge
  darwin-amd64:
    macos:
      xcode: "14.2.0"
    resource_class: macos.x86.medium.gen2
  darwin-arm64:
    macos:
      xcode: "14.2.0"
    resource_class: macos.m1.medium.gen1
  windows-amd64:
    machine:
      image: "windows-server-2022-gui:current"
    resource_class: windows.xlarge
  docker-linux:
    docker:
      - image: cimg/base:2022.09
        auth:
          username: $DOCKERHUB_USERNAME
          password: $DOCKERHUB_PASSWORD
    resource_class: xlarge

commands:
  install_go:
    description: Install Golang and dependencies.
    parameters:
      executor:
        type: enum
        enum:
          [
            "linux-amd64",
            "linux-arm64",
            "darwin-amd64",
            "darwin-arm64",
            "windows-amd64",
          ]
    steps:
      - run:
          name: Set GOVER
          command: |
            go_spec=$(grep 'go [[:digit:]].[[:digit:]]*' go.work | cut -d' ' -f2)
            version=$(curl --silent --show-error --location --fail "https://go.dev/dl/?mode=json&include=all" | \
              jq --arg v "$go_spec" --raw-output '[.[] | select(.stable) | select(.version | startswith("go"+$v)) | .version | ltrimstr("go")] | sort_by(split(".") | map(tonumber)) | reverse | .[0]')
            echo "Latest Go version for $go_spec is $version"
            echo "export GOVER=$version" >> $BASH_ENV

      - when:
          condition:
            equal: ["windows-amd64", << parameters.executor >>]
          steps:
            - run:
                name: Install Go
                shell: bash.exe
                command: |
                  rm -rf /c/Program\ Files/Go
                  curl --silent --show-error --location --fail https://go.dev/dl/go$GOVER.<< parameters.executor >>.zip | tar --extract --gzip --file=- --directory=/c/Program\ Files

      - when:
          condition:
            or:
              - equal: ["darwin-amd64", << parameters.executor >>]
              - equal: ["darwin-arm64", << parameters.executor >>]
              - equal: ["linux-amd64", << parameters.executor >>]
              - equal: ["linux-arm64", << parameters.executor >>]
          steps:
            - run:
                name: Install Go
                command: |
                  sudo rm -fr /usr/local/go /usr/local/bin/go
                  curl --silent --show-error --location --fail https://go.dev/dl/go$GOVER.<< parameters.executor >>.tar.gz | sudo tar --extract --gzip --file=- --directory=/usr/local
                  sudo ln -s /usr/local/go/bin/go /usr/local/bin/go

      - run:
          name: Set GOCACHE
          command: echo "export GOCACHE=$HOME/.cache/go-build" >> $BASH_ENV

      - run:
          name: Set GOPATH
          command: echo "export GOPATH=$HOME/go" >> $BASH_ENV

      - restore_cache:
          name: Restoring Go cache
          key: go-mod-{{ arch }}-{{ checksum "go.sum" }}

      - run:
          name: Install packages
          command: go mod tidy

      - save_cache:
          name: Saving Go cache
          key: go-mod-{{ arch }}-{{ checksum "go.sum" }}
          paths:
            - ~/.cache/go-build
            - ~/go/pkg/mod

  # Installs asdf, a version manager for golang, python, nodejs, etc. Installs from .tool-versions
  install_asdf:
    parameters:
      cache_version:
        type: string
        default: v1-1
      asdf_version:
        type: string
        default: v0.14.0
    description: Install asdf and dependencies.
    steps:
      - restore_cache:
          keys:
            - asdf-<< parameters.cache_version >>-{{ checksum ".tool-versions" }}-{{ checksum ".circleci/config.yml" }}-{{ checksum "poetry.lock" }}
            - asdf-<< parameters.cache_version >>-{{ checksum ".tool-versions" }}-{{ checksum ".circleci/config.yml" }}
            - asdf-<< parameters.cache_version >>-{{ checksum ".tool-versions" }}
            - asdf-<< parameters.cache_version >>-
      - run:
          name: Install asdf
          command: |
            git config advice.detachedHead false
            if [ ! -d $HOME/.asdf ]; then
              git clone https://github.com/asdf-vm/asdf.git $HOME/.asdf --branch << parameters.asdf_version >>
              cd $HOME/.asdf
            else
              cd $HOME/.asdf
              git fetch origin
            fi
            git checkout master
            git pull --all
            git checkout tags/<< parameters.asdf_version >>
            cd -
      - save_cache:
          key: asdf-<< parameters.cache_version >>-{{ checksum ".tool-versions" }}-{{ checksum ".circleci/config.yml" }}-{{ checksum "poetry.lock" }}
          paths:
            - $HOME/.asdf
      - run:
          name: Set PATH
          command: |
            echo 'export PATH=$HOME/.asdf/bin:$HOME/.asdf/shims:"${PATH}"' >> "${BASH_ENV}"
            source "${BASH_ENV}"

  # Installs and caches python and dependencies. Installs from .tool-versions in the local directory
  # which is a file that asdf uses to install the correct version of python.
  install_python:
    description: Install Python and dependencies.
    parameters:
      cache_version:
        type: string
        default: v1-1
    steps:
      - install_asdf:
          cache_version: << parameters.cache_version >>
      - restore_cache:
          keys:
            - python-deps-<< parameters.cache_version >>-{{ checksum ".tool-versions" }}-{{ checksum ".circleci/config.yml" }}
            - python-deps-<< parameters.cache_version >>-{{ checksum ".tool-versions" }}
            - python-deps-<< parameters.cache_version >>-
      - run:
          name: Install toolchain from .tool-versions
          command: |
            asdf plugin-add python
            asdf install python $(awk '/^python/ {print $2}' .tool-versions)
            pip3 install --upgrade pip
            pip3 install poetry # Install poetry in the newly created virtual environment
            python -m poetry install
      - run:
          name: Install Python API client pre-requisites
          command: |
            CODEGEN_BASE_URL="https://repo1.maven.org/maven2/io/swagger/codegen/v3"
            wget ${CODEGEN_BASE_URL}/swagger-codegen-cli/3.0.52/swagger-codegen-cli-3.0.52.jar -O ${HOME}/bin/swagger-codegen-cli.jar
            chmod +x ${HOME}/bin/swagger-codegen-cli.jar
            ${HOME}/bin/swagger-codegen-cli.jar version
      - save_cache:
          key: python-deps-<< parameters.cache_version >>-{{ checksum ".tool-versions" }}-{{ checksum ".circleci/config.yml" }}
          paths:
            - $HOME/.asdf
            - $HOME/.cache/pip
            - $HOME/.cache/pypoetry
            - $HOME/.local
      - run:
          name: Set PATH
          # Sources PATH after installing asdf and python, from $BASH_ENV, which CircleCI uses to set the PATH
          command: echo 'export PATH="${PATH}":$HOME/.asdf/bin:$HOME/.asdf/shims:$HOME/.brew/bin' >> "${BASH_ENV}"

  # When running the makefile, we need to ensure that we are using the correct shell
  # so that the right shims are used. We cannot use global versions of tools because
  # the makefile is not aware of the asdf environment.
  run_make_under_specific_shell:
    parameters:
      directory_to_change_to:
        type: string
      makefile_directory:
        type: string
      make_command:
        type: string
    steps:
      - run:
          name: Run make for << parameters.make_command >> in << parameters.directory_to_change_to >> against make file in << parameters.makefile_directory >>
          command: |
            source $BASH_ENV
            pushd << parameters.directory_to_change_to >>
            python -m poetry install
            source $(python -m poetry env info --path)/bin/activate # Doing this so it doesn't create a new shell
            pip install poetry # Installing inside the virtual env
            poetry install # Installing all the dependencies
            make << parameters.make_command >> -C << parameters.makefile_directory >>
            deactivate
            # Return to the original directory
            popd
  install_earthly:
    description: Install Earthly and dependencies.
    steps:
      - install_asdf:
          cache_version: v1-1
      - run:
          name: Install Earthly
          command: |
            asdf plugin-add earthly
            asdf install earthly $(awk '/^earthly/ {print $2}' .tool-versions)
            earthly --version

  select_earthly_satellite:
    description: Select Earthly satellite
    steps:
      - run:
          name: Select Earthly satellite
          command: |
            earthly account login
            earthly sat select << pipeline.parameters.earthly_satellite >>

  install_ipfs:
    parameters:
      cache_version:
        type: string
        default: v1-1
      ipfs_version:
        type: string
        default: v0.18.0
    description: Install IPFS for linux-amd64
    steps:
      - restore_cache:
          keys:
            - ipfs-<< parameters.cache_version >>-<< parameters.ipfs_version >>-{{ checksum ".circleci/config.yml" }}
            - ipfs-<< parameters.cache_version >>-<< parameters.ipfs_version >>
            - ipfs-<< parameters.cache_version >>
      - run:
          name: Install IPFS
          command: |
            if [ ! -f /usr/local/bin/ipfs ]; then
              wget https://dist.ipfs.tech/go-ipfs/<< parameters.ipfs_version >>/go-ipfs_<< parameters.ipfs_version >>_linux-amd64.tar.gz -O ipfs.tar.gz
              tar -xzf ipfs.tar.gz
              cd go-ipfs
              sudo bash install.sh
              ipfs --version
            else
              echo "IPFS is already installed, skipping download."
            fi
      - save_cache:
          key: ipfs-<< parameters.cache_version >>-<< parameters.ipfs_version >>-{{ checksum ".circleci/config.yml" }}
          paths:
            - /usr/local/bin/ipfs
      - run:
          name: Initialize IPFS
          command: |
            ipfs init 
            ipfs config Addresses.API /ip4/127.0.0.1/tcp/5001
            ipfs config Addresses.Gateway /ip4/0.0.0.0/tcp/8080
      - run:
          name: Start IPFS Daemon
          command: |
            ipfs daemon --offline
          background: true
jobs:
  build_cli:
    executor: linux-amd64
    steps:
      - checkout
      - install_asdf
      - install_earthly
      - attach_workspace:
          at: .
      - install_go:
          executor: linux-amd64
      - run:
          name: Build tarball
          command: |
            source "${BASH_ENV}"
            echo "$PRIVATE_PEM_B64" | base64 --decode > /tmp/private.pem
            echo "$PUBLIC_PEM_B64" | base64 --decode > /tmp/public.pem
            export PRIVATE_KEY_PASSPHRASE="$(echo $PRIVATE_KEY_PASSPHRASE_B64 | base64 --decode)"
            # Prevent rebuilding web ui, we should have already attached it
            find webui -exec touch -c '{}' +
            GOOS=linux GOARCH=amd64 make build-bacalhau-tgz
            GOOS=linux GOARCH=arm64 make build-bacalhau-tgz
            GOOS=darwin GOARCH=amd64 make build-bacalhau-tgz
            GOOS=darwin GOARCH=arm64 make build-bacalhau-tgz
            GOOS=linux GOARCH=armv6 make build-bacalhau-tgz
            GOOS=linux GOARCH=armv7 make build-bacalhau-tgz
            GOOS=windows GOARCH=amd64 make build-bacalhau-tgz

      - persist_to_workspace:
          root: dist/
          paths:
            - "*.tar.gz"
            - "*.sha256"

      - store_artifacts:
          path: dist/

  test_cli_bash:
    executor: linux-amd64
    steps:
      - checkout
      - attach_workspace:
          at: .

      - run:
          command: |
            mkdir -p bin/linux/amd64
            pushd bin/linux/amd64
            tar -xvf ../../../bacalhau_*_linux_amd64.tar.gz
            popd

      - run: cd test && bin/bashtub *.sh

  build_webui:
    executor: docker-linux
    steps:
      - checkout
      - setup_remote_docker
      - install_earthly
      - select_earthly_satellite
      - run:
          name: Build webui
          command: |
            cd webui
            earthly --push +all
      - persist_to_workspace:
          root: .
          paths:
            - "webui/build/*"
            - "webui/node_modules/*"

  build_canary:
    environment:
      GOPROXY: https://proxy.golang.org
      TARGET_COMMIT: << pipeline.git.revision >>
    working_directory: ~/repo
    executor: linux-amd64
    steps:
      - checkout

      - install_go:
          executor: linux-amd64

      - run:
          command: |
            echo "CANARIES HAVE BEEN MOVED TO https://github.com/bacalhau-project/canaries"

      # - run:
      #     name: Install Executor Plugins
      #     command: make install-plugins

      # - run:
      #     name: Set canary dependency
      #     working_directory: ops/aws/canary/lambda
      #     command: make update

      # - run:
      #     name: Build
      #     working_directory: ops/aws/canary/lambda
      #     command: make build -j

      # - run:
      #     name: Run tests
      #     working_directory: ops/aws/canary/lambda
      #     command: |
      #       export GOBIN=${HOME}/bin
      #       export PATH=$GOBIN:$PATH
      #       go install gotest.tools/gotestsum@v1.8.2
      #       make test

      # - store_test_results:
      #     path: ops/aws/canary/lambda/tests.xml

  build_docker:
    executor: linux-amd64
    steps:
      - checkout
      - attach_workspace:
          at: dist/
      - run:
          command: |
            mkdir -p bin/linux/amd64 && tar -xvf dist/bacalhau_*_linux_amd64.tar.gz -C bin/linux/amd64
            mkdir -p bin/linux/arm64 && tar -xvf dist/bacalhau_*_linux_arm64.tar.gz -C bin/linux/arm64
      - run:
          command: |
            docker context create buildx-build
            docker buildx create --use buildx-build
            make build-bacalhau-image
      - when:
          condition:
            matches:
              value: << pipeline.git.tag >>
              pattern: "^v([0-9]+).([0-9]+).([0-9]+).*$"
          steps:
            - run:
                name: Login to Github Container Registry
                command: echo $GHCR_PAT | docker login ghcr.io -u circleci --password-stdin
            - run: make push-bacalhau-image

  build_python_packages:
    executor: linux-amd64
    environment:
      TARGET_COMMIT: << pipeline.git.revision >>
      # PYPI_VERSION: 0.3.24.dev8 # use this to set a custom version identifier (https://peps.python.org/pep-0440/)
    working_directory: ~/repo
    steps:
      - checkout
      - install_python
      - install_earthly
      - select_earthly_satellite
      - attach_workspace:
          at: /tmp/swagger_spec/
      - run:
          name: Copy swagger.json from workspace
          command: |
            cp /tmp/swagger_spec/webui/public/swagger/swagger.json ./docs/swagger.json
      - run:
          name: Build Python API client
          command: |
            source $BASH_ENV
            make build-python-apiclient
      - persist_to_workspace:
          root: clients/python/dist
          paths:
            - bacalhau_apiclient-*.tar.gz
            - bacalhau_apiclient-*.whl
      - run:
          name: Build Python SDK
          command: make build-python-sdk
      - persist_to_workspace:
          root: python/dist
          paths:
            - bacalhau_sdk-*.tar.gz
            - bacalhau_sdk-*.whl
      - run:
          name: Build the airflow integration
          command: make build-bacalhau-airflow
      - persist_to_workspace:
          root: integration/airflow/dist
          paths:
            - bacalhau_airflow-*.tar.gz
            - bacalhau_airflow-*.whl
<<<<<<< HEAD
      - run_make_under_specific_shell:
          # Setup flyte integration
          directory_to_change_to: $HOME/repo/integration/flyte
          makefile_directory: $HOME/repo/integration/flyte
          make_command: echo "FLYTE BUILDING DISABLED"
      - run_make_under_specific_shell:
          # Build the flyte integration
          directory_to_change_to: $HOME/repo/integration/flyte/plugins
          makefile_directory: $HOME/repo/integration/flyte/plugins
          make_command: echo "FLYTE BUILDING DISABLED"

=======
      - run:
          name: Disabled Flyte
          command: echo "FLYTE BUILDING DISABLED"
>>>>>>> 64719710
  test_cli:
    environment:
      GOPROXY: https://proxy.golang.org
      GOOS: << parameters.target_os >>
      GOARCH: << parameters.target_arch >>
      GCS_TEST_RESULTS_BUCKET: bacalhau-global-storage/test-results
      GOMAXPROCS: "2" # Avoid using all the allocated CPU, so tests don't get rate limited
    working_directory: ~/repo
    executor: << parameters.executor >>
    parameters:
      executor:
        type: enum
        enum:
          [
            "linux-amd64",
            "linux-arm64",
            "darwin-amd64",
            "darwin-arm64",
            "windows-amd64",
          ]
      target_arch:
        type: enum
        enum: ["amd64", "arm64", "armv6", "armv7"]
      target_os:
        type: enum
        enum: ["linux", "darwin", "windows"]
      build_tags:
        type: string
        default: ""
    steps:
      - checkout

      - attach_workspace:
          at: .

      - when:
          condition:
            equal: ["windows", << parameters.target_os >>]
          steps:
            - run:
                name: Install GNU Make
                command: |
                  choco install -y make
                  choco install -y jq
                shell: powershell.exe

      - install_go:
          executor: << parameters.executor >>

      - run:
          name: "Setup BACALHAU_ENVIRONMENT environment variable"
          command: echo 'export BACALHAU_ENVIRONMENT=test' >> "$BASH_ENV"

      - when:
          condition:
            equal: ["linux-amd64", << parameters.executor >>]
          steps:
            - when:
                condition:
                  equal: ["integration", << parameters.build_tags >>]
                steps:
                  - install_ipfs
                  - run:
                      name: Set IPFS Connect Env
                      command: echo 'export BACALHAU_NODE_IPFS_CONNECT=/ip4/127.0.0.1/tcp/5001' >> "$BASH_ENV"

      - run:
          name: Test Go
          environment:
            LOG_LEVEL: debug
            TEST_BUILD_TAGS: << parameters.build_tags >>
            TEST_PARALLEL_PACKAGES: 4 # This is set to 4 as xlarge instances have at least 8 CPUs, and we want to leave some CPU for the Docker instances
          command: |
            export GOBIN=${HOME}/bin
            export PATH=$GOBIN:$PATH
            go install gotest.tools/gotestsum@v1.8.2
            make test-and-report
          no_output_timeout: 20m

      - store_test_results:
          path: .
      - persist_to_workspace:
          root: coverage/
          paths:
            - "*.coverage"

  test_python_sdk:
    executor: linux-amd64
    steps:
      - checkout
      - install_earthly
      - select_earthly_satellite
      - run:
          working_directory: python
          command: |
            earthly --push +run-unittest

  test_python_airflow:
    executor: linux-amd64
    steps:
      - checkout
      - install_earthly
      - select_earthly_satellite
      - run:
          working_directory: integration/airflow
          command: earthly --push +run-tests

<<<<<<< HEAD
  test_python_flyte:
    executor: linux-amd64
    steps:
      - echo "FLYTE BUILDING DISABLED"
      # - checkout
      # - install_python
      # - run:
      #     working_directory: integration/flyte
      #     command: python -m poetry run make setup test

=======
>>>>>>> 64719710
  coverage:
    executor: linux-amd64
    environment:
      GOPROXY: https://proxy.golang.org
    steps:
      - checkout

      - attach_workspace:
          at: coverage/

      - run:
          name: Install gocovmerge
          command: go install github.com/wadey/gocovmerge@latest

      - run:
          name: Build coverage report
          command: make coverage-report

      - store_artifacts:
          path: coverage/coverage.html

  release_cli:
    executor: linux-amd64
    steps:
      - checkout
      - attach_workspace:
          at: dist/
      - run:
          name: Install gh
          command: |
            wget https://github.com/cli/cli/releases/download/v2.14.7/gh_2.14.7_linux_amd64.deb
            sudo dpkg -i gh_2.14.7_linux_amd64.deb
            echo "$BACALHAU_RELEASE_TOKEN" | gh auth login --with-token
      - run:
          name: Uploading to Release - << pipeline.git.tag >>
          command: |
            TAG="<< pipeline.git.tag >>"
            echo "TAG = ${TAG}"
            find dist/
            gh release upload $TAG dist/bacalhau_$TAG_*

  release_python:
    executor: linux-amd64
    working_directory: ~/repo
    steps:
      - checkout
      - install_python
      - install_earthly
      - attach_workspace:
          at: /tmp/py_dist
      - run:
          name: Copy dist files
          command: |
            mkdir -p clients/python/dist
            cp /tmp/py_dist/bacalhau_apiclient* clients/python/dist
            mkdir -p python/dist
            cp /tmp/py_dist/bacalhau_sdk* python/dist
            mkdir -p integration/airflow/dist
            cp /tmp/py_dist/bacalhau_airflow* integration/airflow/dist
            mkdir -p integration/airflow/dist
<<<<<<< HEAD
            # cp /tmp/py_dist/bacalhau_flyte* integration/flyte/dist
=======
>>>>>>> 64719710
      - run:
          name: Release python apiclient
          command: |
            python -m poetry run make release-python-apiclient
      - run:
          name: Release python sdk
          command: |
            export RELEASE_PYTHON_PACKAGES=1
            make release-python-sdk
      - run:
          name: Release python Airflow integration
          command: |
            export RELEASE_PYTHON_PACKAGES=1
            make dist
      - run:
          name: Release python Flyte integration
          command: |
            echo "FLYTE BUILDING DISABLED"
<<<<<<< HEAD
            # python -m poetry run pip install twine==4.0.2
            # python -m poetry run make release-bacalhau-flyte
=======
>>>>>>> 64719710

  build_swagger:
    executor: linux-amd64
    environment:
      GOPROXY: https://proxy.golang.org
      TARGET_COMMIT: << pipeline.git.revision >>
    working_directory: ~/repo
    steps:
      - checkout
      - add_ssh_keys:
          fingerprints:
            - "b2:46:a2:7c:94:1f:84:be:99:70:1e:44:50:1e:33:2b"
      - install_go:
          executor: linux-amd64
      - run:
          name: Build Swagger
          command: |
            export GOBIN=${HOME}/bin
            export PATH=$GOBIN:$PATH
            go install golang.org/x/tools/cmd/stringer
            go install go.uber.org/mock/gomock
            go install github.com/golang/mock/mockgen
            go install github.com/swaggo/swag/cmd/swag@latest
            make generate

      - persist_to_workspace:
          root: .
          paths:
            - pkg/swagger/docs.go
            - webui/public/swagger/swagger.json

      # - when: # Only if the current branch is main, we push the swagger spec to the repo (via auto PR)
      #     condition:
      #       equal: ["main", << pipeline.git.branch >>]
      #     steps:
      #       - run:
      #           name: Install gh
      #           command: |
      #             wget https://github.com/cli/cli/releases/download/v2.14.7/gh_2.14.7_linux_amd64.deb
      #             sudo dpkg -i gh_2.14.7_linux_amd64.deb
      #             echo "$GITHUB_PR_PAT" | gh auth login --with-token
      #             rm gh_2.14.7_linux_amd64.deb
      #       - run:
      #           name: Install human-id generator
      #           command: |
      #             pip3 install human-id
      #       - run:
      #           name: Git commit
      #           command: |
      #             git config user.email "$(git log --format='format:%ae' -n1)"
      #             git config user.name "$(git log --format='format:%an' -n1)"
      #             # Note: we delete this branch after the PR is merged
      #             GH_BRANCH_NAME=(ci-build-swagger-docs_$(humanid-gen --words 3 | grep -oE "^([^-]*-){1}[^-]*")-$(((RANDOM % $((100 - 1))) + 1)))
      #             git checkout -b $GH_BRANCH_NAME
      #             if test -n "$(git ls-files --modified | grep -e '^docs/')"; then
      #               git add --verbose -- ./docs
      #               COMMIT_MSG="Build swagger reference - this is an automatic commit"
      #               git commit -m "[circleci] $COMMIT_MSG [skip ci]"
      #               git push --set-upstream origin $GH_BRANCH_NAME
      #               # Note: if you close the PR below manually, you should delete the `ci-build-swagger-docs_*` branch as well
      #               PR_URL=$(gh pr create --fill --head $(git rev-parse --abbrev-ref HEAD) --base main --label schema --repo bacalhau-project/bacalhau)
      #               echo "Pull request: $PR_URL"
      #               sleep 3
      #               gh pr merge --auto --delete-branch -r $PR_URL
      #             fi

# Invoke jobs via workflows
# See: https://circleci.com/docs/2.0/configuration-reference/#workflows
workflows:
  check_canary:
    when: << pipeline.parameters.GHA_Action >>
    jobs:
      - build_canary:
          name: Check canary build
          filters:
            tags:
              ignore: /.*/
  test_workflow:
    when: << pipeline.parameters.GHA_Action >>
    jobs:
      - build_webui
      - test_cli:
          name: test-<< matrix.target_os >>-<< matrix.target_arch >>-<< matrix.build_tags >>
          executor: << matrix.target_os >>-<< matrix.target_arch >>
          requires:
            - build_webui
          matrix:
            parameters:
              target_os: ["linux", "darwin", "windows"]
              target_arch: ["amd64", "arm64"]
              build_tags: ["unit", "integration"]
            exclude:
              - target_os: windows
                target_arch: arm64
                build_tags: unit
              - target_os: windows
                target_arch: arm64
                build_tags: integration
      - test_python_sdk
      - test_python_airflow
<<<<<<< HEAD
      # - test_python_flyte
=======
>>>>>>> 64719710
      - coverage:
          name: Build coverage report
          requires:
            - test_cli

  build_python:
    when: << pipeline.parameters.GHA_Action >>
    jobs:
      - build_swagger:
          name: build-swagger-spec
          filters: &build_on_branch_and_tag_push
            tags:
              # only run on tags that look like release tags e.g. v0.1.2 or
              # v0.1.3alpha19 (actually v0.1.3anything...)
              only: /^v([0-9]+).([0-9]+).([0-9]+).*$/
      - build_python_packages:
          name: build-python-packages
          requires: [build-swagger-spec]
          filters: *build_on_branch_and_tag_push
      - release_python:
          name: release-python-packages
          requires:
            - build-swagger-spec
            - build-python-packages
          # This job will only run on tags (specifically starting with 'v.') and
          # will not run on branches
          filters: &build_on_release_only
            branches:
              ignore: /.*/ # don't run on any branches - only tags
            <<: *build_on_branch_and_tag_push

  build_workflow:
    when: << pipeline.parameters.GHA_Action >>
    jobs:
      - build_webui:
          context:
            - CREDENTIALS
          filters: *build_on_branch_and_tag_push
      - build_cli:
          requires: [build_webui]
          filters: *build_on_branch_and_tag_push
      - test_cli_bash:
          requires: [build_cli]
          filters: *build_on_branch_and_tag_push
      - build_docker:
          requires: [build_cli]
          filters: *build_on_branch_and_tag_push
      - release_cli:
          requires: [build_cli]
          filters: *build_on_release_only<|MERGE_RESOLUTION|>--- conflicted
+++ resolved
@@ -300,7 +300,7 @@
       - run:
           name: Initialize IPFS
           command: |
-            ipfs init 
+            ipfs init
             ipfs config Addresses.API /ip4/127.0.0.1/tcp/5001
             ipfs config Addresses.Gateway /ip4/0.0.0.0/tcp/8080
       - run:
@@ -490,23 +490,17 @@
           paths:
             - bacalhau_airflow-*.tar.gz
             - bacalhau_airflow-*.whl
-<<<<<<< HEAD
       - run_make_under_specific_shell:
           # Setup flyte integration
           directory_to_change_to: $HOME/repo/integration/flyte
           makefile_directory: $HOME/repo/integration/flyte
-          make_command: echo "FLYTE BUILDING DISABLED"
+          make_command: setup
       - run_make_under_specific_shell:
           # Build the flyte integration
           directory_to_change_to: $HOME/repo/integration/flyte/plugins
           makefile_directory: $HOME/repo/integration/flyte/plugins
-          make_command: echo "FLYTE BUILDING DISABLED"
-
-=======
-      - run:
-          name: Disabled Flyte
-          command: echo "FLYTE BUILDING DISABLED"
->>>>>>> 64719710
+          make_command: build_all_plugins
+
   test_cli:
     environment:
       GOPROXY: https://proxy.golang.org
@@ -614,19 +608,15 @@
           working_directory: integration/airflow
           command: earthly --push +run-tests
 
-<<<<<<< HEAD
   test_python_flyte:
     executor: linux-amd64
     steps:
-      - echo "FLYTE BUILDING DISABLED"
-      # - checkout
-      # - install_python
-      # - run:
-      #     working_directory: integration/flyte
-      #     command: python -m poetry run make setup test
-
-=======
->>>>>>> 64719710
+      - checkout
+      - install_python
+      - run:
+          working_directory: integration/flyte
+          command: python -m poetry run make setup test
+
   coverage:
     executor: linux-amd64
     environment:
@@ -687,10 +677,7 @@
             mkdir -p integration/airflow/dist
             cp /tmp/py_dist/bacalhau_airflow* integration/airflow/dist
             mkdir -p integration/airflow/dist
-<<<<<<< HEAD
-            # cp /tmp/py_dist/bacalhau_flyte* integration/flyte/dist
-=======
->>>>>>> 64719710
+            cp /tmp/py_dist/bacalhau_flyte* integration/flyte/dist
       - run:
           name: Release python apiclient
           command: |
@@ -708,12 +695,8 @@
       - run:
           name: Release python Flyte integration
           command: |
-            echo "FLYTE BUILDING DISABLED"
-<<<<<<< HEAD
-            # python -m poetry run pip install twine==4.0.2
-            # python -m poetry run make release-bacalhau-flyte
-=======
->>>>>>> 64719710
+            python -m poetry run pip install twine==4.0.2
+            python -m poetry run make release-bacalhau-flyte
 
   build_swagger:
     executor: linux-amd64
@@ -814,10 +797,7 @@
                 build_tags: integration
       - test_python_sdk
       - test_python_airflow
-<<<<<<< HEAD
-      # - test_python_flyte
-=======
->>>>>>> 64719710
+      - test_python_flyte
       - coverage:
           name: Build coverage report
           requires:
