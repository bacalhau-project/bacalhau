--- conflicted
+++ resolved
@@ -311,7 +311,6 @@
     - store_artifacts:
         path: coverage/coverage.html
 
-<<<<<<< HEAD
   lint-webui:
     parallelism: 1
     working_directory: ~/repo/webui
@@ -338,8 +337,6 @@
           name: Run linter
           command: |
             yarn run eslint
-=======
->>>>>>> 10010bad
 
   release:
     executor: linux-amd64
