# Use the latest 2.1 version of CircleCI pipeline process engine.
# See: https://circleci.com/docs/2.0/configuration-reference
version: 2.1
parameters:
  GHA_Actor:
    type: string
    default: ""
  GHA_Action:
    type: string
    default: ""
  GHA_Event:
    type: string
    default: ""
  GHA_Meta:
    type: string
    default: ""
  run_workflow_build:
    default: true
    type: boolean

  run_workflow_test:
    default: true
    type: boolean

  run_workflow_lint:
    default: true
    type: boolean

orbs:
  node: circleci/node@5.2.0

executors:
  # Available resource classes - https://circleci.com/product/features/resource-classes/
  linux-amd64:
    machine:
      image: default
      resource_class: xlarge
  linux-arm64:
    machine:
      image: default
      resource_class: arm.xlarge
  darwin-amd64:
    macos:
      xcode: "14.2.0"
    resource_class: macos.x86.medium.gen2
  darwin-arm64:
    macos:
      xcode: "14.2.0"
    resource_class: macos.m1.medium.gen1
  windows-amd64:
    machine:
      image: windows-server-2022-gui:current
      resource_class: windows.xlarge
      shell: bash.exe

commands:
  install_go:
    description: Install Golang and dependencies.
    parameters:
      executor:
        type: enum
        enum:
          [
            "linux-amd64",
            "linux-arm64",
            "darwin-amd64",
            "darwin-arm64",
            "windows-amd64",
          ]
    steps:
      - run:
          name: Set GOVER
          command: |
            go_spec=$(grep 'go [[:digit:]].[[:digit:]]*' go.work | cut -d' ' -f2)
            version=$(curl --silent --show-error --location --fail "https://go.dev/dl/?mode=json&include=all" | \
              jq --arg v "$go_spec" --raw-output '[.[] | select(.stable) | select(.version | startswith("go"+$v)) | .version | ltrimstr("go")] | sort_by(split(".") | map(tonumber)) | reverse | .[0]')
            echo "Latest Go version for $go_spec is $version"
            echo "export GOVER=$version" >> $BASH_ENV

      - when:
          condition:
            equal: ["windows-amd64", << parameters.executor >>]
          steps:
            - run:
                name: Install Go
                command: |
                  rm -rf /c/Program\ Files/Go
                  curl --silent --show-error --location --fail https://go.dev/dl/go$GOVER.<< parameters.executor >>.zip | tar --extract --gzip --file=- --directory=/c/Program\ Files

      - when:
          condition:
            or:
              - equal: ["darwin-amd64", << parameters.executor >>]
              - equal: ["darwin-arm64", << parameters.executor >>]
              - equal: ["linux-amd64", << parameters.executor >>]
              - equal: ["linux-arm64", << parameters.executor >>]
          steps:
            - run:
                name: Install Go
                command: |
                  sudo rm -fr /usr/local/go /usr/local/bin/go
                  curl --silent --show-error --location --fail https://go.dev/dl/go$GOVER.<< parameters.executor >>.tar.gz | sudo tar --extract --gzip --file=- --directory=/usr/local
                  sudo ln -s /usr/local/go/bin/go /usr/local/bin/go

      - run:
          name: Set GOCACHE
          command: echo "export GOCACHE=$HOME/.cache/go-build" >> $BASH_ENV

      - run:
          name: Set GOPATH
          command: echo "export GOPATH=$HOME/go" >> $BASH_ENV

      - restore_cache:
          name: Restoring Go cache
          key: go-mod-{{ arch }}-{{ checksum "go.sum" }}

      - run:
          name: Install packages
          command: go mod tidy

      - save_cache:
          name: Saving Go cache
          key: go-mod-{{ arch }}-{{ checksum "go.sum" }}
          paths:
            - ~/.cache/go-build
            - ~/go/pkg/mod

  install_python:
    steps:
      - run: sudo apt install python3.10 -y
      - run: curl -sSL https://install.python-poetry.org | python3 -
      - run: echo 'export PATH="/home/circleci/.local/bin:$PATH"' >> "$BASH_ENV"

jobs:
  test_cli:
    environment:
      GOPROXY: https://proxy.golang.org
      GOOS: << parameters.target_os >>
      GOARCH: << parameters.target_arch >>
      GCS_TEST_RESULTS_BUCKET: bacalhau-global-storage/test-results
      GOMAXPROCS: "2" # Avoid using all the allocated CPU, so tests don't get rate limited
    working_directory: ~/repo
    executor: << parameters.executor >>
    parameters:
      executor:
        type: enum
        enum:
          [
            "linux-amd64",
            "linux-arm64",
            "darwin-amd64",
            "darwin-arm64",
            "windows-amd64",
          ]
      target_arch:
        type: enum
        enum: ["amd64", "arm64", "armv6", "armv7"]
      target_os:
        type: enum
        enum: ["linux", "darwin", "windows"]
      build_tags:
        type: string
        default: ""
    steps:
      - checkout

      - attach_workspace:
          at: .

      - when:
          condition:
            equal: ["windows", << parameters.target_os >>]
          steps:
            - run:
                name: Install GNU Make
                command: |
                  choco install -y make
                  choco install -y jq
                shell: powershell.exe

      - install_go:
          executor: << parameters.executor >>

      - run:
          name: "Setup BACALHAU_ENVIRONMENT environment variable"
          command: echo 'export BACALHAU_ENVIRONMENT=test' >> "$BASH_ENV"
      - run:
          name: Test Go
          environment:
            LOG_LEVEL: debug
            TEST_BUILD_TAGS: << parameters.build_tags >>
            TEST_PARALLEL_PACKAGES: 4 # This is set to 4 as xlarge instances have at least 8 CPUs, and we want to leave some CPU for the Docker instances
          command: |
            export GOBIN=${HOME}/bin
            export PATH=$GOBIN:$PATH
            go install gotest.tools/gotestsum@v1.8.2
            make test-and-report
          no_output_timeout: 20m

      - store_test_results:
          path: .
      - persist_to_workspace:
          root: coverage/
          paths:
            - "*.coverage"

<<<<<<< HEAD
  test-python-sdk:
    parallelism: 1
=======
  test_python_sdk:
>>>>>>> b83d6270
    executor: linux-amd64
    steps:
      - checkout
      - install_python
      - run:
          working_directory: python
          command: make setup test

  test_python_airflow:
    executor: linux-amd64
    steps:
      - checkout
      - install_python
      - run:
          working_directory: integration/airflow
          command: make setup test-all

  test_python_flyte:
    executor: linux-amd64
    steps:
      - checkout
      - install_python
      - run:
          working_directory: integration/flyte
          command: make setup test

  build_cli:
    parallelism: 1
    executor: linux-amd64
    steps:
      - checkout

      - attach_workspace:
          at: .

      - install_go:
          executor: linux-amd64

      - run:
          name: Build tarball
          command: |
            echo "$PRIVATE_PEM_B64" | base64 --decode > /tmp/private.pem
            echo "$PUBLIC_PEM_B64" | base64 --decode > /tmp/public.pem
            export PRIVATE_KEY_PASSPHRASE="$(echo $PRIVATE_KEY_PASSPHRASE_B64 | base64 --decode)"
            # Prevent rebuilding web ui, we should have already attached it
            find webui -exec touch -c '{}' +
            GOOS=linux GOARCH=amd64 make build-bacalhau-tgz
            GOOS=linux GOARCH=arm64 make build-bacalhau-tgz
            GOOS=darwin GOARCH=amd64 make build-bacalhau-tgz
            GOOS=darwin GOARCH=arm64 make build-bacalhau-tgz
            GOOS=linux GOARCH=armv6 make build-bacalhau-tgz
            GOOS=linux GOARCH=armv7 make build-bacalhau-tgz
            GOOS=windows GOARCH=amd64 make build-bacalhau-tgz

      - persist_to_workspace:
          root: dist/
          paths:
            - "*.tar.gz"
            - "*.sha256"

      - store_artifacts:
          path: dist/

  build_webui:
    executor: node/default
    steps:
      - checkout
<<<<<<< HEAD
=======
      - node/install-packages:
          app-dir: webui
>>>>>>> b83d6270
      - run:
          working_directory: webui
          environment:
            GENERATE_SOURCEMAP: "false"
<<<<<<< HEAD
          command: |
            npm i
            npm run build
=======
          command: npm run build
>>>>>>> b83d6270
      - persist_to_workspace:
          root: .
          paths:
            - "webui/build/*"
            - "webui/node_modules/*"

  build_canary:
    parallelism: 1
    environment:
      GOPROXY: https://proxy.golang.org
      TARGET_COMMIT: << pipeline.git.revision >>
    working_directory: ~/repo
    executor: linux-amd64
    steps:
      - checkout

      - install_go:
          executor: linux-amd64

      - run:
          name: Install Executor Plugins
          command: make install-plugins

      - run:
          name: Set canary dependency
          working_directory: ops/aws/canary/lambda
          command: make update

      - run:
          name: Build
          working_directory: ops/aws/canary/lambda
          command: make build -j

      - run:
          name: Run tests
          working_directory: ops/aws/canary/lambda
          command: |
            export GOBIN=${HOME}/bin
            export PATH=$GOBIN:$PATH
            go install gotest.tools/gotestsum@v1.8.2
            make test

      - store_test_results:
          path: ops/aws/canary/lambda/tests.xml

  coverage:
    executor: linux-amd64
    environment:
      GOPROXY: https://proxy.golang.org
    steps:
      - checkout
<<<<<<< HEAD

      - attach_workspace:
          at: coverage/

      - run:
          name: Install gocovmerge
          command: go install github.com/wadey/gocovmerge@latest

      - run:
=======

      - attach_workspace:
          at: coverage/

      - run:
          name: Install gocovmerge
          command: go install github.com/wadey/gocovmerge@latest

      - run:
>>>>>>> b83d6270
          name: Build coverage report
          command: make coverage-report

      - store_artifacts:
          path: coverage/coverage.html

  release_cli:
    executor: linux-amd64
    steps:
      - checkout
      - attach_workspace:
          at: dist/
      - run:
          name: Install gh
          command: |
            wget https://github.com/cli/cli/releases/download/v2.14.7/gh_2.14.7_linux_amd64.deb
            sudo dpkg -i gh_2.14.7_linux_amd64.deb
            echo "$BACALHAU_RELEASE_TOKEN" | gh auth login --with-token
      - run:
          name: Uploading to Release - << pipeline.git.tag >>
          command: |
            TAG="<< pipeline.git.tag >>"
            echo "TAG = ${TAG}"
            find dist/
            gh release upload $TAG dist/bacalhau_$TAG_*

  release_python:
    executor: linux-amd64
    working_directory: ~/repo
    steps:
      - checkout
      - attach_workspace:
          at: /tmp/py_dist
      - run:
          name: Copy dist files
          command: |
            mkdir -p clients/python/dist
            cp /tmp/py_dist/bacalhau_apiclient* clients/python/dist
            mkdir -p python/dist
            cp /tmp/py_dist/bacalhau_sdk* python/dist
            mkdir -p integration/airflow/dist
            cp /tmp/py_dist/bacalhau_airflow* integration/airflow/dist
      - run:
          name: Release python apiclient
          command: |
            make release-python-apiclient
      - run:
          name: Install Python SDK pre-requisites
          command: |
            curl -sSL https://install.python-poetry.org | POETRY_VERSION=1.4.0 python3 -
            echo 'export PATH="/home/circleci/.local/bin:$PATH"' >> "$BASH_ENV"
      - run:
          name: Release python sdk
          command: |
            make release-python-sdk
      - run:
          name: Release python Airflow integration
          command: |
            pip3 install twine==4.0.2
            make release-bacalhau-airflow
      - run:
          name: Release python Flyte integration
          command: |
            pip3 install twine==4.0.2
            make release-bacalhau-flyte

  build_swagger:
    executor: linux-amd64
    environment:
      GOPROXY: https://proxy.golang.org
      TARGET_COMMIT: << pipeline.git.revision >>
    working_directory: ~/repo
    steps:
      - checkout
      - add_ssh_keys:
          fingerprints:
            - "b2:46:a2:7c:94:1f:84:be:99:70:1e:44:50:1e:33:2b"
      - install_go:
          executor: linux-amd64
      - run:
          name: Build Swagger
          command: |
            export GOBIN=${HOME}/bin
            export PATH=$GOBIN:$PATH
            go install golang.org/x/tools/cmd/stringer
            go install go.uber.org/mock/gomock
            go install github.com/golang/mock/mockgen
            go install github.com/swaggo/swag/cmd/swag@latest
            make generate

      - persist_to_workspace:
          root: .
          paths:
            - pkg/swagger/docs.go
            - webui/public/swagger/swagger.json

      - when: # Only if the current branch is main, we push the swagger spec to the repo (via auto PR)
          condition:
            equal: ["main", << pipeline.git.branch >>]
          steps:
            - run:
                name: Install gh
                command: |
                  wget https://github.com/cli/cli/releases/download/v2.14.7/gh_2.14.7_linux_amd64.deb
                  sudo dpkg -i gh_2.14.7_linux_amd64.deb
                  echo "$GITHUB_PR_PAT" | gh auth login --with-token
                  rm gh_2.14.7_linux_amd64.deb
            - run:
                name: Install human-id generator
                command: |
                  pip3 install human-id
            - run:
                name: Git commit
                command: |
                  git config user.email "$(git log --format='format:%ae' -n1)"
                  git config user.name "$(git log --format='format:%an' -n1)"
                  # Note: we delete this branch after the PR is merged
                  GH_BRANCH_NAME=(ci-build-swagger-docs_$(humanid-gen --words 3 | grep -oE "^([^-]*-){1}[^-]*")-$(((RANDOM % $((100 - 1))) + 1)))
                  git checkout -b $GH_BRANCH_NAME
                  if test -n "$(git ls-files --modified | grep -e '^docs/')"; then
                    git add --verbose -- ./docs
                    COMMIT_MSG="Build swagger reference - this is an automatic commit"
                    git commit -m "[circleci] $COMMIT_MSG [skip ci]"
                    git push --set-upstream origin $GH_BRANCH_NAME
                    # Note: if you close the PR below manually, you should delete the `ci-build-swagger-docs_*` branch as well
                    PR_URL=$(gh pr create --fill --head $(git rev-parse --abbrev-ref HEAD) --base main --label schema --repo bacalhau-project/bacalhau)
                    echo "Pull request: $PR_URL"
                    sleep 3
                    gh pr merge --auto --delete-branch -r $PR_URL
                  fi

<<<<<<< HEAD
  docker:
=======
  build_docker:
>>>>>>> b83d6270
    executor: linux-amd64
    steps:
      - checkout
      - attach_workspace:
          at: dist/
      - run:
          command: |
            mkdir -p bin/linux/amd64 && tar -xvf dist/bacalhau_*_linux_amd64.tar.gz -C bin/linux/amd64
            mkdir -p bin/linux/arm64 && tar -xvf dist/bacalhau_*_linux_arm64.tar.gz -C bin/linux/arm64
      - run:
          command: |
            docker context create buildx-build
            docker buildx create --use buildx-build
            make build-bacalhau-image
      - when:
          condition:
            matches:
              value: << pipeline.git.tag >>
              pattern: "^v([0-9]+).([0-9]+).([0-9]+).*$"
          steps:
            - run:
                name: Login to Github Container Registry
                command: echo $GHCR_PAT | docker login ghcr.io -u circleci --password-stdin
            - run: make push-bacalhau-image

  build_python_packages:
    executor: linux-amd64
    environment:
      TARGET_COMMIT: << pipeline.git.revision >>
      # PYPI_VERSION: 0.3.24.dev8 # use this to set a custom version identifier (https://peps.python.org/pep-0440/)
    working_directory: ~/repo
    steps:
      - checkout
      - attach_workspace:
          at: /tmp/swagger_spec/
      - run:
          name: Copy swagger.json from workspace
          command: |
            cp   /tmp/swagger_spec/webui/public/swagger/swagger.json ./docs/swagger.json
      - run:
          name: Install Python API client pre-requisites
          command: |
            CODEGEN_BASE_URL="https://repo1.maven.org/maven2/io/swagger/codegen/v3"
            wget ${CODEGEN_BASE_URL}/swagger-codegen-cli/3.0.41/swagger-codegen-cli-3.0.41.jar -O ${HOME}/bin/swagger-codegen-cli.jar
            chmod +x ${HOME}/bin/swagger-codegen-cli.jar
            ${HOME}/bin/swagger-codegen-cli.jar version
      - run:
          name: Build Python API client
          command: |
            make build-python-apiclient
      - persist_to_workspace:
          root: clients/python/dist
          paths:
            - bacalhau_apiclient-*.tar.gz
            - bacalhau_apiclient-*.whl
      - run:
          name: Install Python SDK pre-requisites
          command: |
            curl -sSL https://install.python-poetry.org | POETRY_VERSION=1.4.0 python3 -
            echo 'export PATH="/home/circleci/.local/bin:$PATH"' >> "$BASH_ENV"
            cd python
            /home/circleci/.local/bin/poetry run pip3 install black>=22.12.0 isort>=5.8.0 flake8>=6.0.0 mypy>=0.991 pre-commit>=2.12.0
      - run:
          name: Build Python SDK
          command: |
            make build-python-sdk
      - persist_to_workspace:
          root: python/dist
          paths:
            - bacalhau_sdk-*.tar.gz
            - bacalhau_sdk-*.whl
      - run:
          name: Install bacalhau-airflow pre-requisites
          command: |
            cd integration/airflow
            pip3 install -r dev-requirements.txt
      - run:
          name: Build Python Bacalhau Airflow
          command: |
            make build-bacalhau-airflow
      - run:
          name: Install Flyte plugin pre-requisites
          command: |
            cd integration/flyte
            # installs flytekit, flyteidl and deps.
            make setup
      - run:
          name: Build Python Bacalhau Flyte plugin
          command: |
            cd integration/flyte/plugins/
            make build_all_plugins
      - persist_to_workspace:
          root: integration/airflow/dist
          paths:
            - bacalhau_airflow-*.tar.gz
            - bacalhau_airflow-*.whl

# Invoke jobs via workflows
# See: https://circleci.com/docs/2.0/configuration-reference/#workflows
workflows:
  check_canary:
    when: << pipeline.parameters.GHA_Action >>
    jobs:
      - build_canary:
          name: Check canary build
          filters:
            tags:
              ignore: /.*/
  test_workflow:
    when: << pipeline.parameters.GHA_Action >>
    jobs:
      - build_webui
<<<<<<< HEAD
      - test:
=======
      - test_cli:
>>>>>>> b83d6270
          name: test-<< matrix.target_os >>-<< matrix.target_arch >>-<< matrix.build_tags >>
          executor: << matrix.target_os >>-<< matrix.target_arch >>
          requires:
            - build_webui
          matrix:
            parameters:
              target_os: ["linux", "darwin", "windows"]
              target_arch: ["amd64", "arm64"]
              build_tags: ["unit", "integration"]
            exclude:
              - target_os: windows
                target_arch: arm64
                build_tags: unit
              - target_os: windows
                target_arch: arm64
                build_tags: integration
<<<<<<< HEAD
      - test-python-sdk
      - test-python-airflow
      - test-python-flyte
      - coverage:
          name: Build coverage report
          requires:
            - test

  python:
=======
      - test_python_sdk
      - test_python_airflow
      - test_python_flyte
      - coverage:
          name: Build coverage report
          requires:
            - test_cli

  build_python:
>>>>>>> b83d6270
    when: << pipeline.parameters.GHA_Action >>
    jobs:
      - build_swagger:
          name: build-swagger-spec
          filters: &build_on_branch_and_tag_push
            tags:
              # only run on tags that look like release tags e.g. v0.1.2 or
              # v0.1.3alpha19 (actually v0.1.3anything...)
              only: /^v([0-9]+).([0-9]+).([0-9]+).*$/
      - build_python_packages:
          name: build-python-packages
          requires: [build-swagger-spec]
          filters: *build_on_branch_and_tag_push
      - release_python:
          name: release-python-packages
          requires:
            - build-swagger-spec
            - build-python-packages
          # This job will only run on tags (specifically starting with 'v.') and
          # will not run on branches
          filters: &build_on_release_only
            branches:
              ignore: /.*/ # don't run on any branches - only tags
            !!merge <<: *build_on_branch_and_tag_push

  build_workflow:
    when: << pipeline.parameters.GHA_Action >>
    jobs:
      - build_webui:
          filters: *build_on_branch_and_tag_push
<<<<<<< HEAD
      - build:
          requires: [build_webui]
          filters: *build_on_branch_and_tag_push
      - docker:
          requires: [build]
          filters: *build_on_branch_and_tag_push
      - release:
          requires: [build]
=======
      - build_cli:
          requires: [build_webui]
          filters: *build_on_branch_and_tag_push
      - build_docker:
          requires: [build_cli]
          filters: *build_on_branch_and_tag_push
      - release_cli:
          requires: [build_cli]
>>>>>>> b83d6270
          filters: *build_on_release_only<|MERGE_RESOLUTION|>--- conflicted
+++ resolved
@@ -132,6 +132,224 @@
       - run: echo 'export PATH="/home/circleci/.local/bin:$PATH"' >> "$BASH_ENV"
 
 jobs:
+  build_cli:
+    executor: linux-amd64
+    steps:
+      - checkout
+
+      - attach_workspace:
+          at: .
+
+      - install_go:
+          executor: linux-amd64
+
+      - run:
+          name: Build tarball
+          command: |
+            echo "$PRIVATE_PEM_B64" | base64 --decode > /tmp/private.pem
+            echo "$PUBLIC_PEM_B64" | base64 --decode > /tmp/public.pem
+            export PRIVATE_KEY_PASSPHRASE="$(echo $PRIVATE_KEY_PASSPHRASE_B64 | base64 --decode)"
+            # Prevent rebuilding web ui, we should have already attached it
+            find webui -exec touch -c '{}' +
+            GOOS=linux GOARCH=amd64 make build-bacalhau-tgz
+            GOOS=linux GOARCH=arm64 make build-bacalhau-tgz
+            GOOS=darwin GOARCH=amd64 make build-bacalhau-tgz
+            GOOS=darwin GOARCH=arm64 make build-bacalhau-tgz
+            GOOS=linux GOARCH=armv6 make build-bacalhau-tgz
+            GOOS=linux GOARCH=armv7 make build-bacalhau-tgz
+            GOOS=windows GOARCH=amd64 make build-bacalhau-tgz
+
+      - persist_to_workspace:
+          root: dist/
+          paths:
+            - "*.tar.gz"
+            - "*.sha256"
+
+
+      - attach_workspace:
+          at: .
+
+      - install_go:
+          executor: linux-amd64
+
+      - run:
+          name: Build tarball
+          command: |
+            echo "$PRIVATE_PEM_B64" | base64 --decode > /tmp/private.pem
+            echo "$PUBLIC_PEM_B64" | base64 --decode > /tmp/public.pem
+            export PRIVATE_KEY_PASSPHRASE="$(echo $PRIVATE_KEY_PASSPHRASE_B64 | base64 --decode)"
+            # Prevent rebuilding web ui, we should have already attached it
+            find webui -exec touch -c '{}' +
+            GOOS=linux GOARCH=amd64 make build-bacalhau-tgz
+            GOOS=linux GOARCH=arm64 make build-bacalhau-tgz
+            GOOS=darwin GOARCH=amd64 make build-bacalhau-tgz
+            GOOS=darwin GOARCH=arm64 make build-bacalhau-tgz
+            GOOS=linux GOARCH=armv6 make build-bacalhau-tgz
+            GOOS=linux GOARCH=armv7 make build-bacalhau-tgz
+            GOOS=windows GOARCH=amd64 make build-bacalhau-tgz
+
+      - persist_to_workspace:
+          root: dist/
+          paths:
+            - "*.tar.gz"
+            - "*.sha256"
+
+      - store_artifacts:
+          path: dist/
+
+  build_webui:
+    executor: node/default
+    steps:
+      - checkout
+      - run:
+          working_directory: webui
+          environment:
+            GENERATE_SOURCEMAP: "false"
+          command: |
+            npm i
+            npm run build
+      - persist_to_workspace:
+          root: .
+          paths:
+            - "webui/build/*"
+            - "webui/node_modules/*"
+
+  build_canary:
+    environment:
+      GOPROXY: https://proxy.golang.org
+      TARGET_COMMIT: << pipeline.git.revision >>
+    working_directory: ~/repo
+    executor: linux-amd64
+    steps:
+      - checkout
+
+      - install_go:
+          executor: linux-amd64
+
+      - run:
+          name: Install Executor Plugins
+          command: make install-plugins
+
+      - run:
+          name: Set canary dependency
+          working_directory: ops/aws/canary/lambda
+          command: make update
+
+      - run:
+          name: Build
+          working_directory: ops/aws/canary/lambda
+          command: make build -j
+
+      - run:
+          name: Run tests
+          working_directory: ops/aws/canary/lambda
+          command: |
+            export GOBIN=${HOME}/bin
+            export PATH=$GOBIN:$PATH
+            go install gotest.tools/gotestsum@v1.8.2
+            make test
+
+      - store_test_results:
+          path: ops/aws/canary/lambda/tests.xml
+
+  build_docker:
+    executor: linux-amd64
+    steps:
+      - checkout
+      - attach_workspace:
+          at: dist/
+      - run:
+          command: |
+            mkdir -p bin/linux/amd64 && tar -xvf dist/bacalhau_*_linux_amd64.tar.gz -C bin/linux/amd64
+            mkdir -p bin/linux/arm64 && tar -xvf dist/bacalhau_*_linux_arm64.tar.gz -C bin/linux/arm64
+      - run:
+          command: |
+            docker context create buildx-build
+            docker buildx create --use buildx-build
+            make build-bacalhau-image
+      - when:
+          condition:
+            matches:
+              value: << pipeline.git.tag >>
+              pattern: "^v([0-9]+).([0-9]+).([0-9]+).*$"
+          steps:
+            - run:
+                name: Login to Github Container Registry
+                command: echo $GHCR_PAT | docker login ghcr.io -u circleci --password-stdin
+            - run: make push-bacalhau-image
+
+  build_python_packages:
+    executor: linux-amd64
+    environment:
+      TARGET_COMMIT: << pipeline.git.revision >>
+      # PYPI_VERSION: 0.3.24.dev8 # use this to set a custom version identifier (https://peps.python.org/pep-0440/)
+    working_directory: ~/repo
+    steps:
+      - checkout
+      - attach_workspace:
+          at: /tmp/swagger_spec/
+      - run:
+          name: Copy swagger.json from workspace
+          command: |
+            cp   /tmp/swagger_spec/webui/public/swagger/swagger.json ./docs/swagger.json
+      - run:
+          name: Install Python API client pre-requisites
+          command: |
+            CODEGEN_BASE_URL="https://repo1.maven.org/maven2/io/swagger/codegen/v3"
+            wget ${CODEGEN_BASE_URL}/swagger-codegen-cli/3.0.41/swagger-codegen-cli-3.0.41.jar -O ${HOME}/bin/swagger-codegen-cli.jar
+            chmod +x ${HOME}/bin/swagger-codegen-cli.jar
+            ${HOME}/bin/swagger-codegen-cli.jar version
+      - run:
+          name: Build Python API client
+          command: |
+            make build-python-apiclient
+      - persist_to_workspace:
+          root: clients/python/dist
+          paths:
+            - bacalhau_apiclient-*.tar.gz
+            - bacalhau_apiclient-*.whl
+      - run:
+          name: Install Python SDK pre-requisites
+          command: |
+            curl -sSL https://install.python-poetry.org | POETRY_VERSION=1.4.0 python3 -
+            echo 'export PATH="/home/circleci/.local/bin:$PATH"' >> "$BASH_ENV"
+            cd python
+            /home/circleci/.local/bin/poetry run pip3 install black>=22.12.0 isort>=5.8.0 flake8>=6.0.0 mypy>=0.991 pre-commit>=2.12.0
+      - run:
+          name: Build Python SDK
+          command: |
+            make build-python-sdk
+      - persist_to_workspace:
+          root: python/dist
+          paths:
+            - bacalhau_sdk-*.tar.gz
+            - bacalhau_sdk-*.whl
+      - run:
+          name: Install bacalhau-airflow pre-requisites
+          command: |
+            cd integration/airflow
+            pip3 install -r dev-requirements.txt
+      - run:
+          name: Build Python Bacalhau Airflow
+          command: |
+            make build-bacalhau-airflow
+      - run:
+          name: Install Flyte plugin pre-requisites
+          command: |
+            cd integration/flyte
+            # installs flytekit, flyteidl and deps.
+            make setup
+      - run:
+          name: Build Python Bacalhau Flyte plugin
+          command: |
+            cd integration/flyte/plugins/
+            make build_all_plugins
+      - persist_to_workspace:
+          root: integration/airflow/dist
+          paths:
+            - bacalhau_airflow-*.tar.gz
+            - bacalhau_airflow-*.whl
+
   test_cli:
     environment:
       GOPROXY: https://proxy.golang.org
@@ -204,12 +422,7 @@
           paths:
             - "*.coverage"
 
-<<<<<<< HEAD
-  test-python-sdk:
-    parallelism: 1
-=======
-  test_python_sdk:
->>>>>>> b83d6270
+  build_python_sdk:
     executor: linux-amd64
     steps:
       - checkout
@@ -218,6 +431,15 @@
           working_directory: python
           command: make setup test
 
+  test_python_sdk:
+    executor: linux-amd64
+    steps:
+      - checkout
+      - install_python
+      - run:
+          working_directory: python
+          command: make setup test
+
   test_python_airflow:
     executor: linux-amd64
     steps:
@@ -236,115 +458,12 @@
           working_directory: integration/flyte
           command: make setup test
 
-  build_cli:
-    parallelism: 1
-    executor: linux-amd64
-    steps:
-      - checkout
-
-      - attach_workspace:
-          at: .
-
-      - install_go:
-          executor: linux-amd64
-
-      - run:
-          name: Build tarball
-          command: |
-            echo "$PRIVATE_PEM_B64" | base64 --decode > /tmp/private.pem
-            echo "$PUBLIC_PEM_B64" | base64 --decode > /tmp/public.pem
-            export PRIVATE_KEY_PASSPHRASE="$(echo $PRIVATE_KEY_PASSPHRASE_B64 | base64 --decode)"
-            # Prevent rebuilding web ui, we should have already attached it
-            find webui -exec touch -c '{}' +
-            GOOS=linux GOARCH=amd64 make build-bacalhau-tgz
-            GOOS=linux GOARCH=arm64 make build-bacalhau-tgz
-            GOOS=darwin GOARCH=amd64 make build-bacalhau-tgz
-            GOOS=darwin GOARCH=arm64 make build-bacalhau-tgz
-            GOOS=linux GOARCH=armv6 make build-bacalhau-tgz
-            GOOS=linux GOARCH=armv7 make build-bacalhau-tgz
-            GOOS=windows GOARCH=amd64 make build-bacalhau-tgz
-
-      - persist_to_workspace:
-          root: dist/
-          paths:
-            - "*.tar.gz"
-            - "*.sha256"
-
-      - store_artifacts:
-          path: dist/
-
-  build_webui:
-    executor: node/default
-    steps:
-      - checkout
-<<<<<<< HEAD
-=======
-      - node/install-packages:
-          app-dir: webui
->>>>>>> b83d6270
-      - run:
-          working_directory: webui
-          environment:
-            GENERATE_SOURCEMAP: "false"
-<<<<<<< HEAD
-          command: |
-            npm i
-            npm run build
-=======
-          command: npm run build
->>>>>>> b83d6270
-      - persist_to_workspace:
-          root: .
-          paths:
-            - "webui/build/*"
-            - "webui/node_modules/*"
-
-  build_canary:
-    parallelism: 1
+  coverage:
+    executor: linux-amd64
     environment:
       GOPROXY: https://proxy.golang.org
-      TARGET_COMMIT: << pipeline.git.revision >>
-    working_directory: ~/repo
-    executor: linux-amd64
-    steps:
-      - checkout
-
-      - install_go:
-          executor: linux-amd64
-
-      - run:
-          name: Install Executor Plugins
-          command: make install-plugins
-
-      - run:
-          name: Set canary dependency
-          working_directory: ops/aws/canary/lambda
-          command: make update
-
-      - run:
-          name: Build
-          working_directory: ops/aws/canary/lambda
-          command: make build -j
-
-      - run:
-          name: Run tests
-          working_directory: ops/aws/canary/lambda
-          command: |
-            export GOBIN=${HOME}/bin
-            export PATH=$GOBIN:$PATH
-            go install gotest.tools/gotestsum@v1.8.2
-            make test
-
-      - store_test_results:
-          path: ops/aws/canary/lambda/tests.xml
-
-  coverage:
-    executor: linux-amd64
-    environment:
-      GOPROXY: https://proxy.golang.org
-    steps:
-      - checkout
-<<<<<<< HEAD
+    steps:
+      - checkout
 
       - attach_workspace:
           at: coverage/
@@ -354,17 +473,6 @@
           command: go install github.com/wadey/gocovmerge@latest
 
       - run:
-=======
-
-      - attach_workspace:
-          at: coverage/
-
-      - run:
-          name: Install gocovmerge
-          command: go install github.com/wadey/gocovmerge@latest
-
-      - run:
->>>>>>> b83d6270
           name: Build coverage report
           command: make coverage-report
 
@@ -496,107 +604,6 @@
                     gh pr merge --auto --delete-branch -r $PR_URL
                   fi
 
-<<<<<<< HEAD
-  docker:
-=======
-  build_docker:
->>>>>>> b83d6270
-    executor: linux-amd64
-    steps:
-      - checkout
-      - attach_workspace:
-          at: dist/
-      - run:
-          command: |
-            mkdir -p bin/linux/amd64 && tar -xvf dist/bacalhau_*_linux_amd64.tar.gz -C bin/linux/amd64
-            mkdir -p bin/linux/arm64 && tar -xvf dist/bacalhau_*_linux_arm64.tar.gz -C bin/linux/arm64
-      - run:
-          command: |
-            docker context create buildx-build
-            docker buildx create --use buildx-build
-            make build-bacalhau-image
-      - when:
-          condition:
-            matches:
-              value: << pipeline.git.tag >>
-              pattern: "^v([0-9]+).([0-9]+).([0-9]+).*$"
-          steps:
-            - run:
-                name: Login to Github Container Registry
-                command: echo $GHCR_PAT | docker login ghcr.io -u circleci --password-stdin
-            - run: make push-bacalhau-image
-
-  build_python_packages:
-    executor: linux-amd64
-    environment:
-      TARGET_COMMIT: << pipeline.git.revision >>
-      # PYPI_VERSION: 0.3.24.dev8 # use this to set a custom version identifier (https://peps.python.org/pep-0440/)
-    working_directory: ~/repo
-    steps:
-      - checkout
-      - attach_workspace:
-          at: /tmp/swagger_spec/
-      - run:
-          name: Copy swagger.json from workspace
-          command: |
-            cp   /tmp/swagger_spec/webui/public/swagger/swagger.json ./docs/swagger.json
-      - run:
-          name: Install Python API client pre-requisites
-          command: |
-            CODEGEN_BASE_URL="https://repo1.maven.org/maven2/io/swagger/codegen/v3"
-            wget ${CODEGEN_BASE_URL}/swagger-codegen-cli/3.0.41/swagger-codegen-cli-3.0.41.jar -O ${HOME}/bin/swagger-codegen-cli.jar
-            chmod +x ${HOME}/bin/swagger-codegen-cli.jar
-            ${HOME}/bin/swagger-codegen-cli.jar version
-      - run:
-          name: Build Python API client
-          command: |
-            make build-python-apiclient
-      - persist_to_workspace:
-          root: clients/python/dist
-          paths:
-            - bacalhau_apiclient-*.tar.gz
-            - bacalhau_apiclient-*.whl
-      - run:
-          name: Install Python SDK pre-requisites
-          command: |
-            curl -sSL https://install.python-poetry.org | POETRY_VERSION=1.4.0 python3 -
-            echo 'export PATH="/home/circleci/.local/bin:$PATH"' >> "$BASH_ENV"
-            cd python
-            /home/circleci/.local/bin/poetry run pip3 install black>=22.12.0 isort>=5.8.0 flake8>=6.0.0 mypy>=0.991 pre-commit>=2.12.0
-      - run:
-          name: Build Python SDK
-          command: |
-            make build-python-sdk
-      - persist_to_workspace:
-          root: python/dist
-          paths:
-            - bacalhau_sdk-*.tar.gz
-            - bacalhau_sdk-*.whl
-      - run:
-          name: Install bacalhau-airflow pre-requisites
-          command: |
-            cd integration/airflow
-            pip3 install -r dev-requirements.txt
-      - run:
-          name: Build Python Bacalhau Airflow
-          command: |
-            make build-bacalhau-airflow
-      - run:
-          name: Install Flyte plugin pre-requisites
-          command: |
-            cd integration/flyte
-            # installs flytekit, flyteidl and deps.
-            make setup
-      - run:
-          name: Build Python Bacalhau Flyte plugin
-          command: |
-            cd integration/flyte/plugins/
-            make build_all_plugins
-      - persist_to_workspace:
-          root: integration/airflow/dist
-          paths:
-            - bacalhau_airflow-*.tar.gz
-            - bacalhau_airflow-*.whl
 
 # Invoke jobs via workflows
 # See: https://circleci.com/docs/2.0/configuration-reference/#workflows
@@ -613,11 +620,7 @@
     when: << pipeline.parameters.GHA_Action >>
     jobs:
       - build_webui
-<<<<<<< HEAD
-      - test:
-=======
       - test_cli:
->>>>>>> b83d6270
           name: test-<< matrix.target_os >>-<< matrix.target_arch >>-<< matrix.build_tags >>
           executor: << matrix.target_os >>-<< matrix.target_arch >>
           requires:
@@ -634,17 +637,6 @@
               - target_os: windows
                 target_arch: arm64
                 build_tags: integration
-<<<<<<< HEAD
-      - test-python-sdk
-      - test-python-airflow
-      - test-python-flyte
-      - coverage:
-          name: Build coverage report
-          requires:
-            - test
-
-  python:
-=======
       - test_python_sdk
       - test_python_airflow
       - test_python_flyte
@@ -654,7 +646,6 @@
             - test_cli
 
   build_python:
->>>>>>> b83d6270
     when: << pipeline.parameters.GHA_Action >>
     jobs:
       - build_swagger:
@@ -685,16 +676,6 @@
     jobs:
       - build_webui:
           filters: *build_on_branch_and_tag_push
-<<<<<<< HEAD
-      - build:
-          requires: [build_webui]
-          filters: *build_on_branch_and_tag_push
-      - docker:
-          requires: [build]
-          filters: *build_on_branch_and_tag_push
-      - release:
-          requires: [build]
-=======
       - build_cli:
           requires: [build_webui]
           filters: *build_on_branch_and_tag_push
@@ -703,5 +684,4 @@
           filters: *build_on_branch_and_tag_push
       - release_cli:
           requires: [build_cli]
->>>>>>> b83d6270
           filters: *build_on_release_only