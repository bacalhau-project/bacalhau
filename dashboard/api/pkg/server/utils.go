package server

import (
	"bytes"
	"context"
	"encoding/json"
	"fmt"
	"io"
	"log"
	"net/http"
	"strings"

	"github.com/bacalhau-project/bacalhau/dashboard/api/pkg/model"
	"github.com/bacalhau-project/bacalhau/dashboard/api/pkg/types"
	"github.com/golang-jwt/jwt"
)

func GetRequestBody[T any](w http.ResponseWriter, r *http.Request) (*T, error) {
	var requestBody T

	var buf bytes.Buffer
	_, err := io.Copy(&buf, r.Body)
	if err != nil {
		log.Print(err)
		http.Error(w, err.Error(), http.StatusInternalServerError)
		return nil, err
	}
	err = json.Unmarshal(buf.Bytes(), &requestBody)
	if err != nil {
		log.Print(err)
		http.Error(w, err.Error(), http.StatusInternalServerError)
		return nil, err
	}
	return &requestBody, nil
}

<<<<<<< HEAD
func HTTPGet[T any](url string) (T, error) {
	var data T
	//nolint:gosec,noctx
	resp, err := http.Get(url)
	if err != nil {
		return data, err
	}
	err = json.NewDecoder(resp.Body).Decode(&data)
	if err != nil {
		return data, err
	}
	resp.Body.Close()
	return data, nil
}

=======
>>>>>>> cf6e4aa8
func generateJWT(
	secret string,
	username string,
) (string, error) {
	token := jwt.New(jwt.SigningMethodHS256)
	claims := token.Claims.(jwt.MapClaims)
	//claims["exp"] = time.Now().Add(24 * time.Hour)
	claims["authorized"] = true
	claims["user"] = username
	return token.SignedString([]byte(secret))
}

func parseJWT(
	secret string,
	tokenString string,
) (string, error) {
	signingKey := []byte(secret)
	parsedToken, err := jwt.Parse(tokenString, func(token *jwt.Token) (interface{}, error) {
		return signingKey, nil
	})
	if err != nil {
		return "", err
	}
	claims, ok := parsedToken.Claims.(jwt.MapClaims)
	if !ok {
		return "", fmt.Errorf("could not parse claims")
	}
	return claims["user"].(string), nil
}

func getUserFromRequest(
	model *model.ModelAPI,
	req *http.Request,
	secret string,
) (*types.User, error) {
	// extract the JWT token from the bearer string
	tokenString := strings.Replace(req.Header.Get("Authorization"), "Bearer ", "", 1)
	if tokenString == "" {
		return nil, fmt.Errorf("no token provided")
	}
	username, err := parseJWT(secret, tokenString)
	if err != nil {
		return nil, fmt.Errorf("error parsing token: %s", err.Error())
	}
	user, err := model.GetUser(context.Background(), username)
	if err != nil {
		return nil, fmt.Errorf("error parsing token: %s", err.Error())
	}
	user.HashedPassword = ""
	return user, nil
}<|MERGE_RESOLUTION|>--- conflicted
+++ resolved
@@ -34,7 +34,6 @@
 	return &requestBody, nil
 }
 
-<<<<<<< HEAD
 func HTTPGet[T any](url string) (T, error) {
 	var data T
 	//nolint:gosec,noctx
@@ -50,8 +49,6 @@
 	return data, nil
 }
 
-=======
->>>>>>> cf6e4aa8
 func generateJWT(
 	secret string,
 	username string,
