---
sidebar_label: Task
---

# Task Specification

A `Task` signifies a distinct unit of work within the broader context of a `Job`. It defines the specifics of how the task should be executed, where the results should be published, what environment variables are needed, among other configurations

## `Task` Parameters
- **Name** `(string : <required>)`: A unique identifier representing the name of the task.
<<<<<<< HEAD
- **Engine** <code>(<a href="./spec-config">SpecConfig</a>: \<required>\)</code>: Configures the execution engine for the task, such as [Docker](../../other-specifications/engines/docker.md) or [WebAssembly](../../other-specifications/engines/wasm.md).
- **Publisher** <code>(<a href="./spec-config">SpecConfig</a>: \<optional>\)</code>: Specifies where the results of the task should be published, such as [S3](../../other-specifications/publishers/s3.md) or [IPFS](../../other-specifications/publishers/ipfs.md) publishers. Only applicable for tasks of type `batch` and `ops`.
- **Env** `(map[string]string : optional)`: A set of environment variables for the driver.
- **Meta** <code>(<a href="./meta">Meta</a>: \<optional>\)</code>: Allows association of arbitrary metadata with this task.
- **InputSources** <code>(<a href="./input-source">InputSource</a>: \<optional>\)</code>: Lists remote artifacts that should be downloaded before task execution and mounted within the task, such as from [S3](../../other-specifications/sources/s3.md) or [HTTP/HTTPs](../../other-specifications/sources/url.md).
- **ResultPaths** <code>(<a href="./result-path">ResultPath</a>: \<optional>\)</code>: Indicates volumes within the task that should be included in the published result. Only applicable for tasks of type `batch` and `ops`.
- **Resources** <code>(<a href="./resources">Resources</a>: \<optional>\)</code>: Details the resources that this task requires.
- **Network** <code>(<a href="./network">Network</a>: \<optional>\)</code>: Configurations related to the networking aspects of the task.
- **Timeouts** <code>(<a href="./timeouts">Timeouts</a>: \<optional>\)</code>: Configurations concerning any timeouts associated with the task.
=======
- **Engine** `(`[`SpecConfig`](./spec-config)` : required)`: Configures the execution engine for the task, such as [Docker](../../other-specifications/engines/docker) or [WebAssembly](../../other-specifications/engines/wasm).
- **Publisher** `(`[`SpecConfig`](./spec-config)` : optional)`: Specifies where the results of the task should be published, such as [S3](../../other-specifications/publishers/s3) and [IPFS](../../other-specifications/publishers/ipfs) publishers. Only applicable for tasks of type `batch` and `ops`.
- **Env** `(map[string]string : optional)`: A set of environment variables for the driver.
- **Meta** `(`[`Meta`](./meta.md)` : optional)`: Allows association of arbitrary metadata with this task.
- **InputSources** `(`[`InputSource`](./input-source.md)`[] : optional)`: Lists remote artifacts that should be downloaded before task execution and mounted within the task, such as from [S3](../../other-specifications/sources/s3) or [HTTP/HTTPs](../../other-specifications/sources/url).
- **ResultPaths** `(`[`ResultPath`](./result-path.md)`[] : optional)`: Indicates volumes within the task that should be included in the published result. Only applicable for tasks of type `batch` and `ops`.
- **Resources** `(`[`Resources`](./resources.md)` : optional)`: Details the resources that this task requires.
- **Network** `(`[`Network`](./network.md)` : optional)`: Configurations related to the networking aspects of the task.
- **Timeouts** `(`[`Timeouts`](./timeouts.md)` : optional)`: Configurations concerning any timeouts associated with the task.
>>>>>>> ecd7e1ef
<|MERGE_RESOLUTION|>--- conflicted
+++ resolved
@@ -8,7 +8,6 @@
 
 ## `Task` Parameters
 - **Name** `(string : <required>)`: A unique identifier representing the name of the task.
-<<<<<<< HEAD
 - **Engine** <code>(<a href="./spec-config">SpecConfig</a>: \<required>\)</code>: Configures the execution engine for the task, such as [Docker](../../other-specifications/engines/docker.md) or [WebAssembly](../../other-specifications/engines/wasm.md).
 - **Publisher** <code>(<a href="./spec-config">SpecConfig</a>: \<optional>\)</code>: Specifies where the results of the task should be published, such as [S3](../../other-specifications/publishers/s3.md) or [IPFS](../../other-specifications/publishers/ipfs.md) publishers. Only applicable for tasks of type `batch` and `ops`.
 - **Env** `(map[string]string : optional)`: A set of environment variables for the driver.
@@ -18,14 +17,3 @@
 - **Resources** <code>(<a href="./resources">Resources</a>: \<optional>\)</code>: Details the resources that this task requires.
 - **Network** <code>(<a href="./network">Network</a>: \<optional>\)</code>: Configurations related to the networking aspects of the task.
 - **Timeouts** <code>(<a href="./timeouts">Timeouts</a>: \<optional>\)</code>: Configurations concerning any timeouts associated with the task.
-=======
-- **Engine** `(`[`SpecConfig`](./spec-config)` : required)`: Configures the execution engine for the task, such as [Docker](../../other-specifications/engines/docker) or [WebAssembly](../../other-specifications/engines/wasm).
-- **Publisher** `(`[`SpecConfig`](./spec-config)` : optional)`: Specifies where the results of the task should be published, such as [S3](../../other-specifications/publishers/s3) and [IPFS](../../other-specifications/publishers/ipfs) publishers. Only applicable for tasks of type `batch` and `ops`.
-- **Env** `(map[string]string : optional)`: A set of environment variables for the driver.
-- **Meta** `(`[`Meta`](./meta.md)` : optional)`: Allows association of arbitrary metadata with this task.
-- **InputSources** `(`[`InputSource`](./input-source.md)`[] : optional)`: Lists remote artifacts that should be downloaded before task execution and mounted within the task, such as from [S3](../../other-specifications/sources/s3) or [HTTP/HTTPs](../../other-specifications/sources/url).
-- **ResultPaths** `(`[`ResultPath`](./result-path.md)`[] : optional)`: Indicates volumes within the task that should be included in the published result. Only applicable for tasks of type `batch` and `ops`.
-- **Resources** `(`[`Resources`](./resources.md)` : optional)`: Details the resources that this task requires.
-- **Network** `(`[`Network`](./network.md)` : optional)`: Configurations related to the networking aspects of the task.
-- **Timeouts** `(`[`Timeouts`](./timeouts.md)` : optional)`: Configurations concerning any timeouts associated with the task.
->>>>>>> ecd7e1ef
