---
sidebar_label: "From A URL"
sidebar_position: 1
---
# Copy Data from a URL to a Public Storage

To upload a file from a URL we will use the `bacalhau docker run` command.

```bash
bacalhau docker run \
    --id-only \
    --wait \
    --input https://raw.githubusercontent.com/filecoin-project/bacalhau/main/README.md \
    ghcr.io/bacalhau-project/examples/upload:v1
```

The job has been submitted and Bacalhau has printed out the related job id.

### Structure of the command

Let's look closely at the command above:

* `bacalhau docker run`: call to bacalhau using docker executor

* `--input https://raw.githubusercontent.com/filecoin-project/bacalhau/main/README.md`: URL path of the input data volumes downloaded from a URL source. 

* `ghcr.io/bacalhau-project/examples/upload:v1`: the name and tag of the docker image we are using

<<<<<<< HEAD
The `bacalhau docker run` command takes advantage of the `--input` parameter. This will download a file from a public URL and place it in the `/inputs` directory of the container (by default). Then we will use a helper container to move that data to the /outputs directory.
=======
The `bacalhau docker run` command takes advantage of the `--input` parameter. This will download a file from a public URL and place it in the `/inputs` directory of the container (by default). Then we will use a helper container to move that data to the `/outputs` directory so that it is published to your public storage via IPFS. In our case we are using Filecoin as our public storage.
>>>>>>> 17928795

:::tip
You can find out more about the [helper container in the examples repository](https://github.com/bacalhau-project/examples/tree/main/tools/upload) which is designed to simplify the data uploading process.
:::
:::info
For more details, see the [CLI commands guide](../../dev/cli-reference/all-flags.md#docker-run)
:::

## Checking the State of Your Jobs

- **Job status**: You can check the status of the job using `bacalhau list`, processing the json ouput with the `jq`:

```bash
bacalhau list $JOB_ID --output=json | jq '.[0].Status.JobState.Nodes[] | .Shards."0" | select(.RunOutput)'
```

When the job status is `Published` or `Completed`, that means the job is done, and we can get the results using the job ID.

- **Job information**: You can find out more information about your job by using `bacalhau describe`.

```bash
bacalhau describe  $JOB_ID 
```

- **Job download**: You can download your job results directly by using `bacalhau get`. Alternatively, you can choose to create a directory to store your results. In the command below, we removed a directory in case it was present before, created it and downloaded our job output to be stored in that directory.

```bash
rm -rf results && mkdir ./results
bacalhau get --output-dir ./results $JOB_ID 
```

## Viewing your Job Output

Each job result contains an `outputs` subfolder and `exitCode`, `stderr` and `stdout` files with relevant content. To view the execution logs execute following:

```bash
head -n 15 ./results/stdout
```
And to view the job execution result (`README.md` file in the example case), which was saved as a job output, execute:
```bash
tail ./results/outputs/README.md
```


## Get the CID From the Completed Job

To get the output CID from a completed job, run the following command:

```bash
bacalhau list $JOB_ID --output=json | jq -r '.[0].Status.JobState.Nodes[] | .Shards."0".PublishedResults | select(.CID) | .CID'
```
<<<<<<< HEAD
The job will upload the CID to the public storage via IPFS. We will store the CID in an environment variable so that we can reuse it later on.
=======
The job will upload the CID to your public storage via IPFS. We will store the _cid_ that in an environment variable so that we can reuse it later on.
>>>>>>> 17928795

## Use the CID in a New Bacalhau Job

Now that we have the CID, we can use it in a new job. This time we will use the `--input` parameter to tell Bacalhau to use the CID we just uploaded.

In this case, the only goal of our job is just to list the contents of the `/inputs` directory. You can see that the "input" data is located under `/inputs/outputs/README.md`.


```bash
bacalhau docker run \
    --id-only \
    --wait \
    --input ipfs://$CID \
    ubuntu -- \
    bash -c "set -x; ls -l /inputs; ls -l /inputs/outputs; cat /inputs/outputs/README.md"
```

The job has been submitted and Bacalhau has printed out the related job id. We store that in an environment variable so that we can reuse it later on.


## Need Support?

For questions and feedback, please reach out in our [Slack](https://bacalhauproject.slack.com)<|MERGE_RESOLUTION|>--- conflicted
+++ resolved
@@ -26,11 +26,8 @@
 
 * `ghcr.io/bacalhau-project/examples/upload:v1`: the name and tag of the docker image we are using
 
-<<<<<<< HEAD
 The `bacalhau docker run` command takes advantage of the `--input` parameter. This will download a file from a public URL and place it in the `/inputs` directory of the container (by default). Then we will use a helper container to move that data to the /outputs directory.
-=======
-The `bacalhau docker run` command takes advantage of the `--input` parameter. This will download a file from a public URL and place it in the `/inputs` directory of the container (by default). Then we will use a helper container to move that data to the `/outputs` directory so that it is published to your public storage via IPFS. In our case we are using Filecoin as our public storage.
->>>>>>> 17928795
+
 
 :::tip
 You can find out more about the [helper container in the examples repository](https://github.com/bacalhau-project/examples/tree/main/tools/upload) which is designed to simplify the data uploading process.
@@ -82,11 +79,9 @@
 ```bash
 bacalhau list $JOB_ID --output=json | jq -r '.[0].Status.JobState.Nodes[] | .Shards."0".PublishedResults | select(.CID) | .CID'
 ```
-<<<<<<< HEAD
+
 The job will upload the CID to the public storage via IPFS. We will store the CID in an environment variable so that we can reuse it later on.
-=======
-The job will upload the CID to your public storage via IPFS. We will store the _cid_ that in an environment variable so that we can reuse it later on.
->>>>>>> 17928795
+
 
 ## Use the CID in a New Bacalhau Job
 
