---
sidebar_label: "Oceanography - Data Conversion"
sidebar_position: 5
description: "Oceanography data conversion with Bacalhau"
# cspell:ignore fco2, pco2, uatm, unwtd, xlon, ylat, tmnth, bafybeidunikexxu5qtuwc7eosjpuw6a75lxo7j5ezf3zurv52vbrmqwf6y, sortby, dtype, ufunc
---
# Oceanography - Data Conversion


The Surface Ocean CO₂ Atlas (SOCAT) contains measurements of the [fugacity](https://en.wikipedia.org/wiki/Fugacity) of CO₂ in seawater around the globe. But to calculate how much carbon the ocean is taking up from the atmosphere, these measurements need to be converted to the partial pressure of CO₂. We will convert the units by combining measurements of the surface temperature and fugacity.  Python libraries (xarray, pandas, numpy) and the pyseaflux package facilitate this process.

In this example tutorial, our focus will be on running the oceanography dataset with Bacalhau, where we will investigate the data and convert the workload. This will enable the execution on the Bacalhau network, allowing us to leverage its distributed storage and compute resources.

## Prerequisites

To get started, you need to install the Bacalhau client, see more information [here](../../../getting-started/installation.md)

## Running Locally

### Downloading the dataset

For the purposes of this example we will use the [SOCATv2022](https://www.socat.info/index.php/version-2022/) dataset in the "Gridded" format from the [SOCAT website](https://www.socat.info/) and long-term global sea surface temperature data from [NOAA](https://downloads.psl.noaa.gov/Datasets/noaa.oisst.v2/sst.mnmean.nc) - information about that dataset can be found [here](https://psl.noaa.gov/data/gridded/data.noaa.oisst.v2.highres.html).


```bash
%%bash
mkdir -p inputs
curl -L --output ./inputs/SOCATv2022_tracks_gridded_monthly.nc.zip https://www.socat.info/socat_files/v2022/SOCATv2022_tracks_gridded_monthly.nc.zip
curl --output ./inputs/sst.mnmean.nc https://downloads.psl.noaa.gov/Datasets/noaa.oisst.v2/sst.mnmean.nc
```

### Installing dependencies

Next let's write the `requirements.txt`. This file will also be used by the Dockerfile to install the dependencies.


```python
%%writefile requirements.txt
Bottleneck==1.3.5
dask==2022.2.0
fsspec==2022.5.0
netCDF4==1.6.0
numpy==1.21.6
pandas==1.3.5
pip==22.1.2
pyseaflux==2.2.1
scipy==1.7.3
xarray==0.20.2
zarr>=2.0.0
```


```bash
%%bash
pip install -r requirements.txt > /dev/null
```

### Reading and Viewing Data


```python
import fsspec # for reading remote files
import xarray as xr

# Open the zip archive using fsspec and load the data into xarray.Dataset
with fsspec.open("./inputs/SOCATv2022_tracks_gridded_monthly.nc.zip", compression='zip') as fp:
    ds = xr.open_dataset(fp)

# Display information about the dataset    
ds.info()
```

<!--- cslint:disable -->
```python
time_slice = slice("2010", "2020") # select a decade
<<<<<<< HEAD
res = ds['sst_ave_unwtd'].sel(tmnth=time_slice).mean(dim='tmnth') # compute the mean for this period
=======
<!--- cslint:enable -->
res = ds['sst_ave_unwtd'].sel(tmnth=time_slice).mean(dim='tmnth') # average over time
>>>>>>> 67eaa11b
res.plot() # plot the result

```
<!--- cslint:enable -->

We can see that the dataset contains latitude-longitude coordinates, the date, and a series of seawater measurements. Below is a plot of the average sea surface temperature (SST) between 2010 and 2020, where data have been collected by buoys and vessels.


![image](../../../../static/img/examples/Average-SST.png 'Average-SST')


### Data Conversion

To convert the data from fugacity of CO2 (fCO2) to partial pressure of CO2 (pCO2) we will combine the measurements of the surface temperature and fugacity. The conversion is performed by the [pyseaflux](https://seaflux.readthedocs.io/en/latest/api.html?highlight=fCO2_to_pCO2#pyseaflux.fco2_pco2_conversion.fCO2_to_pCO2) package.


<<<<<<< HEAD
### Writing the Script

Let's create a new file called `main.py` and paste the following script in it:

=======
>>>>>>> 67eaa11b
```python
%%writefile main.py
import fsspec
import xarray as xr
import pandas as pd
import numpy as np
import pyseaflux


def lon_360_to_180(ds=None, lonVar=None):
    lonVar = "lon" if lonVar is None else lonVar
    return (ds.assign_coords({lonVar: (((ds[lonVar] + 180) % 360) - 180)})
            .sortby(lonVar)
            .astype(dtype='float32', order='C'))


def center_dates(ds):
    # start and end date
    start_date = str(ds.time[0].dt.strftime('%Y-%m').values)
    end_date = str(ds.time[-1].dt.strftime('%Y-%m').values)

    # monthly dates centered on 15th of each month
    dates = pd.date_range(start=f'{start_date}-01T00:00:00.000000000',
                          end=f'{end_date}-01T00:00:00.000000000',
                          freq='MS') + np.timedelta64(14, 'D')

    return ds.assign(time=dates)


def get_and_process_sst(url=None):
    # get noaa sst
    if url is None:
        url = ("/inputs/sst.mnmean.nc")

    with fsspec.open(url) as fp:
        ds = xr.open_dataset(fp)
        ds = lon_360_to_180(ds)
        ds = center_dates(ds)
        return ds


def get_and_process_socat(url=None):
    if url is None:
        url = ("/inputs/SOCATv2022_tracks_gridded_monthly.nc.zip")

    with fsspec.open(url, compression='zip') as fp:
        ds = xr.open_dataset(fp)
        ds = ds.rename({"xlon": "lon", "ylat": "lat", "tmnth": "time"})
        ds = center_dates(ds)
        return ds


def main():
    print("Load SST and SOCAT data")
    ds_sst = get_and_process_sst()
    ds_socat = get_and_process_socat()

    print("Merge datasets together")
    time_slice = slice("1981-12", "2022-05")
    ds_out = xr.merge([ds_sst['sst'].sel(time=time_slice),
                       ds_socat['fco2_ave_unwtd'].sel(time=time_slice)])

    print("Calculate pco2 from fco2")
    ds_out['pco2_ave_unwtd'] = xr.apply_ufunc(
        pyseaflux.fCO2_to_pCO2,
        ds_out['fco2_ave_unwtd'],
        ds_out['sst'])

    print("Add metadata")
    ds_out['pco2_ave_unwtd'].attrs['units'] = 'uatm'
    ds_out['pco2_ave_unwtd'].attrs['notes'] = ("calculated using" +
                                               "NOAA OI SST V2" +
                                               "and pyseaflux package")

    print("Save data")
    ds_out.to_zarr("/processed.zarr")
    import shutil
    shutil.make_archive("/outputs/processed.zarr", 'zip', "/processed.zarr")
    print("Zarr file written to disk, job completed successfully")

if __name__ == "__main__":
    main()
```
<<<<<<< HEAD
This code loads and processes SST and SOCAT data, combines them, computes pCO2, and saves the results for further use.

## Upload the Data to IPFS

The simplest way to upload the data to IPFS is to use a third-party service to "pin" data to the IPFS network, to ensure that the data exists and is available. To do this you need an account with a pinning service like [NFT.storage](https://nft.storage/) or [Pinata](https://pinata.cloud/). Once registered you can use their UI or API or SDKs to upload files.

This resulted in the IPFS CID of `bafybeidunikexxu5qtuwc7eosjpuw6a75lxo7j5ezf3zurv52vbrmqwf6y`.

=======
<!--- cslint:enable -->
>>>>>>> 67eaa11b

## Setting up Docker Container

We will create a  `Dockerfile` and add the desired configuration to the file. These commands specify how the image will be built, and what extra requirements will be included.


```python
%%writefile Dockerfile
FROM python:slim

RUN apt-get update && apt-get -y upgrade \
    && apt-get install -y --no-install-recommends \
    g++ \
    && rm -rf /var/lib/apt/lists/*

WORKDIR /project

COPY ./requirements.txt /project

RUN pip3 install -r requirements.txt

COPY ./main.py /project

CMD ["python","main.py"]
```

### Build the container

We will run `docker build` command to build the container:

```
docker build -t <hub-user>/<repo-name>:<tag> .
```

Before running the command replace;

**`hub-user`** with your docker hub username, If you don’t have a docker hub account [follow these instructions to create a Docker account](https://docs.docker.com/docker-id/), and use the username of the account you created

**`repo-name`** with the name of the container, you can name it anything you want

**`tag`** this is not required but you can use the latest tag

### Push the container

Now you can push this repository to the registry designated by its name or tag.

```
docker push <hub-user>/<repo-name>:<tag>
```

:::tip
For more information about working with custom containers, see the [custom containers example](../../../setting-up/workload-onboarding/custom-containers/).
:::

## Running a Bacalhau Job

Now that we have the data in IPFS and the Docker image pushed, next is to run a job using the `bacalhau docker run` command


```bash
%%bash  --out job_id
bacalhau docker run \
    --input ipfs://bafybeidunikexxu5qtuwc7eosjpuw6a75lxo7j5ezf3zurv52vbrmqwf6y \
    --memory 10Gb \
    ghcr.io/bacalhau-project/examples/socat:0.0.11 \
    -- python main.py
```


### Structure of the command

Let's look closely at the command above:

`bacalhau docker run`: call to Bacalhau

`--input ipfs://bafybeidunikexxu5qtuwc7eosjpuw6a75lxo7j5ezf3zurv52vbrmqwf6y`: CIDs to use on the job. Mounts them at '/inputs' in the execution.

`ghcr.io/bacalhau-project/examples/socat:0.0.11`: the name and the tag of the image we are using

`python main.py`: execute the script


When a job is submitted, Bacalhau prints out the related `job_id`. We store that in an environment variable so that we can reuse it later on.


```python
%env JOB_ID={job_id}
```

## Checking the State of your Jobs

**Job status**: You can check the status of the job using `bacalhau list`.


```bash
%%bash
bacalhau list --id-filter ${JOB_ID}
```


When it says `Published` or `Completed`, that means the job is done, and we can get the results.

**Job information**: You can find out more information about your job by using `bacalhau describe`.


```bash
%%bash
bacalhau describe ${JOB_ID}
```


**Job download**: You can download your job results directly by using `bacalhau get`. Alternatively, you can choose to create a directory to store your results. In the command below, we created a directory (`results`) and downloaded our job output to be stored in that directory.


```bash
%%bash
rm -rf results
mkdir -p ./results # Temporary directory to store the results
bacalhau get ${JOB_ID} --output-dir ./results # Download the results
```

## Viewing your Job Output

To view the file, run the following command:


```bash
%%bash
ls results/outputs

Expected Output:
processed.zarr.zip
```

## Support
If you have questions or need support or guidance, please reach out to the [Bacalhau team via Slack](https://bacalhauproject.slack.com/ssb/redirect) (**#general** channel).<|MERGE_RESOLUTION|>--- conflicted
+++ resolved
@@ -73,16 +73,11 @@
 <!--- cslint:disable -->
 ```python
 time_slice = slice("2010", "2020") # select a decade
-<<<<<<< HEAD
 res = ds['sst_ave_unwtd'].sel(tmnth=time_slice).mean(dim='tmnth') # compute the mean for this period
-=======
+res.plot() # plot the result
+
+```
 <!--- cslint:enable -->
-res = ds['sst_ave_unwtd'].sel(tmnth=time_slice).mean(dim='tmnth') # average over time
->>>>>>> 67eaa11b
-res.plot() # plot the result
-
-```
-<!--- cslint:enable -->
 
 We can see that the dataset contains latitude-longitude coordinates, the date, and a series of seawater measurements. Below is a plot of the average sea surface temperature (SST) between 2010 and 2020, where data have been collected by buoys and vessels.
 
@@ -95,13 +90,10 @@
 To convert the data from fugacity of CO2 (fCO2) to partial pressure of CO2 (pCO2) we will combine the measurements of the surface temperature and fugacity. The conversion is performed by the [pyseaflux](https://seaflux.readthedocs.io/en/latest/api.html?highlight=fCO2_to_pCO2#pyseaflux.fco2_pco2_conversion.fCO2_to_pCO2) package.
 
 
-<<<<<<< HEAD
 ### Writing the Script
 
 Let's create a new file called `main.py` and paste the following script in it:
 
-=======
->>>>>>> 67eaa11b
 ```python
 %%writefile main.py
 import fsspec
@@ -185,7 +177,6 @@
 if __name__ == "__main__":
     main()
 ```
-<<<<<<< HEAD
 This code loads and processes SST and SOCAT data, combines them, computes pCO2, and saves the results for further use.
 
 ## Upload the Data to IPFS
@@ -194,9 +185,6 @@
 
 This resulted in the IPFS CID of `bafybeidunikexxu5qtuwc7eosjpuw6a75lxo7j5ezf3zurv52vbrmqwf6y`.
 
-=======
-<!--- cslint:enable -->
->>>>>>> 67eaa11b
 
 ## Setting up Docker Container
 
