---
sidebar_label: Setting Up Your Development Environment
---

If you are looking to develop on the project, this page will help you get started.

**Instructions**
<<<<<<< HEAD
- We recommend `brew` for all packages. Install it by following the instructions [here](https://brew.sh/) - `/bin/bash -c "$(curl -fsSL https://raw.githubusercontent.com/Homebrew/install/HEAD/install.sh)"`
- In order to install all the tools, you'll need some core build tools. This should be the only tool you install outside of asdf (see below).
  - MAC: `brew install openssl readline sqlite3 xz zlib && xcode-select --install`
  - Linux: `sudo apt install -y git libc6-dev build-essential liblzma-dev zlib1g-dev libbz2-dev libncurses5-dev libffi-dev libssl-dev zlib1g-dev sqlite3 libreadline-dev libsqlite3-dev`
- Add the following to your `.bashrc` or `.zshrc`:
```
    (echo; echo 'eval "$(/home/linuxbrew/.linuxbrew/bin/brew shellenv)"') >> /home/$USER/.bashrc
    eval "$(/home/linuxbrew/.linuxbrew/bin/brew shellenv)"
=======

- Set environment variables:

```
export PYTHONVER='3.11.7'
export GOLANGCILINTVER='v1.51.2'
export GOLANGVER='1.21'
>>>>>>> 28b18bb7
```
- We use asdf to manage our development environment. Install asdf by following the instructions [here](https://asdf-vm.com/#/core-manage-asdf-vm) - `brew install asdf`
- Add asdf to your .bashrc: `echo -e "\n. $(brew --prefix asdf)/libexec/asdf.sh" >> ~/.bashrc`
- Install the github client: `brew install gh`
- Login to the repository: `gh auth login -p ssh -w --hostname github.com`
- Clone the repository: `gh repo clone bacalhau-project/bacalhau`
- Log into the directory: `cd bacalhau`
- Install the plugins for asdf by executing this at the root of the directory: `cut -d' ' -f1 .tool-versions|xargs -I{} asdf plugin add {}`
- Now install all the versions of the tools by executing this at the root of the directory: `asdf install`
- Install global `uv` the virtual environment tool: `pip3 install uv`
- Create a virtual environment: `python -m uv venv`
- Enable direnv in your shell: `direnv allow`
- Add direnv to your shell: `echo 'eval "$(direnv hook bash)"' >> ~/.bashrc`
- Reload direnv: `direnv reload`
- Activate the virtual environment: `source .venv/bin/activate`
- REInstall uv (yes again - this is for the virtual environment): `python3 -m pip install uv`
- Update pip (in the virtual environment): `python3 -m pip install --upgrade pip`
- Install poetry: `python3 -m uv pip install poetry`
- Install docker repository:
```
sudo apt-get update
sudo apt-get install ca-certificates curl
sudo install -m 0755 -d /etc/apt/keyrings
sudo curl -fsSL https://download.docker.com/linux/debian/gpg -o /etc/apt/keyrings/docker.asc
sudo chmod a+r /etc/apt/keyrings/docker.asc

# Add the repository to Apt sources:
echo \
  "deb [arch=$(dpkg --print-architecture) signed-by=/etc/apt/keyrings/docker.asc] https://download.docker.com/linux/debian \
  $(. /etc/os-release && echo "$VERSION_CODENAME") stable" | \
  sudo tee /etc/apt/sources.list.d/docker.list > /dev/null
sudo apt-get update
```
- Install docker: `sudo apt-get install -y docker-ce docker-ce-cli containerd.io docker-buildx-plugin docker-compose-plugin`
- Add your user to the docker group: `sudo usermod -aG docker $USER`
- Logout - or rehash the group by running `newgrp docker`
- Install pre-commit: `make install-pre-commit`
- You're done! You can now run `make` to see all the commands you can run.


**Useful VSCode launch.json**

```
{
  // Use IntelliSense to learn about possible attributes.
  // Hover to view descriptions of existing attributes.
  // For more information, visit: https://go.microsoft.com/fwlink/?linkid=830387
  "version": "0.2.0",
  "configurations": [
    {
      "type": "node",
      "request": "launch",
      "name": "Jest All",
      "program": "${workspaceFolder}/webui/node_modules/.bin/jest",
      "args": ["--runInBand", "--config", "webui/jest.config.js"],
      "console": "integratedTerminal",
      "internalConsoleOptions": "neverOpen",
      "windows": {
        "program": "${workspaceFolder}/webui/node_modules/jest/bin/jest"
      }
    },
    {
      "type": "node",
      "request": "launch",
      "name": "Jest Current File",
      "program": "${workspaceFolder}/webui/node_modules/.bin/jest",
      "args": ["${fileBasenameNoExtension}", "--config", "webui/jest.config.js"],
      "console": "integratedTerminal",
      "internalConsoleOptions": "neverOpen",
      "windows": {
        "program": "${workspaceFolder}/webui/node_modules/jest/bin/jest"
      }
    },
    {
        "name": "Launch test function",
        "type": "go",
        "request": "launch",
        "mode": "test",
        "program": "${workspaceFolder}",
        "args": [
            "-test.run",
            "MyTestFunction"
        ]
    },
    {
        "name": "Launch file",
        "type": "go",
        "request": "launch",
        "mode": "debug",
        "program": "${file}"
    },
    {
        "name": "Launch Package",
        "type": "go",
        "request": "launch",
        "mode": "auto",
        "program": "${fileDirname}"
    },
    {
        "name": "Launch WebUI",
        "type": "go",
        "request": "launch",
        "mode": "debug",
        "program": "main.go",
        "args": [
            "serve",
            "--web-ui"
            "--web-ui-port",
            "8888"
        ]
    }
    ]
}
  ]
}
```

**Common Errors**

- Using alternatives to `npm` - we have explored using `bun` but `prettier` did not work properly with it.

- We use `pre-commit` to run pre-commit hooks. If you run into an error like the below, it is likely because you are using 3.12+ (which as of the end of 2023, pre-commit does not support).

```
[INFO] Installing environment for https://github.com/pre-commit/pre-commit-hooks.
[INFO] Once installed this environment will be reused.
[INFO] This may take a few minutes...
An unexpected error has occurred: CalledProcessError: command: ('/home/daaronch/.cache/pre-commit/.../py_env-python3.12/bin/python', '-mpip', 'install', '.')
return code: 2
stdout: (none)
stderr:
    ERROR: Exception:
    Traceback (most recent call last):
      File "/home/daaronch/.cache/pre-commit/.../py_env-python3.12/lib/python3.12/site-packages/pip/_internal/cli/base_command.py", line 160, in exc_logging_wrapper
        status = run_func(*args)
                 ^^^^^^^^^^^^^^^
```<|MERGE_RESOLUTION|>--- conflicted
+++ resolved
@@ -5,7 +5,6 @@
 If you are looking to develop on the project, this page will help you get started.
 
 **Instructions**
-<<<<<<< HEAD
 - We recommend `brew` for all packages. Install it by following the instructions [here](https://brew.sh/) - `/bin/bash -c "$(curl -fsSL https://raw.githubusercontent.com/Homebrew/install/HEAD/install.sh)"`
 - In order to install all the tools, you'll need some core build tools. This should be the only tool you install outside of asdf (see below).
   - MAC: `brew install openssl readline sqlite3 xz zlib && xcode-select --install`
@@ -14,15 +13,13 @@
 ```
     (echo; echo 'eval "$(/home/linuxbrew/.linuxbrew/bin/brew shellenv)"') >> /home/$USER/.bashrc
     eval "$(/home/linuxbrew/.linuxbrew/bin/brew shellenv)"
-=======
-
+```
 - Set environment variables:
 
 ```
 export PYTHONVER='3.11.7'
 export GOLANGCILINTVER='v1.51.2'
 export GOLANGVER='1.21'
->>>>>>> 28b18bb7
 ```
 - We use asdf to manage our development environment. Install asdf by following the instructions [here](https://asdf-vm.com/#/core-manage-asdf-vm) - `brew install asdf`
 - Add asdf to your .bashrc: `echo -e "\n. $(brew --prefix asdf)/libexec/asdf.sh" >> ~/.bashrc`
