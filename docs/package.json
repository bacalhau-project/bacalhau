{
  "name": "bacalhau-docs",
  "version": "3.0.0",
  "private": true,
  "scripts": {
    "docusaurus": "docusaurus",
    "start": "docusaurus start",
    "build": "docusaurus build",
    "swizzle": "docusaurus swizzle",
    "deploy": "docusaurus deploy",
    "clear": "docusaurus clear",
    "serve": "docusaurus serve",
    "write-translations": "docusaurus write-translations",
    "write-heading-ids": "docusaurus write-heading-ids"
  },
  "dependencies": {
    "@akebifiky/remark-simple-plantuml": "^1.0.2",
    "@docusaurus/core": "^3.0.0",
    "@docusaurus/plugin-client-redirects": "^3.0.0",
    "@docusaurus/plugin-google-gtag": "^3.0.0",
    "@docusaurus/plugin-google-tag-manager": "^3.0.0",
    "@docusaurus/preset-classic": "^3.0.0",
    "@docusaurus/types": "^3.0.0",
    "@mdx-js/react": "^3.0.0",
    "clsx": "^1.1.1",
    "prism-react-renderer": "^1.2.1",
    "react": "^18.2.0",
    "react-dom": "^18.2.0",
    "react-player": "^2.10.1"
  },
  "browserslist": {
    "production": [
      ">0.5%",
      "not dead",
      "not op_mini all"
    ],
    "development": [
      "last 1 chrome version",
      "last 1 firefox version",
      "last 1 safari version"
    ]
  },
<<<<<<< HEAD
  "packageManager": "yarn@4.1.0"
=======
  "yarn.build": {
    "input": [
      "src",
      "tests"
    ],
    "output": [
      "build",
      "coverage"
    ]
  }
>>>>>>> ed281722
}<|MERGE_RESOLUTION|>--- conflicted
+++ resolved
@@ -40,18 +40,5 @@
       "last 1 safari version"
     ]
   },
-<<<<<<< HEAD
   "packageManager": "yarn@4.1.0"
-=======
-  "yarn.build": {
-    "input": [
-      "src",
-      "tests"
-    ],
-    "output": [
-      "build",
-      "coverage"
-    ]
-  }
->>>>>>> ed281722
 }