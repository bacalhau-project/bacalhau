# How to Release Bacalhau

Two major things that need releasing: the CLI and the production Bacalhau network (a.k.a. the `mainnet`). If you release a new CLI, you must also update the operational networks.

## Creating a CLI Release

**TL;DR**: Create a release on the Github release page and wait for binaries to be built.

> _Note: You only need to create a CLI release if you want to release new Bacalhau functionality. You don't need to cut a release if you are only updating the infrastructure, like altering VM sizes, for example._

1. [Draft a new release](https://github.com/filecoin-project/bacalhau/releases/new)
<<<<<<< HEAD
1. Create a new tag using semantic versioning, prefixed with a v. E.g. `v0.1.37`
1. Make the title of the release the same as the tag
1. Click on the `Generate Release Notes` button to auto-populate the notes. Add anything else.
1. Tick the "This is a pre-release" checkbox. _Note: This doesn't functionally do anything right now, it's just a Github UI thing._
1. Click on the publish release button

The [CI scripts](../.circleci) will automatically build and attach binaries.

1. Download the binaries and test that they do what you expect. `curl -sL https://get.bacalhau.org/install.sh | bash`. You **must** update the ops deployments to make the new version work because of signature errors. See [troubleshooting below](#hints-tips-and-troubleshooting).
1. Edit the release and de-select the "This is a pre-release" checkbox
1. [Update the Bacalhau servers -- see below](#updating-the-bacalhau-networks).
=======
2. Create a new tag using semantic versioning, prefixed with a v. E.g. `v0.1.37`
3. Make the title of the release the same as the tag
4. Click on the `Generate Release Notes` button to auto-populate the notes. Add anything else.
5. Tick the "This is a pre-release" checkbox. _Note: This doesn't functionally do anything right now, it's just a Github UI thing._
6. Click on the publish release button

The [CI scripts](../.circleci) will automatically build and attach binaries.

7. Download the binaries and test that they do what you expect. `curl -sL https://get.bacalhau.org/install.sh | bash`. You **must** update the ops deployments to make the new version work because of signature errors. See [troubleshooting below](#hints-tips-and-troubleshooting).
8. Edit the release and de-select the "This is a pre-release" checkbox
9. [Update the Bacalhau servers -- see below](#updating-the-bacalhau-networks).
>>>>>>> 141be885

## Updating the Bacalhau Networks

**TL;DR**: Allow the CI to deploy development and staging networks. Manually deploy the production network. [See the docs](../ops/README.md).

There are three environments: development, staging and production. For more information see the [ops documentation](../ops/README.md).

1. Do your infrastructure development (if any) in the development environment.
<<<<<<< HEAD
1. When ready, commit changes to Git for both the [development](../ops/terraform/development.tfvars) and [staging](../ops/terraform/staging.tfvars) `tfvars` files. For example, alter the `bacalhau_version` variable in the `development.tfvars` and `staging.tfvars` file.
1. Wait for the CI scripts to release the new infrastructure.
1. Once you are happy staging is working as intended, make changes to the [production](../ops/terraform/production.tfvars) `tfvars` file but DO NOT COMMIT yet.
1. [Manually apply the changes to the production environment.](../ops/README.md#deploying-bacalhau-mainnet) Please note that it takes a couple of minutes for the init scripts to install and start the Bacalhau servers. You can see what the server is doing with `gcloud compute ssh bacalhau-vm-$WORKSPACE-0 -- journalctl -f`.
1. Once the infrastructure is deployed, commit the changes to Git.
=======
2. When ready, commit changes to Git for both the [development](../ops/terraform/development.tfvars) and [staging](../ops/terraform/staging.tfvars) `tfvars` files. For example, alter the `bacalhau_version` variable in the `development.tfvars` and `staging.tfvars` file.
3. Wait for the CI scripts to release the new infrastructure.
4. Once you are happy staging is working as intended, make changes to the [production](../ops/terraform/production.tfvars) `tfvars` file but DO NOT COMMIT yet.
5. [Manually apply the changes to the production environment.](../ops/README.md#deploying-bacalhau-mainnet) Please note that it takes a couple of minutes for the init scripts to install and start the Bacalhau servers. You can see what the server is doing with `gcloud compute ssh bacalhau-vm-$WORKSPACE-0 -- journalctl -f`.
6. Once the infrastructure is deployed, commit the changes to Git.
>>>>>>> 141be885

## Hints, Tips and Troubleshooting

### Testing on the Development/Staging Cluster

1. Find out the IP addresses of the cluster from the terraform output
1. Use the `api-host` and `api-port` variables to connect to the cluster. E.g. `bacalhau --api-port=1234 --api-host=35.204.4.66 get 1f68d212-98b6-4cda-aa42-c888a6e834d5`

### Error: publicapi: received non-200 status: 400 client's signature is invalid

This happens when the ops cluster versions are _behind_ the CLI versions. Update the ops clusters to the most recent version.

### Error: publicapi: received non-200 status: 400 client's signature is invalid

This happens when the ops cluster versions are _behind_ the CLI versions. Update the ops clusters to the most recent version.

### Split Brain

When making changes that only affect "node 0" in the network, you will effectively create a new Bacalhau network, and old nodes (1+) will still belong to the old network.

This has the effect of causing issues from a user perspective because each CLI request is being load balanced to two different clusters.

To fix this you must taint all of the old nodes in the network and force terraform to recreate them. E.g. `terraform taint "google_compute_instance.bacalhau_vm[1]"`

### Server Logs

You can see the server logs with:

<<<<<<< HEAD
```bash
=======
```
>>>>>>> 141be885
gcloud compute ssh bacalhau-vm-$WORKSPACE-0 -- journalctl -f
```<|MERGE_RESOLUTION|>--- conflicted
+++ resolved
@@ -9,7 +9,6 @@
 > _Note: You only need to create a CLI release if you want to release new Bacalhau functionality. You don't need to cut a release if you are only updating the infrastructure, like altering VM sizes, for example._
 
 1. [Draft a new release](https://github.com/filecoin-project/bacalhau/releases/new)
-<<<<<<< HEAD
 1. Create a new tag using semantic versioning, prefixed with a v. E.g. `v0.1.37`
 1. Make the title of the release the same as the tag
 1. Click on the `Generate Release Notes` button to auto-populate the notes. Add anything else.
@@ -21,19 +20,6 @@
 1. Download the binaries and test that they do what you expect. `curl -sL https://get.bacalhau.org/install.sh | bash`. You **must** update the ops deployments to make the new version work because of signature errors. See [troubleshooting below](#hints-tips-and-troubleshooting).
 1. Edit the release and de-select the "This is a pre-release" checkbox
 1. [Update the Bacalhau servers -- see below](#updating-the-bacalhau-networks).
-=======
-2. Create a new tag using semantic versioning, prefixed with a v. E.g. `v0.1.37`
-3. Make the title of the release the same as the tag
-4. Click on the `Generate Release Notes` button to auto-populate the notes. Add anything else.
-5. Tick the "This is a pre-release" checkbox. _Note: This doesn't functionally do anything right now, it's just a Github UI thing._
-6. Click on the publish release button
-
-The [CI scripts](../.circleci) will automatically build and attach binaries.
-
-7. Download the binaries and test that they do what you expect. `curl -sL https://get.bacalhau.org/install.sh | bash`. You **must** update the ops deployments to make the new version work because of signature errors. See [troubleshooting below](#hints-tips-and-troubleshooting).
-8. Edit the release and de-select the "This is a pre-release" checkbox
-9. [Update the Bacalhau servers -- see below](#updating-the-bacalhau-networks).
->>>>>>> 141be885
 
 ## Updating the Bacalhau Networks
 
@@ -42,19 +28,11 @@
 There are three environments: development, staging and production. For more information see the [ops documentation](../ops/README.md).
 
 1. Do your infrastructure development (if any) in the development environment.
-<<<<<<< HEAD
 1. When ready, commit changes to Git for both the [development](../ops/terraform/development.tfvars) and [staging](../ops/terraform/staging.tfvars) `tfvars` files. For example, alter the `bacalhau_version` variable in the `development.tfvars` and `staging.tfvars` file.
 1. Wait for the CI scripts to release the new infrastructure.
 1. Once you are happy staging is working as intended, make changes to the [production](../ops/terraform/production.tfvars) `tfvars` file but DO NOT COMMIT yet.
 1. [Manually apply the changes to the production environment.](../ops/README.md#deploying-bacalhau-mainnet) Please note that it takes a couple of minutes for the init scripts to install and start the Bacalhau servers. You can see what the server is doing with `gcloud compute ssh bacalhau-vm-$WORKSPACE-0 -- journalctl -f`.
 1. Once the infrastructure is deployed, commit the changes to Git.
-=======
-2. When ready, commit changes to Git for both the [development](../ops/terraform/development.tfvars) and [staging](../ops/terraform/staging.tfvars) `tfvars` files. For example, alter the `bacalhau_version` variable in the `development.tfvars` and `staging.tfvars` file.
-3. Wait for the CI scripts to release the new infrastructure.
-4. Once you are happy staging is working as intended, make changes to the [production](../ops/terraform/production.tfvars) `tfvars` file but DO NOT COMMIT yet.
-5. [Manually apply the changes to the production environment.](../ops/README.md#deploying-bacalhau-mainnet) Please note that it takes a couple of minutes for the init scripts to install and start the Bacalhau servers. You can see what the server is doing with `gcloud compute ssh bacalhau-vm-$WORKSPACE-0 -- journalctl -f`.
-6. Once the infrastructure is deployed, commit the changes to Git.
->>>>>>> 141be885
 
 ## Hints, Tips and Troubleshooting
 
@@ -83,10 +61,6 @@
 
 You can see the server logs with:
 
-<<<<<<< HEAD
 ```bash
-=======
-```
->>>>>>> 141be885
 gcloud compute ssh bacalhau-vm-$WORKSPACE-0 -- journalctl -f
 ```