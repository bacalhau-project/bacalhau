--- conflicted
+++ resolved
@@ -278,13 +278,8 @@
                 "tags": [
                     "Utils"
                 ],
-<<<<<<< HEAD
                 "summary": "Returns the peers connected to the host via the transport layer.",
                 "operationId": "peers",
-=======
-                "summary": "Returns the peers connected to the host via the libp2pHost layer.",
-                "operationId": "apiServer/peers",
->>>>>>> c7247afc
                 "responses": {
                     "200": {
                         "description": "OK",
@@ -635,37 +630,11 @@
                 },
                 "Status": {
                     "description": "The status of the job: where are the nodes at, what are the events",
-<<<<<<< HEAD
                     "allOf": [
                         {
                             "$ref": "#/definitions/model.JobStatus"
                         }
                     ]
-=======
-                    "$ref": "#/definitions/model.JobStatus"
-                }
-            }
-        },
-        "model.JobCreatePayload": {
-            "type": "object",
-            "required": [
-                "APIVersion",
-                "ClientID",
-                "Spec"
-            ],
-            "properties": {
-                "APIVersion": {
-                    "type": "string",
-                    "example": "V1beta1"
-                },
-                "ClientID": {
-                    "description": "the id of the client that is submitting the job",
-                    "type": "string"
-                },
-                "Spec": {
-                    "description": "The specification of this job.",
-                    "$ref": "#/definitions/model.Spec"
->>>>>>> c7247afc
                 }
             }
         },
@@ -1028,15 +997,11 @@
             "properties": {
                 "EntryModule": {
                     "description": "The module that contains the WASM code to start running.",
-<<<<<<< HEAD
                     "allOf": [
                         {
                             "$ref": "#/definitions/model.StorageSpec"
                         }
                     ]
-=======
-                    "$ref": "#/definitions/model.StorageSpec"
->>>>>>> c7247afc
                 },
                 "EntryPoint": {
                     "description": "The name of the function in the EntryModule to call to run the job. For\nWASI jobs, this will always be `_start`, but jobs can choose to call\nother WASM functions instead. The EntryPoint must be a zero-parameter\nzero-result function.",
@@ -1155,7 +1120,6 @@
                 }
             }
         },
-<<<<<<< HEAD
         "model.Network": {
             "type": "integer",
             "enum": [
@@ -1169,8 +1133,6 @@
                 "NetworkHTTP"
             ]
         },
-=======
->>>>>>> c7247afc
         "model.NetworkConfig": {
             "type": "object",
             "properties": {
@@ -1181,11 +1143,7 @@
                     }
                 },
                 "Type": {
-<<<<<<< HEAD
                     "$ref": "#/definitions/model.Network"
-=======
-                    "type": "integer"
->>>>>>> c7247afc
                 }
             }
         },
@@ -1333,15 +1291,11 @@
                 },
                 "Network": {
                     "description": "The type of networking access that the job needs",
-<<<<<<< HEAD
                     "allOf": [
                         {
                             "$ref": "#/definitions/model.NetworkConfig"
                         }
                     ]
-=======
-                    "$ref": "#/definitions/model.NetworkConfig"
->>>>>>> c7247afc
                 },
                 "Publisher": {
                     "description": "there can be multiple publishers for the job",
@@ -1469,7 +1423,6 @@
                 }
             }
         },
-<<<<<<< HEAD
         "model.Verifier": {
             "type": "integer",
             "enum": [
@@ -1488,24 +1441,6 @@
                 "VerifierDeterministic",
                 "verifierDone"
             ]
-=======
-        "publicapi.VersionRequest": {
-            "type": "object",
-            "properties": {
-                "client_id": {
-                    "type": "string",
-                    "example": "ac13188e93c97a9c2e7cf8e86c7313156a73436036f30da1ececc2ce79f9ea51"
-                }
-            }
-        },
-        "publicapi.VersionResponse": {
-            "type": "object",
-            "properties": {
-                "build_version_info": {
-                    "$ref": "#/definitions/model.BuildVersionInfo"
-                }
-            }
->>>>>>> c7247afc
         },
         "publicapi.eventsRequest": {
             "type": "object",
