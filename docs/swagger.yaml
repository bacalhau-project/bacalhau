--- conflicted
+++ resolved
@@ -81,25 +81,6 @@
           "The status of the job: where are the nodes at, what are the
           events"
     type: object
-<<<<<<< HEAD
-  model.JobCreatePayload:
-    properties:
-      apiVersion:
-        example: V1beta1
-        type: string
-      ClientID:
-        description: the id of the client that is submitting the job
-        type: string
-      Spec:
-        $ref: "#/definitions/model.Spec"
-        description: The specification of this job.
-    required:
-      - apiVersion
-      - ClientID
-      - Spec
-    type: object
-=======
->>>>>>> a298f936
   model.JobEvent:
     properties:
       apiVersion:
@@ -381,6 +362,7 @@
           type: string
         type: array
     type: object
+
   model.Metadata:
     properties:
       ClientID:
@@ -514,8 +496,6 @@
         description: how will this job be executed by nodes on the network
       Language:
         $ref: '#/definitions/model.JobSpecLanguage'
-<<<<<<< HEAD
-=======
       Network:
         $ref: '#/definitions/model.NetworkConfig'
         description: The type of networking access that the job needs
@@ -525,7 +505,6 @@
         items:
           $ref: '#/definitions/model.LabelSelectorRequirement'
         type: array
->>>>>>> a298f936
       Publisher:
         description: there can be multiple publishers for the job
         type: integer
@@ -721,15 +700,10 @@
         description: "The base64-encoded public key of the client:"
         type: string
       job_create_payload:
-<<<<<<< HEAD
-        $ref: "#/definitions/model.JobCreatePayload"
-        description: "The data needed to submit and run a job on the network:"
-=======
         description: 'The data needed to submit and run a job on the network:'
         items:
           type: integer
         type: array
->>>>>>> a298f936
       signature:
         description: "A base64-encoded signature of the data, signed by the client:"
         type: string
@@ -796,10 +770,7 @@
     get:
       operationId: apiServer/debug
       produces:
-<<<<<<< HEAD
-        - application/json
-=======
-      - application/json
+        - application/json
       responses:
         "200":
           description: OK
@@ -933,7 +904,6 @@
       operationId: pkg/requester/publicapi/debug
       produces:
       - application/json
->>>>>>> a298f936
       responses:
         "200":
           description: OK
@@ -946,126 +916,12 @@
       summary: Returns debug information on what the current node is doing.
       tags:
       - Health
-  /events:
+  /requester/events:
     post:
       consumes:
-<<<<<<< HEAD
-        - application/json
-      description: |-
-        Events (e.g. Created, Bid, BidAccepted, ..., ResultsAccepted, ResultsPublished) are useful to track the progress of a job.
-
-        Example response (truncated):
-        ```json
-        {
-          "events": [
-            {
-              "apiVersion": "V1beta1",
-              "JobID": "9304c616-291f-41ad-b862-54e133c0149e",
-              "ClientID": "ac13188e93c97a9c2e7cf8e86c7313156a73436036f30da1ececc2ce79f9ea51",
-              "SourceNodeID": "QmXaXu9N5GNetatsvwnTfQqNtSeKAD6uCmarbh3LMRYAcF",
-              "EventName": "Created",
-              "Spec": {
-                "Engine": "Docker",
-                "Verifier": "Noop",
-                "Publisher": "Estuary",
-                "Docker": {
-                  "Image": "ubuntu",
-                  "Entrypoint": [
-                    "date"
-                  ]
-                },
-                "Language": {
-                  "JobContext": {}
-                },
-                "Wasm": {},
-                "Resources": {
-                  "gpu": ""
-                },
-                "Timeout": 1800,
-                "outputs": [
-                  {
-                    "StorageSource": "IPFS",
-                    "Name": "outputs",
-                    "path": "/outputs"
-                  }
-                ],
-                "Sharding": {
-                  "BatchSize": 1,
-                  "GlobPatternBasePath": "/inputs"
-                }
-              },
-              "JobExecutionPlan": {
-                "ShardsTotal": 1
-              },
-              "Deal": {
-                "Concurrency": 1
-              },
-              "VerificationResult": {},
-              "PublishedResult": {},
-              "EventTime": "2022-11-17T13:32:55.331375351Z",
-              "SenderPublicKey": "..."
-            },
-            ...
-            {
-              "JobID": "9304c616-291f-41ad-b862-54e133c0149e",
-              "SourceNodeID": "QmXaXu9N5GNetatsvwnTfQqNtSeKAD6uCmarbh3LMRYAcF",
-              "TargetNodeID": "QmdZQ7ZbhnvWY1J12XYKGHApJ6aufKyLNSvf8jZBrBaAVL",
-              "EventName": "ResultsAccepted",
-              "Spec": {
-                "Docker": {},
-                "Language": {
-                  "JobContext": {}
-                },
-                "Wasm": {},
-                "Resources": {
-                  "gpu": ""
-                },
-                "Sharding": {}
-              },
-              "JobExecutionPlan": {},
-              "Deal": {},
-              "VerificationResult": {
-                "Complete": true,
-                "Result": true
-              },
-              "PublishedResult": {},
-              "EventTime": "2022-11-17T13:32:55.707825569Z",
-              "SenderPublicKey": "..."
-            },
-            {
-              "JobID": "9304c616-291f-41ad-b862-54e133c0149e",
-              "SourceNodeID": "QmdZQ7ZbhnvWY1J12XYKGHApJ6aufKyLNSvf8jZBrBaAVL",
-              "EventName": "ResultsPublished",
-              "Spec": {
-                "Docker": {},
-                "Language": {
-                  "JobContext": {}
-                },
-                "Wasm": {},
-                "Resources": {
-                  "gpu": ""
-                },
-                "Sharding": {}
-              },
-              "JobExecutionPlan": {},
-              "Deal": {},
-              "VerificationResult": {},
-              "PublishedResult": {
-                "StorageSource": "IPFS",
-                "Name": "job-9304c616-291f-41ad-b862-54e133c0149e-shard-0-host-QmdZQ7ZbhnvWY1J12XYKGHApJ6aufKyLNSvf8jZBrBaAVL",
-                "cid": "QmTVmC7JBD2ES2qGPqBNVWnX1KeEPNrPGb7rJ8cpFgtefe"
-              },
-              "EventTime": "2022-11-17T13:32:55.756658941Z",
-              "SenderPublicKey": "..."
-            }
-          ]
-        }
-        ```
-=======
       - application/json
       description: |
         Events (e.g. Created, Bid, BidAccepted, ..., ResultsAccepted, ResultsPublished) are useful to track the progress of a job.
->>>>>>> a298f936
       operationId: pkg/requester/publicapi/events
       parameters:
         - description:
@@ -1136,196 +992,6 @@
         If `return_all` is set to true, it returns all jobs on the Bacalhau network.
 
         If `id` is set, it returns only the job with that ID.
-<<<<<<< HEAD
-
-        Example response:
-        ```json
-        {
-          "jobs": [
-            {
-              "apiVersion": "V1beta1",
-              "ID": "9304c616-291f-41ad-b862-54e133c0149e",
-              "RequesterNodeID": "QmXaXu9N5GNetatsvwnTfQqNtSeKAD6uCmarbh3LMRYAcF",
-              "RequesterPublicKey": "...",
-              "ClientID": "ac13188e93c97a9c2e7cf8e86c7313156a73436036f30da1ececc2ce79f9ea51",
-              "Spec": {
-                "Engine": "Docker",
-                "Verifier": "Noop",
-                "Publisher": "Estuary",
-                "Docker": {
-                  "Image": "ubuntu",
-                  "Entrypoint": [
-                    "date"
-                  ]
-                },
-                "Language": {
-                  "JobContext": {}
-                },
-                "Wasm": {},
-                "Resources": {
-                  "gpu": ""
-                },
-                "Timeout": 1800,
-                "outputs": [
-                  {
-                    "StorageSource": "IPFS",
-                    "Name": "outputs",
-                    "path": "/outputs"
-                  }
-                ],
-                "Sharding": {
-                  "BatchSize": 1,
-                  "GlobPatternBasePath": "/inputs"
-                }
-              },
-              "Deal": {
-                "Concurrency": 1
-              },
-              "ExecutionPlan": {
-                "ShardsTotal": 1
-              },
-              "CreatedAt": "2022-11-17T13:32:55.33837275Z",
-              "JobState": {
-                "Nodes": {
-                  "QmSyJ8VUd4YSPwZFJSJsHmmmmg7sd4BAc2yHY73nisJo86": {
-                    "Shards": {
-                      "0": {
-                        "NodeId": "QmSyJ8VUd4YSPwZFJSJsHmmmmg7sd4BAc2yHY73nisJo86",
-                        "State": "Cancelled",
-                        "VerificationResult": {},
-                        "PublishedResults": {}
-                      }
-                    }
-                  },
-                  "QmYgxZiySj3MRkwLSL4X2MF5F9f2PMhAE3LV49XkfNL1o3": {
-                    "Shards": {
-                      "0": {
-                        "NodeId": "QmYgxZiySj3MRkwLSL4X2MF5F9f2PMhAE3LV49XkfNL1o3",
-                        "State": "Cancelled",
-                        "VerificationResult": {},
-                        "PublishedResults": {}
-                      }
-                    }
-                  },
-                  "QmdZQ7ZbhnvWY1J12XYKGHApJ6aufKyLNSvf8jZBrBaAVL": {
-                    "Shards": {
-                      "0": {
-                        "NodeId": "QmdZQ7ZbhnvWY1J12XYKGHApJ6aufKyLNSvf8jZBrBaAVL",
-                        "State": "Completed",
-                        "Status": "Got results proposal of length: 0",
-                        "VerificationResult": {
-                          "Complete": true,
-                          "Result": true
-                        },
-                        "PublishedResults": {
-                          "StorageSource": "IPFS",
-                          "Name": "job-9304c616-291f-41ad-b862-54e133c0149e-shard-0-host-QmdZQ7ZbhnvWY1J12XYKGHApJ6aufKyLNSvf8jZBrBaAVL",
-                          "cid": "QmTVmC7JBD2ES2qGPqBNVWnX1KeEPNrPGb7rJ8cpFgtefe"
-                        },
-                        "RunOutput": {
-                          "stdout": "Thu Nov 17 13:32:55 UTC 2022\n",
-                          "stdouttruncated": false,
-                          "stderr": "",
-                          "stderrtruncated": false,
-                          "exitCode": 0,
-                          "runnerError": ""
-                        }
-                      }
-                    }
-                  }
-                }
-              }
-            },
-            {
-              "apiVersion": "V1beta1",
-              "ID": "92d5d4ee-3765-4f78-8353-623f5f26df08",
-              "RequesterNodeID": "QmXaXu9N5GNetatsvwnTfQqNtSeKAD6uCmarbh3LMRYAcF",
-              "RequesterPublicKey": "...",
-              "ClientID": "ac13188e93c97a9c2e7cf8e86c7313156a73436036f30da1ececc2ce79f9ea51",
-              "Spec": {
-                "Engine": "Docker",
-                "Verifier": "Noop",
-                "Publisher": "Estuary",
-                "Docker": {
-                  "Image": "ubuntu",
-                  "Entrypoint": [
-                    "sleep",
-                    "4"
-                  ]
-                },
-                "Language": {
-                  "JobContext": {}
-                },
-                "Wasm": {},
-                "Resources": {
-                  "gpu": ""
-                },
-                "Timeout": 1800,
-                "outputs": [
-                  {
-                    "StorageSource": "IPFS",
-                    "Name": "outputs",
-                    "path": "/outputs"
-                  }
-                ],
-                "Sharding": {
-                  "BatchSize": 1,
-                  "GlobPatternBasePath": "/inputs"
-                }
-              },
-              "Deal": {
-                "Concurrency": 1
-              },
-              "ExecutionPlan": {
-                "ShardsTotal": 1
-              },
-              "CreatedAt": "2022-11-17T13:29:01.871140291Z",
-              "JobState": {
-                "Nodes": {
-                  "QmSyJ8VUd4YSPwZFJSJsHmmmmg7sd4BAc2yHY73nisJo86": {
-                    "Shards": {
-                      "0": {
-                        "NodeId": "QmSyJ8VUd4YSPwZFJSJsHmmmmg7sd4BAc2yHY73nisJo86",
-                        "State": "Cancelled",
-                        "VerificationResult": {},
-                        "PublishedResults": {}
-                      }
-                    }
-                  },
-                  "QmYgxZiySj3MRkwLSL4X2MF5F9f2PMhAE3LV49XkfNL1o3": {
-                    "Shards": {
-                      "0": {
-                        "NodeId": "QmYgxZiySj3MRkwLSL4X2MF5F9f2PMhAE3LV49XkfNL1o3",
-                        "State": "Completed",
-                        "Status": "Got results proposal of length: 0",
-                        "VerificationResult": {
-                          "Complete": true,
-                          "Result": true
-                        },
-                        "PublishedResults": {
-                          "StorageSource": "IPFS",
-                          "Name": "job-92d5d4ee-3765-4f78-8353-623f5f26df08-shard-0-host-QmYgxZiySj3MRkwLSL4X2MF5F9f2PMhAE3LV49XkfNL1o3",
-                          "cid": "QmWUXBndMuq2G6B6ndQCmkRHjZ6CvyJ8qLxXBG3YsSFzQG"
-                        },
-                        "RunOutput": {
-                          "stdout": "",
-                          "stdouttruncated": false,
-                          "stderr": "",
-                          "stderrtruncated": false,
-                          "exitCode": 0,
-                          "runnerError": ""
-                        }
-                      }
-                    }
-                  }
-                }
-              }
-            }
-          ]
-        }
-        ```
-=======
->>>>>>> a298f936
       operationId: pkg/requester/publicapi/list
       parameters:
         - description:
@@ -1647,11 +1313,7 @@
               type: integer
             type: array
       tags:
-<<<<<<< HEAD
-        - Health
-=======
       - Utils
->>>>>>> a298f936
   /version:
     post:
       consumes:
