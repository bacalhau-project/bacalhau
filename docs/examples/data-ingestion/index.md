---
sidebar_label: "Data Ingestion"
sidebar_position: 10
---
# How to Ingest Data For Use in Bacalhau

[![Open In Colab](https://colab.research.google.com/assets/colab-badge.svg)](https://colab.research.google.com/github/bacalhau-project/examples/blob/main/data-ingestion/index.ipynb)
[![Open In Binder](https://mybinder.org/badge.svg)](https://mybinder.org/v2/gh/bacalhau-project/examples/HEAD?labpath=data-ingestion/index.ipynb)

Before you can start crunching data, you'll need to make it addressable and accessible via [IPFS](https://ipfs.io/). This tutorial shares various ways to make your data ingestible.

### Introduction

The goal of the Bacalhau project is to make it easy to perform distributed, decentralized computation next to where the data resides. A key step in this process is making your data accessible.

The Interplanetary File System (IPFS) is a set of protocols that allow data to be discovered and accessed in a decentralized way. Data is identified by its content identifier (CID) and can be accessed by anyone who knows the CID. Let's learn about two ways of interacting with IPFS to move your data from one place (e.g. your machine) to IPFS.

### Prerequisites

To successfully complete the steps in this tutorial, you'll need: 

* The [Bacalhau CLI](https://docs.bacalhau.org/getting-started/installation) (to run the Bacalhau examples)
* [Docker](https://docs.docker.com/engine/install/) (to run the Docker examples)

## Moving Data via Bacalhau

The recommended way to move data into IPFS is by leveraging helper functions in the Bacalhau CLI.

### URL -> IPFS

The Bacalhau binary includes a helper function to upload from a public URL. This is useful if you have data hosted on a website or in a public S3 bucket, as an example.

The following code copies the data from a specified URL to the `/ouputs` directory of a Bacalhau job, then uploads it to IPFS. Bacalhau will return the CID of the uploaded data.

:::tip

Be careful with the syntax of the command in this example. The `--input-urls` flag only supports writing from a single URL that represents a file to a single path that includes a file. You cannot write to a directory.

To make sure, you can add an `ls` to the command to see what is exposed in the input directory and then download the result and look at the stdout.
:::


```bash
bacalhau docker run \
    --id-only
    --wait \
    --input-urls http://yann.lecun.com/exdb/mnist/train-images-idx3-ubyte.gz:/inputs/train-images-idx3-ubyte.gz ubuntu -- cp -rv /inputs/. /outputs/
```


```python
%env JOB_ID={job_id}
```

    env: JOB_ID=47e0efec-2915-427f-87c0-9283275ce216



```bash
bacalhau list --id-filter ${JOB_ID} --wide
```

    [92;100m CREATED           [0m[92;100m ID                                   [0m[92;100m JOB                                      [0m[92;100m STATE [0m[92;100m VERIFIED [0m[92;100m PUBLISHED [0m
    [97;40m 22-10-10-12:01:41 [0m[97;40m 47e0efec-2915-427f-87c0-9283275ce216 [0m[97;40m Docker ubuntu cp -rv /inputs/. /outputs/ [0m[97;40m Error [0m[97;40m          [0m[97;40m           [0m


The output of the list command presents the CID of the output directory. You can use this in subsequent jobs. For example, let's run a simple command to `ls` the contents of that CID.

:::warning

This file is not pinned. There is no guarantee that the file will exist in the future. If you want to ensure that the file is pinned, use a pinning service.

:::


```bash
bacalhau docker run --inputs Qma5e6EDpPe2TsKuz3tumSPSta6vtx48A18f9k99HJATfp ubuntu -- ls -l /inputs/outputs/
```

    Job successfully submitted. Job ID: e8ffed86-997e-4912-b2fd-519c3bf9659c
    Checking job status... (Enter Ctrl+C to exit at any time, your job will continue running):
    
    	       Creating job for submission ... done ✅
    	       Finding node(s) for the job ... done ✅
    	             Node accepted the job ... done ✅
    	                                   ... done ✅
    	   Job finished, verifying results ... done ✅
    	      Results accepted, publishing ... done ✅
    	                                  
    Results CID: QmYcYJMXuXT6bVy5wfwyCKBHbTu2q5KiBVTKWxXcL3qNSA
    Job Results By Node:
    Node QmXaXu9N:
      Shard 0:
        Status: Cancelled
        No RunOutput for this shard
    Node QmYgxZiy:
      Shard 0:
        Status: Completed
        Container Exit Code: 0
        Stdout:
          total 9684
    -rw-r--r-- 1 root root 9912422 Oct 10 12:01 train-images-idx3-ubyte.gz
        Stderr: <NONE>
    
    To download the results, execute:
      bacalhau get e8ffed86-997e-4912-b2fd-519c3bf9659c
    
    To get more details about the run, execute:
      bacalhau describe e8ffed86-997e-4912-b2fd-519c3bf9659c


## Using a Third-Party to Pin Data

If you have data that you want to make available to your Bacalhau jobs (or other people), you can pin it using a pinning service. Pinning services store data on behalf of users and expose the data over IPFS. The pinning provider is essentially guaranteeing that your data will be available if someone knows the CID. Implementation details differ, but the pinning services often use a combination of IPFS nodes and third-party storage providers which are paid for via cryptocurrencies like Filecoin. Most pinning services offer you a free tier, so you can try them out without spending any money.

### Web3.Storage

This example will demonstrate how to pin data using Web3.Storage. Web3.Storage is a pinning service that is built on top of IPFS and Filecoin. It is free to use for small amounts of data, and has a generous free tier. You can find more information about Web3.Storage [here](https://web3.storage/).

#### Step 1 - Create an Account

First, create an account (if you don't have one already). Browse to https://web3.storage/login/ and sign up.

#### Step 2 - Sign In and Create an API Key

Next, sign in and browse to the ["Create API Key" page](https://web3.storage/tokens/?create=true). Follow the instructions to create an API key. Once created, you will need to copy the API key to your clipboard.

#### Step 3 - Pin a Local File Using Their Test Client

To test that your API key is working, use [web3.storage's test client to test that it's working](https://bafybeic5r5yxjh5xpmeczfp34ysrjcoa66pllnjgffahopzrl5yhex7d7i.ipfs.dweb.link/).

You can now see (or upload) your file via the web3.storage account page: https://web3.storage/account/.

:::warning
Don't share your API key with anyone. Delete this API key once you have finished with this example.
:::

#### Step 4 - Pin a Local File Via Curl

You can also pin a file via `curl`. Please view the [API documentation](https://web3.storage/docs/reference/http-api/) to see all available commands. This example submits a single file to be pinned.

```bash
export TOKEN=YOUR_API_KEY
echo hello world > foo.txt
curl -X POST https://api.web3.storage/upload -H "Authorization: Bearer ${TOKEN}" -H "X-NAME: foo.txt" -d @foo.txt
```

#### Step 5 - Pin Multiple Local Files Via Node.JS

Web3.Storage has a [node.js library](https://web3.storage/docs/reference/js-client-library/) to interact with their API. The following example requires node.js to be installed. The following code uses a Docker container. The javascript code is located on [their website](https://web3.storage/docs/intro/#create-the-upload-script) or on [github](https://github.com/bacalhau-project/examples/blob/main/data-ingestion/nodejs/put-files.js).

Start by creating some files to upload.


```python
%%writefile nodejs/test1.txt
First test file
```

    Overwriting nodejs/test1.txt



```python
%%writefile nodejs/test2.txt
Second test file
```

<<<<<<< HEAD
Then run the following command, using the environmental variable `TOKEN` to authenticate with the API.
=======
    Overwriting nodejs/test2.txt


Then run the following command, which uses the environmental variable `TOKEN` to authenticate with the API.
>>>>>>> e92e6669

```bash
export TOKEN=YOUR_API_KEY
docker run --rm --env TOKEN=$TOKEN -v $PWD/nodejs:/nodejs node:18-alpine ash -c 'cd /nodejs && npm install && node put-files.js --token=$TOKEN test1.txt test2.txt'
```

```

up to date, audited 245 packages in 706ms

54 packages are looking for funding
  run `npm fund` for details

found 0 vulnerabilities
Uploading 2 files
Content added with CID: bafybeic5smk3bgbsisp566kapp5clmo2ofgmvf223behdpcvjpndpnafka
```

The CID listed at the bottom can now be used as an input to Bacalhau.

#### Step 6 - Pin Files Via the IPFS CLI

See the web3.storage documentation for [instructions on how to pin files via the IPFS CLI](https://web3.storage/docs/how-tos/pinning-services-api/#using-the-ipfs-cli).

#### Step 7 - Pin A File from a URL Via Curl

You can use curl to download a file then re-upload to web3.storage. For example:

```bash
export TOKEN=YOUR_API_KEY
curl -o train-images-idx3-ubyte.gz http://yann.lecun.com/exdb/mnist/train-images-idx3-ubyte.gz
curl -X POST https://api.web3.storage/upload -H "Authorization: Bearer ${TOKEN}" -H "X-NAME: train-images-idx3-ubyte.gz" -d @train-images-idx3-ubyte.gz
```

Which results in something like:

```
  % Total    % Received % Xferd  Average Speed   Time    Time     Time  Current
                                 Dload  Upload   Total   Spent    Left  Speed
100 9680k  100 9680k    0     0  6281k      0  0:00:01  0:00:01 --:--:-- 6318k
{"cid":"bafybeiereqxn546lkskldoybaa4xe7wk5fricm33nor4oofrxphlaywwd4","carCid":"bagbaieran5ufs752r5vdforovbnjc2gur7kzrsanr3avphsyp7hd6fms7pia"}%  
```

#### Step 8 - Pin A File from a URL Via Node.JS

You can combine the node.js example above with a `wget` to then upload it to web3.storage.

```bash
docker run --rm --env TOKEN=$TOKEN -v $PWD/nodejs:/nodejs node:18-alpine ash -c 'cd /nodejs && wget http://yann.lecun.com/exdb/mnist/train-images-idx3-ubyte.gz && npm install && node put-files.js --token=$TOKEN train-images-idx3-ubyte.gz'
```<|MERGE_RESOLUTION|>--- conflicted
+++ resolved
@@ -166,14 +166,7 @@
 Second test file
 ```
 
-<<<<<<< HEAD
 Then run the following command, using the environmental variable `TOKEN` to authenticate with the API.
-=======
-    Overwriting nodejs/test2.txt
-
-
-Then run the following command, which uses the environmental variable `TOKEN` to authenticate with the API.
->>>>>>> e92e6669
 
 ```bash
 export TOKEN=YOUR_API_KEY
