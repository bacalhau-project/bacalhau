"""Submit a job to the server."""

import json

from bacalhau_apiclient.api import job_api
from bacalhau_apiclient.models.cancel_request import CancelRequest
from bacalhau_apiclient.models.events_request import EventsRequest
from bacalhau_apiclient.models.list_request import ListRequest
from bacalhau_apiclient.models.state_request import StateRequest
from bacalhau_apiclient.models.submit_request import SubmitRequest
from bacalhau_apiclient.rest import ApiException
<<<<<<< HEAD

=======
>>>>>>> d1da9652
from bacalhau_sdk.config import (
    get_client_id,
    get_client_public_key,
    init_config,
    sign_for_client,
)

conf = init_config()
client = job_api.ApiClient(conf)
api_instance = job_api.JobApi(client)


def submit(data: dict):
    """Submit a job to the server.

    Input `data` object is sanittized and signed before being sent to the server.
    """
    sanitized_data = client.sanitize_for_serialization(data)
    json_data = json.dumps(sanitized_data, indent=None, separators=(", ", ": "))
    json_bytes = json_data.encode("utf-8")
    signature = sign_for_client(json_bytes)
    client_public_key = get_client_public_key()
    submit_req = SubmitRequest(
        client_public_key=client_public_key,
        payload=sanitized_data,
        signature=signature,
    )
    return api_instance.submit(submit_req)


def cancel(job_id: str):
    """Cancels a job on the server."""
    payload = dict(
        ClientID=get_client_id(),
        JobID=job_id,
    )

    sanitized_data = client.sanitize_for_serialization(payload)
    json_data = json.dumps(payload, indent=None, separators=(", ", ": "))
    json_bytes = json_data.encode("utf-8")
    signature = sign_for_client(json_bytes)
    client_public_key = get_client_public_key()
    cancel_req = CancelRequest(
        client_public_key=client_public_key,
        payload=sanitized_data,
        signature=signature,
    )
    return api_instance.cancel(cancel_req)


def list():
    """List all jobs."""
    try:
        # Simply lists jobs.
        list_request = ListRequest(
            client_id=get_client_id(),
            sort_reverse=False,
            sort_by="created_at",
            return_all=False,
            max_jobs=5,
            exclude_tags=[],
            include_tags=[],
        )
        api_response = api_instance.list(list_request)
    except ApiException as e:
        print("Exception when calling JobApi->list: %s\n" % e)
    return api_response


def results(job_id: str):
    """Get results."""
    try:
        # Returns the results of the job-id specified in the body payload.
        state_request = StateRequest(
            client_id=get_client_id(),
            job_id=job_id,
        )
        api_response = api_instance.results(state_request)
    except ApiException as e:
        print("Exception when calling JobApi->results: %s\n" % e)
    return api_response


def states(job_id: str):
    """Get states."""
    try:
        # Returns the state of the job-id specified in the body payload.
        state_request = StateRequest(
            client_id=get_client_id(),
            job_id=job_id,
        )
        api_response = api_instance.states(state_request)
    except ApiException as e:
        print("Exception when calling JobApi->states: %s\n" % e)
    return api_response


def events(job_id: str):
    """Get events."""
    # TODO - add tests
    try:
        # Returns the events of the job-id specified in the body payload.
        state_request = EventsRequest(
            client_id=get_client_id(),
            job_id=job_id,
        )
        api_response = api_instance.events(state_request)
    except ApiException as e:
        print("Exception when calling JobApi->events: %s\n" % e)
    return api_response<|MERGE_RESOLUTION|>--- conflicted
+++ resolved
@@ -9,10 +9,6 @@
 from bacalhau_apiclient.models.state_request import StateRequest
 from bacalhau_apiclient.models.submit_request import SubmitRequest
 from bacalhau_apiclient.rest import ApiException
-<<<<<<< HEAD
-
-=======
->>>>>>> d1da9652
 from bacalhau_sdk.config import (
     get_client_id,
     get_client_public_key,
