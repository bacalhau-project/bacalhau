--- conflicted
+++ resolved
@@ -145,16 +145,6 @@
     from Crypto.Hash import SHA256
     from Crypto.Signature import pkcs1_15
 
-<<<<<<< HEAD
-    from bacalhau_sdk.config import (
-        get_client_id,
-        get_user_id_key,
-        init_config,
-        sign_for_client,
-    )
-
-=======
->>>>>>> 84bda9be
     _ = init_config()
 
     test_payload = dict(
