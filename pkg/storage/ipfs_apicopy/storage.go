--- conflicted
+++ resolved
@@ -105,7 +105,6 @@
 }
 
 //nolint:lll // Exception to the long rule
-<<<<<<< HEAD
 func (dockerIPFS *StorageProvider) CleanupStorage(ctx context.Context, storageSpec storage.StorageSpec, volume storage.StorageVolume) error {
 	// TODO make sure sudo is not needed here
 	// return system.RunCommand("sudo", []string{
@@ -113,11 +112,6 @@
 	// })
 	return system.RunCommand("rm", []string{
 		"-rf", fmt.Sprintf("%s/%s", dockerIPFS.LocalDir, storageSpec.Cid),
-=======
-func (dockerIPFS *StorageProvider) CleanupStorage(ctx context.Context, storageSpec model.StorageSpec, volume storage.StorageVolume) error {
-	return system.RunCommand("sudo", []string{
-		"rm", "-rf", fmt.Sprintf("%s/%s", dockerIPFS.LocalDir, storageSpec.Cid),
->>>>>>> d99f401e
 	})
 }
 
