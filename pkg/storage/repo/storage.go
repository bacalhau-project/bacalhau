package repo

import (
	"context"
	"fmt"
	"io"
	"os"
	"path/filepath"

	"net/http"
	"net/url"
	"os/exec"
	"strings"

	"github.com/bacalhau-project/bacalhau/pkg/models"
	// git "github.com/gogs/git-module"
	"github.com/rs/zerolog/log"

	"github.com/bacalhau-project/bacalhau/pkg/clone"
	"github.com/bacalhau-project/bacalhau/pkg/config"
<<<<<<< HEAD
	"github.com/bacalhau-project/bacalhau/pkg/publisher/estuary"
=======
	"github.com/bacalhau-project/bacalhau/pkg/model"
>>>>>>> cd0d6ea5
	"github.com/bacalhau-project/bacalhau/pkg/storage"
	apicopy "github.com/bacalhau-project/bacalhau/pkg/storage/ipfs"
	"github.com/bacalhau-project/bacalhau/pkg/system"
)

type Response struct {
	CID string
}

type StorageProvider struct {
	LocalDir    string
	CloneClient *clone.Clone
	IPFSClient  *apicopy.StorageProvider
}

func NewStorage(cm *system.CleanupManager, IPFSapiclient *apicopy.StorageProvider) (*StorageProvider, error) {
	c, err := clone.NewCloneClient()
	if err != nil {
		return nil, err
	}
	dir, err := os.MkdirTemp(config.GetStoragePath(), "bacalhau-repo")
	if err != nil {
		return nil, err
	}
	cm.RegisterCallback(func() error {
		if err := os.RemoveAll(dir); err != nil {
			return fmt.Errorf("unable to remove storage folder: %w", err)
		}
		return nil
	})
	storageHandler := &StorageProvider{
		LocalDir:    dir,
		IPFSClient:  IPFSapiclient,
		CloneClient: c,
	}
	log.Debug().Msgf("Repo download driver created with output dir: %s", dir)
	return storageHandler, nil
}

func (sp *StorageProvider) IsInstalled(context.Context) (bool, error) {
	err := checkGitLFS()
	return err == nil, err
}

func (sp *StorageProvider) HasStorageLocally(context.Context, models.InputSource) (bool, error) {
	return false, nil
}

// Could do a HEAD request and check Content-Length, but in some cases that's not guaranteed to be the real end file size
func (sp *StorageProvider) GetVolumeSize(context.Context, models.InputSource) (uint64, error) {
	return 0, nil
}

//nolint:gocyclo
func (sp *StorageProvider) PrepareStorage(ctx context.Context, storageSpec models.InputSource) (storage.StorageVolume, error) {
	_, span := system.GetTracer().Start(ctx, "pkg/storage/repo/repo.PrepareStorage")
	defer span.End()

	source, err := DecodeSpec(storageSpec.Source)
	if err != nil {
		return storage.StorageVolume{}, err
	}

	repoURL := source.Repo
	_, err = clone.IsValidGitRepoURL(repoURL)
	if err != nil {
		return storage.StorageVolume{}, err
	}

	// # create a tmp directory
	outputPath, err := os.MkdirTemp(sp.LocalDir, "*")
	log.Ctx(ctx).Debug().Str("Output ResultPath", outputPath).Msg("created temp folder for repo")
	if err != nil {
		return storage.StorageVolume{}, err
	}

	// The `Output` method executes the command and
	// collects the output, returning its value
	cmd := exec.Command("git", "clone", repoURL, outputPath)
	out, err := cmd.Output()
	log.Ctx(ctx).Debug().Msgf("git clone output is %s", string(out))
	if err != nil {
		log.Ctx(ctx).Error().Err(err).Str("repository", repoURL).Msg("failed to clone repository")
		return storage.StorageVolume{}, err
	}

	filepath, err := url.Parse(repoURL)
	if err != nil {
		return storage.StorageVolume{}, err
	}

	filename := strings.Split(filepath.Path, ".")[0]
	targetPath := "/inputs" + filename

	outputConfig, err := sp.Upload(ctx, outputPath)
	if err != nil {
		return storage.StorageVolume{}, err
	}

	cid := outputConfig.Params["CID"].(string)
	// Update the KV store
	SHA1HASH, _ := urltoLatestCommitHash(ctx, repoURL)
<<<<<<< HEAD
	envkey := os.Getenv("ESTUARY_API_KEY")
	if envkey != "" {
		log.Ctx(ctx).Debug().Str("CID", cid).Msg("Pinning CID to estuary")
		err := estuary.PinToIPFSViaEstuary(ctx, envkey, cid)
		if err != nil {
			return storage.StorageVolume{}, err
		}
		log.Ctx(ctx).Debug().Str("CID", cid).Msg("successfully pinned to estuary")
	}
=======
>>>>>>> cd0d6ea5

	data := url.Values{}
	data.Set("key", SHA1HASH)
	data.Set("value", cid)

	err = createSHA1CIDPair(ctx, data)
	if err != nil {
		// Although this is an error, it isn't a critical error and we should
		// continue executing after logging the failure.
		log.Ctx(ctx).Error().Err(err).Msg("failed to create SHA1CIDPair")
	}

	volume := storage.StorageVolume{
		Type:   storage.StorageVolumeConnectorBind,
		Source: outputPath,
		Target: targetPath,
	}

	return volume, nil
}

func (sp *StorageProvider) Upload(ctx context.Context, localPath string) (models.SpecConfig, error) {
	return sp.IPFSClient.Upload(ctx, localPath)
}

func (sp *StorageProvider) CleanupStorage(
	ctx context.Context,
	_ models.InputSource,
	volume storage.StorageVolume,
) error {
	_, span := system.GetTracer().Start(ctx, "pkg/storage/repo/repo.CleanupStorage")
	defer span.End()

	pathToCleanup := filepath.Dir(volume.Source)
	log.Ctx(ctx).Debug().Str("ResultPath", pathToCleanup).Msg("Cleaning up")
	return os.RemoveAll(pathToCleanup)
}

func createSHA1CIDPair(ctx context.Context, data url.Values) error {
	//nolint:noctx
	resp, err := http.PostForm("http://kv.bacalhau.org", data)
	if err != nil {
		log.Ctx(ctx).Error().Err(err).Msg("failed to write to kv")
		return err
	}
	defer resp.Body.Close()

	log.Ctx(ctx).Debug().Int("status-code", resp.StatusCode).Msg("posting to kv")
	if resp.StatusCode != http.StatusOK {
		return fmt.Errorf("failed to post to kv.bacalhau.org, status: %d", resp.StatusCode)
	}

	body, err := io.ReadAll(resp.Body)
	if err != nil {
		log.Ctx(ctx).Error().Err(err).Msg("failed to read kv response")
		return err
	}

	log.Ctx(ctx).Debug().Msgf("kv response: %s", body)
	return nil
}

func urltoLatestCommitHash(ctx context.Context, urlStr string) (string, error) {
	cmd := exec.Command("git", "ls-remote", urlStr)
	output, err := cmd.CombinedOutput()
	if err != nil {
		log.Ctx(ctx).Error().Err(err).Msg("failed to get latest commit hash")
		return "", err
	}

	x := fmt.Sprintf("%v", string(output)[:40])
	return x, err
}

func checkGitLFS() error {
	_, err := exec.LookPath("git-lfs")
	return err
}<|MERGE_RESOLUTION|>--- conflicted
+++ resolved
@@ -18,11 +18,6 @@
 
 	"github.com/bacalhau-project/bacalhau/pkg/clone"
 	"github.com/bacalhau-project/bacalhau/pkg/config"
-<<<<<<< HEAD
-	"github.com/bacalhau-project/bacalhau/pkg/publisher/estuary"
-=======
-	"github.com/bacalhau-project/bacalhau/pkg/model"
->>>>>>> cd0d6ea5
 	"github.com/bacalhau-project/bacalhau/pkg/storage"
 	apicopy "github.com/bacalhau-project/bacalhau/pkg/storage/ipfs"
 	"github.com/bacalhau-project/bacalhau/pkg/system"
@@ -125,18 +120,6 @@
 	cid := outputConfig.Params["CID"].(string)
 	// Update the KV store
 	SHA1HASH, _ := urltoLatestCommitHash(ctx, repoURL)
-<<<<<<< HEAD
-	envkey := os.Getenv("ESTUARY_API_KEY")
-	if envkey != "" {
-		log.Ctx(ctx).Debug().Str("CID", cid).Msg("Pinning CID to estuary")
-		err := estuary.PinToIPFSViaEstuary(ctx, envkey, cid)
-		if err != nil {
-			return storage.StorageVolume{}, err
-		}
-		log.Ctx(ctx).Debug().Str("CID", cid).Msg("successfully pinned to estuary")
-	}
-=======
->>>>>>> cd0d6ea5
 
 	data := url.Values{}
 	data.Set("key", SHA1HASH)
