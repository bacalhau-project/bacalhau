package storage

import (
	"context"
)

type StorageProvider interface {
	IsInstalled(context.Context) (bool, error)

	HasStorageLocally(context.Context, StorageSpec) (bool, error)

	// how big is the given volume in terms of resource consumption?
	GetVolumeSize(context.Context, StorageSpec) (uint64, error)

	PrepareStorage(context.Context, StorageSpec) (StorageVolume, error)

	CleanupStorage(context.Context, StorageSpec, StorageVolume) error
}

// StorageSpec represents some data on a storage engine. Storage engines are
// specific to particular execution engines, as different execution engines
// will mount data in different ways.
type StorageSpec struct {
	// Engine is the execution engine that can mount the spec's data.
<<<<<<< HEAD
	Engine StorageSourceType `json:"engine"`
=======
	Engine string `json:"engine" yaml:"engine"`
>>>>>>> 3249186a

	// Name of the spec's data, for reference.
	Name string `json:"name" yaml:"name"`

	// The unique ID of the data, where it makes sense (for example, in an
	// IPFS storage spec this will be the data's CID).
	Cid string `json:"cid" yaml:"cid"`

	// The path that the spec's data should be mounted on, where it makes
	// sense (for example, in a Docker storage spec this will be a filesystem
	// path).
	Path string `json:"path" yaml:"path"`
}

// a storage entity that is consumed are produced by a job
// input storage specs are turned into storage volumes by drivers
// for example - the input storage spec might be ipfs cid XXX
// and a driver will turn that into a host path that can be consumed by a job
// another example - a wasm storage driver references the upstream ipfs
// cid (source) that can be streamed via a library call using the target name
// put simply - the nature of a storage volume depends on it's use by the
// executor engine
type StorageVolume struct {
	Type   StorageVolumeConnectorType `json:"type"`
	Source string                     `json:"source"`
	Target string                     `json:"target"`
}<|MERGE_RESOLUTION|>--- conflicted
+++ resolved
@@ -22,11 +22,7 @@
 // will mount data in different ways.
 type StorageSpec struct {
 	// Engine is the execution engine that can mount the spec's data.
-<<<<<<< HEAD
 	Engine StorageSourceType `json:"engine"`
-=======
-	Engine string `json:"engine" yaml:"engine"`
->>>>>>> 3249186a
 
 	// Name of the spec's data, for reference.
 	Name string `json:"name" yaml:"name"`
