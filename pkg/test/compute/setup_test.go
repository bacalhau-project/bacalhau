//go:build integration || !unit

package compute

import (
	"context"
	"time"

	"github.com/labstack/echo/v4"
	"github.com/phayes/freeport"
	"github.com/stretchr/testify/suite"

	"github.com/bacalhau-project/bacalhau/pkg/compute/store/boltdb"

	"github.com/bacalhau-project/bacalhau/pkg/authz"
	"github.com/bacalhau-project/bacalhau/pkg/compute"
	"github.com/bacalhau-project/bacalhau/pkg/compute/store"
	"github.com/bacalhau-project/bacalhau/pkg/compute/store/resolver"
	"github.com/bacalhau-project/bacalhau/pkg/config"
	"github.com/bacalhau-project/bacalhau/pkg/executor"
	noop_executor "github.com/bacalhau-project/bacalhau/pkg/executor/noop"
	"github.com/bacalhau-project/bacalhau/pkg/lib/provider"
	"github.com/bacalhau-project/bacalhau/pkg/libp2p"
	"github.com/bacalhau-project/bacalhau/pkg/models"
	"github.com/bacalhau-project/bacalhau/pkg/node"
	"github.com/bacalhau-project/bacalhau/pkg/publicapi"
	"github.com/bacalhau-project/bacalhau/pkg/publisher"
	noop_publisher "github.com/bacalhau-project/bacalhau/pkg/publisher/noop"
	repo2 "github.com/bacalhau-project/bacalhau/pkg/setup"
	"github.com/bacalhau-project/bacalhau/pkg/storage"
	noop_storage "github.com/bacalhau-project/bacalhau/pkg/storage/noop"
	"github.com/bacalhau-project/bacalhau/pkg/system"
)

type ComputeSuite struct {
	suite.Suite
	node             *node.Compute
	config           node.ComputeConfig
	cm               *system.CleanupManager
	executor         *noop_executor.NoopExecutor
	publisher        *noop_publisher.NoopPublisher
	stateResolver    resolver.StateResolver
	bidChannel       chan compute.BidResult
	failureChannel   chan compute.ComputeError
	completedChannel chan compute.RunResult
}

func (s *ComputeSuite) SetupSuite() {
	cfg, err := node.NewComputeConfigWith(node.ComputeConfigParams{
		TotalResourceLimits: models.Resources{
			CPU: 2,
		},
	})
	s.Require().NoError(err)
	s.config = cfg
}

func (s *ComputeSuite) SetupTest() {
	var err error
	ctx := context.Background()
	s.cm = system.NewCleanupManager()
	s.T().Cleanup(func() { s.cm.Cleanup(ctx) })

	s.executor = noop_executor.NewNoopExecutor()
	s.Require().NoError(err)
	s.publisher = noop_publisher.NewNoopPublisher()
	s.bidChannel = make(chan compute.BidResult, 1)
	s.completedChannel = make(chan compute.RunResult)
	s.failureChannel = make(chan compute.ComputeError)
	s.setupNode()
}

func (s *ComputeSuite) setupNode() {
	repo := repo2.SetupBacalhauRepoForTesting(s.T())
	libp2pPort, err := freeport.GetFreePort()
	s.NoError(err)

	privKey, err := config.GetLibp2pPrivKey()
	s.Require().NoError(err)
	host, err := libp2p.NewHost(libp2pPort, privKey)
	s.NoError(err)
	s.T().Cleanup(func() { _ = host.Close })

	apiServer, err := publicapi.NewAPIServer(publicapi.ServerParams{
		Router:     echo.New(),
		Address:    "0.0.0.0",
		Port:       0,
		Config:     publicapi.DefaultConfig(),
		Authorizer: authz.AlwaysAllow,
	})
	s.NoError(err)

	storagePath := s.T().TempDir()

	noopstorage := noop_storage.NewNoopStorage()
	callback := compute.CallbackMock{
		OnBidCompleteHandler: func(ctx context.Context, result compute.BidResult) {
			s.bidChannel <- result
		},
		OnRunCompleteHandler: func(ctx context.Context, result compute.RunResult) {
			s.completedChannel <- result
		},
		OnComputeFailureHandler: func(ctx context.Context, err compute.ComputeError) {
			s.failureChannel <- err
		},
	}

	s.node, err = node.NewComputeNode(
		context.Background(),
		host.ID().String(),
		s.cm,
		host,
		apiServer,
		s.config,
		storagePath,
		provider.NewNoopProvider[storage.Storage](noopstorage),
		provider.NewNoopProvider[executor.Executor](s.executor),
		provider.NewNoopProvider[publisher.Publisher](s.publisher),
		repo,
		callback,
<<<<<<< HEAD
=======
		nil,                 // until we switch to testing with NATS
		map[string]string{}, // empty configured labels
		nil,                 // no heartbeat client
>>>>>>> 67eaa11b
	)
	s.NoError(err)
	s.stateResolver = *resolver.NewStateResolver(resolver.StateResolverParams{
		ExecutionStore: s.node.ExecutionStore,
	})

	s.T().Cleanup(func() { close(s.bidChannel) })
}

func (s *ComputeSuite) askForBid(ctx context.Context, execution *models.Execution) compute.BidResult {
	_, err := s.node.LocalEndpoint.AskForBid(ctx, compute.AskForBidRequest{
		RoutingMetadata: compute.RoutingMetadata{
			TargetPeerID: s.node.ID,
			SourcePeerID: s.node.ID,
		},
		Execution:       execution,
		WaitForApproval: true,
	})
	s.NoError(err)

	select {
	case result := <-s.bidChannel:
		return result
	case <-time.After(5 * time.Second):
		s.FailNow("did not receive a bid response")
		return compute.BidResult{}
	}
}

func (s *ComputeSuite) prepareAndAskForBid(ctx context.Context, execution *models.Execution) string {
	result := s.askForBid(ctx, execution)
	s.True(result.Accepted)
	return result.ExecutionID
}

func (s *ComputeSuite) prepareAndRun(ctx context.Context, execution *models.Execution) string {
	executionID := s.prepareAndAskForBid(ctx, execution)

	// run the job
	_, err := s.node.LocalEndpoint.BidAccepted(ctx, compute.BidAcceptedRequest{ExecutionID: executionID})
	s.NoError(err)
	err = s.stateResolver.Wait(ctx, executionID, resolver.CheckForState(store.ExecutionStateCompleted))
	s.NoError(err)
	return executionID
}<|MERGE_RESOLUTION|>--- conflicted
+++ resolved
@@ -4,29 +4,25 @@
 
 import (
 	"context"
+	"path/filepath"
 	"time"
 
 	"github.com/labstack/echo/v4"
-	"github.com/phayes/freeport"
 	"github.com/stretchr/testify/suite"
 
 	"github.com/bacalhau-project/bacalhau/pkg/compute/store/boltdb"
 
 	"github.com/bacalhau-project/bacalhau/pkg/authz"
 	"github.com/bacalhau-project/bacalhau/pkg/compute"
-	"github.com/bacalhau-project/bacalhau/pkg/compute/store"
 	"github.com/bacalhau-project/bacalhau/pkg/compute/store/resolver"
-	"github.com/bacalhau-project/bacalhau/pkg/config"
 	"github.com/bacalhau-project/bacalhau/pkg/executor"
 	noop_executor "github.com/bacalhau-project/bacalhau/pkg/executor/noop"
 	"github.com/bacalhau-project/bacalhau/pkg/lib/provider"
-	"github.com/bacalhau-project/bacalhau/pkg/libp2p"
 	"github.com/bacalhau-project/bacalhau/pkg/models"
 	"github.com/bacalhau-project/bacalhau/pkg/node"
 	"github.com/bacalhau-project/bacalhau/pkg/publicapi"
 	"github.com/bacalhau-project/bacalhau/pkg/publisher"
 	noop_publisher "github.com/bacalhau-project/bacalhau/pkg/publisher/noop"
-	repo2 "github.com/bacalhau-project/bacalhau/pkg/setup"
 	"github.com/bacalhau-project/bacalhau/pkg/storage"
 	noop_storage "github.com/bacalhau-project/bacalhau/pkg/storage/noop"
 	"github.com/bacalhau-project/bacalhau/pkg/system"
@@ -45,41 +41,36 @@
 	completedChannel chan compute.RunResult
 }
 
-func (s *ComputeSuite) SetupSuite() {
+func (s *ComputeSuite) SetupTest() {
+	s.setupConfig()
+	s.setupNode()
+}
+
+// setupConfig creates a new config for testing
+func (s *ComputeSuite) setupConfig() {
+	executionStore, err := boltdb.NewStore(context.Background(), filepath.Join(s.T().TempDir(), "executions.db"))
+	s.Require().NoError(err)
+
 	cfg, err := node.NewComputeConfigWith(node.ComputeConfigParams{
 		TotalResourceLimits: models.Resources{
 			CPU: 2,
 		},
+		ExecutionStore: executionStore,
 	})
 	s.Require().NoError(err)
 	s.config = cfg
 }
 
-func (s *ComputeSuite) SetupTest() {
-	var err error
+func (s *ComputeSuite) setupNode() {
 	ctx := context.Background()
 	s.cm = system.NewCleanupManager()
 	s.T().Cleanup(func() { s.cm.Cleanup(ctx) })
 
 	s.executor = noop_executor.NewNoopExecutor()
-	s.Require().NoError(err)
 	s.publisher = noop_publisher.NewNoopPublisher()
 	s.bidChannel = make(chan compute.BidResult, 1)
 	s.completedChannel = make(chan compute.RunResult)
 	s.failureChannel = make(chan compute.ComputeError)
-	s.setupNode()
-}
-
-func (s *ComputeSuite) setupNode() {
-	repo := repo2.SetupBacalhauRepoForTesting(s.T())
-	libp2pPort, err := freeport.GetFreePort()
-	s.NoError(err)
-
-	privKey, err := config.GetLibp2pPrivKey()
-	s.Require().NoError(err)
-	host, err := libp2p.NewHost(libp2pPort, privKey)
-	s.NoError(err)
-	s.T().Cleanup(func() { _ = host.Close })
 
 	apiServer, err := publicapi.NewAPIServer(publicapi.ServerParams{
 		Router:     echo.New(),
@@ -105,25 +96,30 @@
 		},
 	}
 
+	// TODO: Not needed until we switch to nats
+	// mgmtProxy := ManagementEndpointMock{
+	// 	RegisterHandler: func(ctx context.Context, req requests.RegisterRequest) (*requests.RegisterResponse, error) {
+	// 		return nil, nil
+	// 	},
+	// 	UpdateInfoHandler: func(ctx context.Context, req requests.UpdateInfoRequest) (*requests.UpdateInfoResponse, error) {
+	// 		return nil, nil
+	// 	},
+	// }
+
 	s.node, err = node.NewComputeNode(
-		context.Background(),
-		host.ID().String(),
+		ctx,
+		"test",
 		s.cm,
-		host,
 		apiServer,
 		s.config,
 		storagePath,
 		provider.NewNoopProvider[storage.Storage](noopstorage),
 		provider.NewNoopProvider[executor.Executor](s.executor),
 		provider.NewNoopProvider[publisher.Publisher](s.publisher),
-		repo,
 		callback,
-<<<<<<< HEAD
-=======
 		nil,                 // until we switch to testing with NATS
 		map[string]string{}, // empty configured labels
 		nil,                 // no heartbeat client
->>>>>>> 67eaa11b
 	)
 	s.NoError(err)
 	s.stateResolver = *resolver.NewStateResolver(resolver.StateResolverParams{
@@ -131,6 +127,7 @@
 	})
 
 	s.T().Cleanup(func() { close(s.bidChannel) })
+	s.T().Cleanup(func() { s.node.Cleanup(ctx) })
 }
 
 func (s *ComputeSuite) askForBid(ctx context.Context, execution *models.Execution) compute.BidResult {
@@ -157,15 +154,4 @@
 	result := s.askForBid(ctx, execution)
 	s.True(result.Accepted)
 	return result.ExecutionID
-}
-
-func (s *ComputeSuite) prepareAndRun(ctx context.Context, execution *models.Execution) string {
-	executionID := s.prepareAndAskForBid(ctx, execution)
-
-	// run the job
-	_, err := s.node.LocalEndpoint.BidAccepted(ctx, compute.BidAcceptedRequest{ExecutionID: executionID})
-	s.NoError(err)
-	err = s.stateResolver.Wait(ctx, executionID, resolver.CheckForState(store.ExecutionStateCompleted))
-	s.NoError(err)
-	return executionID
 }