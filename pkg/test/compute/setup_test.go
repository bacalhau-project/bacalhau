//go:build integration || !unit

package compute

import (
	"context"
	"time"

	"github.com/phayes/freeport"
	"github.com/stretchr/testify/suite"

	"github.com/bacalhau-project/bacalhau/pkg/compute"
	"github.com/bacalhau-project/bacalhau/pkg/compute/store"
	"github.com/bacalhau-project/bacalhau/pkg/compute/store/resolver"
	"github.com/bacalhau-project/bacalhau/pkg/config"
	"github.com/bacalhau-project/bacalhau/pkg/executor"
	noop_executor "github.com/bacalhau-project/bacalhau/pkg/executor/noop"
	"github.com/bacalhau-project/bacalhau/pkg/lib/provider"
	"github.com/bacalhau-project/bacalhau/pkg/libp2p"
	"github.com/bacalhau-project/bacalhau/pkg/models"
	"github.com/bacalhau-project/bacalhau/pkg/node"
	"github.com/bacalhau-project/bacalhau/pkg/publicapi"
	"github.com/bacalhau-project/bacalhau/pkg/publisher"
	noop_publisher "github.com/bacalhau-project/bacalhau/pkg/publisher/noop"
	repo2 "github.com/bacalhau-project/bacalhau/pkg/setup"
	"github.com/bacalhau-project/bacalhau/pkg/storage"
	noop_storage "github.com/bacalhau-project/bacalhau/pkg/storage/noop"
	"github.com/bacalhau-project/bacalhau/pkg/system"
<<<<<<< HEAD
	"github.com/labstack/echo/v4"
	"github.com/phayes/freeport"
	"github.com/stretchr/testify/suite"
=======
	"github.com/go-chi/chi/v5"
>>>>>>> c16ef39d
)

type ComputeSuite struct {
	suite.Suite
	node             *node.Compute
	config           node.ComputeConfig
	cm               *system.CleanupManager
	executor         *noop_executor.NoopExecutor
	publisher        *noop_publisher.NoopPublisher
	stateResolver    resolver.StateResolver
	bidChannel       chan compute.BidResult
	failureChannel   chan compute.ComputeError
	completedChannel chan compute.RunResult
}

func (s *ComputeSuite) SetupSuite() {
	s.config = node.NewComputeConfigWith(node.ComputeConfigParams{
		TotalResourceLimits: models.Resources{
			CPU: 2,
		},
	})
}

func (s *ComputeSuite) SetupTest() {
	var err error
	ctx := context.Background()
	s.cm = system.NewCleanupManager()
	s.T().Cleanup(func() { s.cm.Cleanup(ctx) })

	s.executor = noop_executor.NewNoopExecutor()
	s.Require().NoError(err)
	s.publisher = noop_publisher.NewNoopPublisher()
	s.bidChannel = make(chan compute.BidResult)
	s.completedChannel = make(chan compute.RunResult)
	s.failureChannel = make(chan compute.ComputeError)
	s.setupNode()
}

func (s *ComputeSuite) setupNode() {
	repo := repo2.SetupBacalhauRepoForTesting(s.T())
	libp2pPort, err := freeport.GetFreePort()
	s.NoError(err)

	privKey, err := config.GetLibp2pPrivKey()
	s.Require().NoError(err)
	host, err := libp2p.NewHost(libp2pPort, privKey)
	s.NoError(err)
	s.T().Cleanup(func() { _ = host.Close })

	apiServer, err := publicapi.NewAPIServer(publicapi.ServerParams{
<<<<<<< HEAD
		Router:  echo.New(),
		Address: "0.0.0.0",
		Port:    0,
		Config:  publicapi.DefaultConfig,
=======
		Router:  chi.NewRouter(),
		Address: "0.0.0.0",
		Port:    0,
		Config:  publicapi.DefaultConfig(),
>>>>>>> c16ef39d
	})
	s.NoError(err)

	noopstorage := noop_storage.NewNoopStorage()
	s.node, err = node.NewComputeNode(
		context.Background(),
		s.cm,
		host,
		apiServer,
		s.config,
		provider.NewNoopProvider[storage.Storage](noopstorage),
		provider.NewNoopProvider[executor.Executor](s.executor),
		provider.NewNoopProvider[publisher.Publisher](s.publisher),
		repo,
	)
	s.NoError(err)
	s.stateResolver = *resolver.NewStateResolver(resolver.StateResolverParams{
		ExecutionStore: s.node.ExecutionStore,
	})

	s.node.RegisterLocalComputeCallback(compute.CallbackMock{
		OnBidCompleteHandler: func(ctx context.Context, result compute.BidResult) {
			s.bidChannel <- result
		},
		OnRunCompleteHandler: func(ctx context.Context, result compute.RunResult) {
			s.completedChannel <- result
		},
		OnComputeFailureHandler: func(ctx context.Context, err compute.ComputeError) {
			s.failureChannel <- err
		},
	})
	s.T().Cleanup(func() { close(s.bidChannel) })
}

func (s *ComputeSuite) askForBid(ctx context.Context, execution *models.Execution) compute.BidResult {
	_, err := s.node.LocalEndpoint.AskForBid(ctx, compute.AskForBidRequest{
		RoutingMetadata: compute.RoutingMetadata{
			TargetPeerID: s.node.ID,
			SourcePeerID: s.node.ID,
		},
		Execution:       execution,
		WaitForApproval: true,
	})
	s.NoError(err)

	select {
	case result := <-s.bidChannel:
		return result
	case <-time.After(5 * time.Second):
		s.FailNow("did not receive a bid response")
		return compute.BidResult{}
	}
}

func (s *ComputeSuite) prepareAndAskForBid(ctx context.Context, execution *models.Execution) string {
	result := s.askForBid(ctx, execution)
	s.True(result.Accepted)
	return result.ExecutionID
}

func (s *ComputeSuite) prepareAndRun(ctx context.Context, execution *models.Execution) string {
	executionID := s.prepareAndAskForBid(ctx, execution)

	// run the job
	_, err := s.node.LocalEndpoint.BidAccepted(ctx, compute.BidAcceptedRequest{ExecutionID: executionID})
	s.NoError(err)
	err = s.stateResolver.Wait(ctx, executionID, resolver.CheckForState(store.ExecutionStateCompleted))
	s.NoError(err)
	return executionID
}<|MERGE_RESOLUTION|>--- conflicted
+++ resolved
@@ -6,6 +6,7 @@
 	"context"
 	"time"
 
+	"github.com/labstack/echo/v4"
 	"github.com/phayes/freeport"
 	"github.com/stretchr/testify/suite"
 
@@ -26,13 +27,6 @@
 	"github.com/bacalhau-project/bacalhau/pkg/storage"
 	noop_storage "github.com/bacalhau-project/bacalhau/pkg/storage/noop"
 	"github.com/bacalhau-project/bacalhau/pkg/system"
-<<<<<<< HEAD
-	"github.com/labstack/echo/v4"
-	"github.com/phayes/freeport"
-	"github.com/stretchr/testify/suite"
-=======
-	"github.com/go-chi/chi/v5"
->>>>>>> c16ef39d
 )
 
 type ComputeSuite struct {
@@ -83,17 +77,10 @@
 	s.T().Cleanup(func() { _ = host.Close })
 
 	apiServer, err := publicapi.NewAPIServer(publicapi.ServerParams{
-<<<<<<< HEAD
 		Router:  echo.New(),
 		Address: "0.0.0.0",
 		Port:    0,
-		Config:  publicapi.DefaultConfig,
-=======
-		Router:  chi.NewRouter(),
-		Address: "0.0.0.0",
-		Port:    0,
 		Config:  publicapi.DefaultConfig(),
->>>>>>> c16ef39d
 	})
 	s.NoError(err)
 
