package compute

import (
	"context"

	"github.com/bacalhau-project/bacalhau/pkg/compute/store"
)

type CallbackStore struct {
<<<<<<< HEAD
	GetExecutionFn         func(ctx context.Context, id string) (store.Execution, error)
	GetExecutionsFn        func(ctx context.Context, id string) ([]store.Execution, error)
	GetLiveExecutionsFn    func(ctx context.Context) ([]store.Execution, error)
	GetExecutionHistoryFn  func(ctx context.Context, id string) ([]store.ExecutionHistory, error)
	CreateExecutionFn      func(ctx context.Context, execution store.Execution) error
=======
	GetExecutionFn         func(ctx context.Context, id string) (store.LocalExecutionState, error)
	GetExecutionsFn        func(ctx context.Context, id string) ([]store.LocalExecutionState, error)
	GetExecutionHistoryFn  func(ctx context.Context, id string) ([]store.LocalStateHistory, error)
	CreateExecutionFn      func(ctx context.Context, execution store.LocalExecutionState) error
>>>>>>> 7332b2a8
	UpdateExecutionStateFn func(ctx context.Context, request store.UpdateExecutionStateRequest) error
	DeleteExecutionFn      func(ctx context.Context, id string) error
	GetExecutionCountFn    func(ctx context.Context, state store.LocalExecutionStateType) (uint64, error)
	CloseFn                func(ctx context.Context) error
}

func (m *CallbackStore) GetExecution(ctx context.Context, id string) (store.LocalExecutionState, error) {
	return m.GetExecutionFn(ctx, id)
}

func (m *CallbackStore) GetExecutions(ctx context.Context, jobID string) ([]store.LocalExecutionState, error) {
	return m.GetExecutionsFn(ctx, jobID)
}

<<<<<<< HEAD
func (m *CallbackStore) GetLiveExecutions(ctx context.Context) ([]store.Execution, error) {
	return m.GetLiveExecutionsFn(ctx)
}

func (m *CallbackStore) GetExecutionHistory(ctx context.Context, id string) ([]store.ExecutionHistory, error) {
=======
func (m *CallbackStore) GetExecutionHistory(ctx context.Context, id string) ([]store.LocalStateHistory, error) {
>>>>>>> 7332b2a8
	return m.GetExecutionHistoryFn(ctx, id)
}

func (m *CallbackStore) CreateExecution(ctx context.Context, execution store.LocalExecutionState) error {
	return m.CreateExecutionFn(ctx, execution)
}

func (m *CallbackStore) UpdateExecutionState(ctx context.Context, request store.UpdateExecutionStateRequest) error {
	return m.UpdateExecutionStateFn(ctx, request)
}

func (m *CallbackStore) DeleteExecution(ctx context.Context, id string) error {
	return m.DeleteExecutionFn(ctx, id)
}

func (m *CallbackStore) GetExecutionCount(ctx context.Context, state store.LocalExecutionStateType) (uint64, error) {
	return m.GetExecutionCountFn(ctx, state)
}

func (m *CallbackStore) Close(ctx context.Context) error {
	return m.CloseFn(ctx)
}<|MERGE_RESOLUTION|>--- conflicted
+++ resolved
@@ -7,18 +7,11 @@
 )
 
 type CallbackStore struct {
-<<<<<<< HEAD
-	GetExecutionFn         func(ctx context.Context, id string) (store.Execution, error)
-	GetExecutionsFn        func(ctx context.Context, id string) ([]store.Execution, error)
-	GetLiveExecutionsFn    func(ctx context.Context) ([]store.Execution, error)
-	GetExecutionHistoryFn  func(ctx context.Context, id string) ([]store.ExecutionHistory, error)
-	CreateExecutionFn      func(ctx context.Context, execution store.Execution) error
-=======
 	GetExecutionFn         func(ctx context.Context, id string) (store.LocalExecutionState, error)
 	GetExecutionsFn        func(ctx context.Context, id string) ([]store.LocalExecutionState, error)
+	GetLiveExecutionsFn    func(ctx context.Context) ([]store.LocalExecutionState, error)
 	GetExecutionHistoryFn  func(ctx context.Context, id string) ([]store.LocalStateHistory, error)
 	CreateExecutionFn      func(ctx context.Context, execution store.LocalExecutionState) error
->>>>>>> 7332b2a8
 	UpdateExecutionStateFn func(ctx context.Context, request store.UpdateExecutionStateRequest) error
 	DeleteExecutionFn      func(ctx context.Context, id string) error
 	GetExecutionCountFn    func(ctx context.Context, state store.LocalExecutionStateType) (uint64, error)
@@ -33,15 +26,11 @@
 	return m.GetExecutionsFn(ctx, jobID)
 }
 
-<<<<<<< HEAD
-func (m *CallbackStore) GetLiveExecutions(ctx context.Context) ([]store.Execution, error) {
+func (m *CallbackStore) GetLiveExecutions(ctx context.Context) ([]store.LocalExecutionState, error) {
 	return m.GetLiveExecutionsFn(ctx)
 }
 
-func (m *CallbackStore) GetExecutionHistory(ctx context.Context, id string) ([]store.ExecutionHistory, error) {
-=======
 func (m *CallbackStore) GetExecutionHistory(ctx context.Context, id string) ([]store.LocalStateHistory, error) {
->>>>>>> 7332b2a8
 	return m.GetExecutionHistoryFn(ctx, id)
 }
 
