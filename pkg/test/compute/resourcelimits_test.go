//go:build integration || !unit

package compute

import (
	"context"
	"fmt"
	"math/rand"
	"testing"
	"time"

	"github.com/davecgh/go-spew/spew"
	"github.com/filecoin-project/bacalhau/pkg/compute/capacity"
	"github.com/filecoin-project/bacalhau/pkg/devstack"
	noop_executor "github.com/filecoin-project/bacalhau/pkg/executor/noop"
	"github.com/filecoin-project/bacalhau/pkg/job"
	"github.com/filecoin-project/bacalhau/pkg/logger"
	_ "github.com/filecoin-project/bacalhau/pkg/logger"
	"github.com/filecoin-project/bacalhau/pkg/model"
	"github.com/filecoin-project/bacalhau/pkg/node"
	"github.com/filecoin-project/bacalhau/pkg/system"
	testutils "github.com/filecoin-project/bacalhau/pkg/test/utils"
	sync "github.com/lukemarsden/golang-mutex-tracer"
	"github.com/stretchr/testify/require"
	"github.com/stretchr/testify/suite"
)

type ComputeNodeResourceLimitsSuite struct {
	suite.Suite
}

func TestComputeNodeResourceLimitsSuite(t *testing.T) {
	suite.Run(t, new(ComputeNodeResourceLimitsSuite))
}

func (suite *ComputeNodeResourceLimitsSuite) SetupTest() {
	logger.ConfigureTestLogging(suite.T())
	err := system.InitConfigForTesting(suite.T())
	require.NoError(suite.T(), err)
}

type SeenJobRecord struct {
	Id          string
	CurrentJobs int
	MaxJobs     int
	Start       int64
	End         int64
}

type TotalResourceTestCaseCheck struct {
	name    string
	handler func(seenJobs []SeenJobRecord) (bool, error)
}

type TotalResourceTestCase struct {
	// the total list of jobs to throw at the cluster all at the same time
	jobs        []model.ResourceUsageConfig
	totalLimits model.ResourceUsageConfig
	wait        TotalResourceTestCaseCheck
	checkers    []TotalResourceTestCaseCheck
}

func (suite *ComputeNodeResourceLimitsSuite) TestTotalResourceLimits() {

	// for this test we use the transport so the compute_node is calling
	// the executor in a go-routine and we can test what jobs
	// look like over time - this test leave each job running for X seconds
	// and consuming Y resources
	// we will have set a total amount of resources on the compute_node
	// and we want to see that the following things are true:
	//
	//  * all jobs ran eventually (because there is no per job limit and no one job is bigger than the total limit)
	//  * at no time - the total job resource usage exceeds the configured total
	//  * we submit all the jobs at the same time so we prove that compute_nodes "back bid"
	//    * i.e. a job that was seen 20 seconds ago we now have space to run so let's bid on it now
	//
	runTest := func(
		testCase TotalResourceTestCase,
	) {
		ctx := context.Background()

		epochSeconds := time.Now().Unix()

		seenJobs := []SeenJobRecord{}
		var seenJobsMutex sync.Mutex
		seenJobsMutex.EnableTracerWithOpts(sync.Opts{
			Threshold: 10 * time.Millisecond,
			Id:        "TestTotalResourceLimits.seenJobsMutex",
		})

		addSeenJob := func(job SeenJobRecord) {
			seenJobsMutex.Lock()
			defer seenJobsMutex.Unlock()
			seenJobs = append(seenJobs, job)
		}

		currentJobCount := 0
		maxJobCount := 0

		// our function that will "execute the job"
		// record time stamps of start and end
		// sleep for a bit to simulate real work happening
		jobHandler := func(_ context.Context, shard model.JobShard, _ string) (*model.RunCommandResult, error) {
			currentJobCount++
			if currentJobCount > maxJobCount {
				maxJobCount = currentJobCount
			}
			seenJob := SeenJobRecord{
				Id:          shard.Job.Metadata.ID,
				Start:       time.Now().Unix() - epochSeconds,
				CurrentJobs: currentJobCount,
				MaxJobs:     maxJobCount,
			}
			time.Sleep(time.Second * 1)
			currentJobCount--
			seenJob.End = time.Now().Unix() - epochSeconds
			addSeenJob(seenJob)
			return &model.RunCommandResult{}, nil
		}

		getVolumeSizeHandler := func(ctx context.Context, volume model.StorageSpec) (uint64, error) {
			return capacity.ConvertBytesString(volume.CID), nil
		}

		stack := testutils.SetupTestWithNoopExecutor(
			ctx,
			suite.T(),
			devstack.DevStackOptions{NumberOfHybridNodes: 1},
			node.NewComputeConfigWith(node.ComputeConfigParams{
<<<<<<< HEAD
				TotalResourceLimits:          capacity.ParseResourceUsageConfig(testCase.totalLimits),
				IgnorePhysicalResourceLimits: true, // in case circleci is running on a small machine
=======
				TotalResourceLimits:           capacity.ParseResourceUsageConfig(testCase.totalLimits),
				IgnorePhysicalResourceLimits:  true,                // in case circleci is running on a small machine
				ExecutorBufferBackoffDuration: 1 * time.Nanosecond, // disable backoff to allow moving from queue to running quickly for this test
>>>>>>> c7247afc
			}),
			node.NewRequesterConfigWithDefaults(),
			noop_executor.ExecutorConfig{
				ExternalHooks: noop_executor.ExecutorConfigExternalHooks{
					JobHandler:    jobHandler,
					GetVolumeSize: getVolumeSizeHandler,
				},
			},
		)

		for _, jobResources := range testCase.jobs {
			// what the job is doesn't matter - it will only end up
			j := testutils.MakeNoopJob()
			j.Spec.Resources = jobResources
			j.Spec.Inputs = []model.StorageSpec{
				{
					StorageSource: model.StorageSourceIPFS,
					CID:           jobResources.Disk,
					Name:          "testvolumesize",
				},
			}

			_, err := stack.Nodes[0].RequesterNode.Endpoint.SubmitJob(ctx, model.JobCreatePayload{
				ClientID:   "123",
				APIVersion: j.APIVersion,
				Spec:       &j.Spec,
			})
			require.NoError(suite.T(), err)

			// sleep a bit here to simulate jobs being sumbmitted over time
			time.Sleep((10 + time.Duration(rand.Intn(10))) * time.Millisecond)
		}

		// wait for all the jobs to have completed
		// we can check the seenJobs because that is easier
		waiter := &system.FunctionWaiter{
			Name:        "wait for jobs",
			MaxAttempts: 30,
			Delay:       time.Second * 1,
			Handler: func() (bool, error) {
				return testCase.wait.handler(seenJobs)
			},
		}

		err := waiter.Wait(ctx)
		require.NoError(suite.T(), err, fmt.Sprintf("there was an error in the wait function: %s", testCase.wait.name))

		if err != nil {
			fmt.Printf("error waiting for jobs to have been seen\n")
			spew.Dump(seenJobs)
		}

		checkOk := true
		failingCheckMessage := ""

		for _, checker := range testCase.checkers {
			innerCheck, err := checker.handler(seenJobs)
			errorMessage := ""
			if err != nil {
				errorMessage = fmt.Sprintf("there was an error in the check function: %s %s", checker.name, err.Error())
			}
			require.NoError(suite.T(), err, errorMessage)
			if !innerCheck {
				checkOk = false
				failingCheckMessage = fmt.Sprintf("there was an fail in the check function: %s", checker.name)
			}
		}

		require.True(suite.T(), checkOk, failingCheckMessage)

		if !checkOk {
			fmt.Printf("error checking results on seen jobs\n")
			spew.Dump(seenJobs)
		}
	}

	waitUntilSeenAllJobs := func(expected int) TotalResourceTestCaseCheck {
		return TotalResourceTestCaseCheck{
			name: fmt.Sprintf("waitUntilSeenAllJobs: %d", expected),
			handler: func(seenJobs []SeenJobRecord) (bool, error) {
				return len(seenJobs) >= expected, nil
			},
		}
	}

	checkMaxJobs := func(max int) TotalResourceTestCaseCheck {
		return TotalResourceTestCaseCheck{
			name: fmt.Sprintf("checkMaxJobs: %d", max),
			handler: func(seenJobs []SeenJobRecord) (bool, error) {
				seenMax := 0
				for _, seenJob := range seenJobs {
					if seenJob.MaxJobs > seenMax {
						seenMax = seenJob.MaxJobs
					}
				}
				return seenMax <= max, nil
			},
		}
	}

	// 2 jobs at a time
	// we should end up with 2 groups of 2 in terms of timing
	// and the highest number of jobs at one time should be 2
	suite.Run("2 jobs at a time", func() {
		runTest(
			TotalResourceTestCase{
				jobs: getResourcesArray([][]string{
					{"1", "500Mb", ""},
					{"1", "500Mb", ""},
					{"1", "500Mb", ""},
					{"1", "500Mb", ""},
				}),
				totalLimits: getResources("2", "1Gb", "1Gb"),
				wait:        waitUntilSeenAllJobs(4),
				checkers: []TotalResourceTestCaseCheck{
					// there should only have ever been 2 jobs at one time
					checkMaxJobs(2),
				},
			},
		)
	})

	// test disk space
	// we have a 1Gb disk
	// and 2 jobs each with 900Mb disk space requirements
	// we should only see 1 job at a time
	suite.Run("test disk space", func() {
		runTest(
			TotalResourceTestCase{
				jobs: getResourcesArray([][]string{
					{"100m", "100Mb", "600Mb"},
					{"100m", "100Mb", "600Mb"},
				}),
				totalLimits: getResources("2", "1Gb", "1Gb"),
				wait:        waitUntilSeenAllJobs(2),
				checkers: []TotalResourceTestCaseCheck{
					// there should only have ever been 1 job at one time
					checkMaxJobs(1),
				},
			},
		)
	})

}

// test that with 10 GPU nodes - that 10 jobs end up being allocated 1 per node
// this is a check of the bidding & capacity manager system
func (suite *ComputeNodeResourceLimitsSuite) TestParallelGPU() {
	nodeCount := 2
	jobsPerNode := 2
	seenJobs := 0
	jobIds := []string{}

	ctx := context.Background()

	// the job needs to hang for a period of time so the other job will
	// run on another node
	jobHandler := func(_ context.Context, _ model.JobShard, _ string) (*model.RunCommandResult, error) {
		time.Sleep(time.Millisecond * 1000)
		seenJobs++
		return &model.RunCommandResult{}, nil
	}
	stack := testutils.SetupTestWithNoopExecutor(
		ctx,
		suite.T(),
		devstack.DevStackOptions{NumberOfHybridNodes: nodeCount},
		node.NewComputeConfigWith(node.ComputeConfigParams{
			TotalResourceLimits: model.ResourceUsageData{
				CPU:    1,
				Memory: 1 * 1024 * 1024 * 1024,
				Disk:   1 * 1024 * 1024 * 1024,
				GPU:    1,
			},
			IgnorePhysicalResourceLimits: true, // we need to pretend that we have GPUs on each node
		}),
		node.NewRequesterConfigWithDefaults(),
		noop_executor.ExecutorConfig{
			ExternalHooks: noop_executor.ExecutorConfigExternalHooks{
				JobHandler: jobHandler,
			},
		},
	)

	jobConfig := &model.Job{
		Spec: model.Spec{
			Engine:    model.EngineNoop,
			Verifier:  model.VerifierNoop,
			Publisher: model.PublisherNoop,
			Resources: model.ResourceUsageConfig{
				GPU: "1",
			},
			Deal: model.Deal{
				Concurrency: 1,
			},
		},
	}

	resolver := job.NewStateResolver(
		func(ctx context.Context, id string) (*model.Job, error) {
			return stack.Nodes[0].RequesterNode.JobStore.GetJob(ctx, id)
		},
		func(ctx context.Context, id string) (model.JobState, error) {
			return stack.Nodes[0].RequesterNode.JobStore.GetJobState(ctx, id)
		},
	)

	for i := 0; i < nodeCount; i++ {
<<<<<<< HEAD
		submittedJob, err := stack.Nodes[0].RequesterNode.Endpoint.SubmitJob(ctx, model.JobCreatePayload{
			ClientID:   "123",
			APIVersion: jobConfig.APIVersion,
			Spec:       &jobConfig.Spec,
		})
		require.NoError(suite.T(), err)
		jobIds = append(jobIds, submittedJob.Metadata.ID)
		// this needs to be less than the time the job lasts
		// so we are running jobs in parallel
		time.Sleep(time.Millisecond * 500)
=======
		for j := 0; j < jobsPerNode; j++ {
			submittedJob, err := stack.Nodes[0].RequesterNode.Endpoint.SubmitJob(ctx, model.JobCreatePayload{
				ClientID:   "123",
				APIVersion: jobConfig.APIVersion,
				Spec:       &jobConfig.Spec,
			})
			require.NoError(suite.T(), err)
			jobIds = append(jobIds, submittedJob.Metadata.ID)

			// sleep a bit here to simulate jobs being sumbmitted over time
			// this needs to be less than the time the job lasts
			// so we are running jobs in parallel
			time.Sleep((10 + time.Duration(rand.Intn(10))) * time.Millisecond)
		}
>>>>>>> c7247afc
	}

	for _, jobId := range jobIds {
		err := resolver.WaitUntilComplete(ctx, jobId)
		require.NoError(suite.T(), err)
	}

	require.Equal(suite.T(), nodeCount*jobsPerNode, seenJobs)

	allocationMap := map[string]int{}

	for _, jobId := range jobIds {
		jobState, err := resolver.GetJobState(ctx, jobId)
		require.NoError(suite.T(), err)
		completedShards := job.GetCompletedShardStates(jobState)
		require.Equal(suite.T(), 1, len(completedShards))
		require.Equal(suite.T(), model.JobStateCompleted, completedShards[0].State)
		allocationMap[completedShards[0].NodeID]++
	}

<<<<<<< HEAD
	// test that each node has 1 job allocated to it
=======
	// test that each node has 2 job allocated to it
>>>>>>> c7247afc
	node1Count, ok := allocationMap[stack.Nodes[0].Host.ID().String()]
	require.True(suite.T(), ok)
	require.Equal(suite.T(), jobsPerNode, node1Count)

	node2Count, ok := allocationMap[stack.Nodes[1].Host.ID().String()]
	require.True(suite.T(), ok)
	require.Equal(suite.T(), jobsPerNode, node2Count)
}<|MERGE_RESOLUTION|>--- conflicted
+++ resolved
@@ -127,14 +127,9 @@
 			suite.T(),
 			devstack.DevStackOptions{NumberOfHybridNodes: 1},
 			node.NewComputeConfigWith(node.ComputeConfigParams{
-<<<<<<< HEAD
-				TotalResourceLimits:          capacity.ParseResourceUsageConfig(testCase.totalLimits),
-				IgnorePhysicalResourceLimits: true, // in case circleci is running on a small machine
-=======
 				TotalResourceLimits:           capacity.ParseResourceUsageConfig(testCase.totalLimits),
 				IgnorePhysicalResourceLimits:  true,                // in case circleci is running on a small machine
 				ExecutorBufferBackoffDuration: 1 * time.Nanosecond, // disable backoff to allow moving from queue to running quickly for this test
->>>>>>> c7247afc
 			}),
 			node.NewRequesterConfigWithDefaults(),
 			noop_executor.ExecutorConfig{
@@ -342,18 +337,6 @@
 	)
 
 	for i := 0; i < nodeCount; i++ {
-<<<<<<< HEAD
-		submittedJob, err := stack.Nodes[0].RequesterNode.Endpoint.SubmitJob(ctx, model.JobCreatePayload{
-			ClientID:   "123",
-			APIVersion: jobConfig.APIVersion,
-			Spec:       &jobConfig.Spec,
-		})
-		require.NoError(suite.T(), err)
-		jobIds = append(jobIds, submittedJob.Metadata.ID)
-		// this needs to be less than the time the job lasts
-		// so we are running jobs in parallel
-		time.Sleep(time.Millisecond * 500)
-=======
 		for j := 0; j < jobsPerNode; j++ {
 			submittedJob, err := stack.Nodes[0].RequesterNode.Endpoint.SubmitJob(ctx, model.JobCreatePayload{
 				ClientID:   "123",
@@ -368,7 +351,6 @@
 			// so we are running jobs in parallel
 			time.Sleep((10 + time.Duration(rand.Intn(10))) * time.Millisecond)
 		}
->>>>>>> c7247afc
 	}
 
 	for _, jobId := range jobIds {
@@ -389,11 +371,7 @@
 		allocationMap[completedShards[0].NodeID]++
 	}
 
-<<<<<<< HEAD
-	// test that each node has 1 job allocated to it
-=======
 	// test that each node has 2 job allocated to it
->>>>>>> c7247afc
 	node1Count, ok := allocationMap[stack.Nodes[0].Host.ID().String()]
 	require.True(suite.T(), ok)
 	require.Equal(suite.T(), jobsPerNode, node1Count)
