// Package testutils collects common test utilities.
// Functions here create test stacks meant for integration tests
package testutils

import (
	"context"
	"testing"

<<<<<<< HEAD
	devstack "github.com/filecoin-project/bacalhau/pkg/devstack"
	noop_executor "github.com/filecoin-project/bacalhau/pkg/executor/noop"
	"github.com/filecoin-project/bacalhau/pkg/localdb/inmemory"
	_ "github.com/filecoin-project/bacalhau/pkg/logger"
=======
	"github.com/filecoin-project/bacalhau/pkg/computenode"
	"github.com/filecoin-project/bacalhau/pkg/devstack"
	"github.com/filecoin-project/bacalhau/pkg/executor"
	noop_executor "github.com/filecoin-project/bacalhau/pkg/executor/noop"
	"github.com/filecoin-project/bacalhau/pkg/localdb/inmemory"
	"github.com/filecoin-project/bacalhau/pkg/model"
>>>>>>> 8e377664
	"github.com/filecoin-project/bacalhau/pkg/node"
	"github.com/filecoin-project/bacalhau/pkg/requesternode"
	"github.com/filecoin-project/bacalhau/pkg/system"
	"github.com/filecoin-project/bacalhau/pkg/transport/inprocess"
	"github.com/stretchr/testify/require"
)

func SetupTest(
	ctx context.Context,
	t *testing.T,
<<<<<<< HEAD
	computeConfig node.ComputeConfig, //nolint:gocritic
	nodes int,
) *TestStack {
=======
	nodes int, badActors int,
	lotusNode bool,
	computeNodeConfig computenode.ComputeNodeConfig,
	requesterNodeConfig requesternode.RequesterNodeConfig,
) (*devstack.DevStack, *system.CleanupManager) {
	require.NoError(t, system.InitConfigForTesting(t))

>>>>>>> 8e377664
	cm := system.NewCleanupManager()
	t.Cleanup(cm.Cleanup)

	options := devstack.DevStackOptions{
		NumberOfNodes:     nodes,
		NumberOfBadActors: badActors,
		LocalNetworkLotus: lotusNode,
	}

	stack, err := devstack.NewStandardDevStack(ctx, cm, options, computeNodeConfig, requesterNodeConfig)
	require.NoError(t, err)

	return stack, cm
}

<<<<<<< HEAD
	nodeConfig := node.NodeConfig{
		IPFSClient:          ipfsStack.IPFSClients[0],
		CleanupManager:      cm,
		LocalDB:             datastore,
		Transport:           transport,
		ComputeConfig:       computeConfig,
		RequesterNodeConfig: requesternode.NewDefaultRequesterNodeConfig(),
	}
=======
type mixedExecutorFactory struct {
	*node.StandardExecutorsFactory
	*devstack.NoopExecutorsFactory
}
>>>>>>> 8e377664

// Get implements node.ExecutorsFactory
func (m *mixedExecutorFactory) Get(ctx context.Context, nodeConfig node.NodeConfig) (executor.ExecutorProvider, error) {
	stdProvider, err := m.StandardExecutorsFactory.Get(ctx, nodeConfig)
	if err != nil {
		return nil, err
	}

	noopProvider, err := m.NoopExecutorsFactory.Get(ctx, nodeConfig)
	if err != nil {
		return nil, err
	}

	noopExecutor, err := noopProvider.GetExecutor(ctx, model.EngineNoop)
	if err != nil {
		return nil, err
	}

<<<<<<< HEAD
// Setup a docker ipfs devstack to run compute node tests against
// This is a shortcut to NewDockerIpfsStackMultiNode but with 1 node
// (formerly SetupTestDockerIpfs)
func NewDevStack(
	ctx context.Context,
	t *testing.T,
	computeConfig node.ComputeConfig, //nolint:gocritic
) *TestStack {
	return NewDevStackMultiNode(ctx, t, computeConfig, 1)
=======
	err = stdProvider.AddExecutor(ctx, model.EngineNoop, noopExecutor)
	return stdProvider, err
>>>>>>> 8e377664
}

var _ node.ExecutorsFactory = (*mixedExecutorFactory)(nil)

func SetupTestWithNoopExecutor(
	ctx context.Context,
	t *testing.T,
<<<<<<< HEAD
	computeConfig node.ComputeConfig,
	noopExecutorConfig noop_executor.ExecutorConfig,
) *TestStack {
	cm := system.NewCleanupManager()

	datastore, err := inmemory.NewInMemoryDatastore()
	require.NoError(t, err)

	transport, err := inprocess.NewInprocessTransport()
	require.NoError(t, err)

	nodeConfig := node.NodeConfig{
		CleanupManager:      cm,
		LocalDB:             datastore,
		Transport:           transport,
		ComputeConfig:       computeConfig,
		RequesterNodeConfig: requesternode.NewDefaultRequesterNodeConfig(),
=======
	options devstack.DevStackOptions,
	computeNodeConfig computenode.ComputeNodeConfig,
	requesterNodeConfig requesternode.RequesterNodeConfig,
	executorConfig *noop_executor.ExecutorConfig,
) *devstack.DevStack {
	require.NoError(t, system.InitConfigForTesting(t))

	var executorFactory node.ExecutorsFactory
	if executorConfig != nil {
		// We will take the standard executors and add in the noop executor
		executorFactory = &mixedExecutorFactory{
			StandardExecutorsFactory: node.NewStandardExecutorsFactory(),
			NoopExecutorsFactory:     devstack.NewNoopExecutorsFactoryWithConfig(*executorConfig),
		}
	} else {
		executorFactory = node.NewStandardExecutorsFactory()
>>>>>>> 8e377664
	}

	injector := node.NodeDependencyInjector{
		StorageProvidersFactory: node.NewStandardStorageProvidersFactory(),
		ExecutorsFactory:        executorFactory,
		VerifiersFactory:        node.NewStandardVerifiersFactory(),
		PublishersFactory:       node.NewStandardPublishersFactory(),
	}

	cm := system.NewCleanupManager()
	t.Cleanup(cm.Cleanup)

	stack, err := devstack.NewDevStack(ctx, cm, options, computeNodeConfig, requesterNodeConfig, injector)
	require.NoError(t, err)

	return stack
}

// same as n
func NewNoopStackMultinode(
	ctx context.Context,
	t *testing.T,
	count int,
	computeConfig node.ComputeConfig,
	noopExecutorConfig noop_executor.ExecutorConfig,
	inprocessTransportConfig inprocess.InProcessTransportClusterConfig,
) ([]*node.Node, *system.CleanupManager) {
	cm := system.NewCleanupManager()

	nodes := []*node.Node{}

	inprocessTransportConfig.Count = count
	cluster, err := inprocess.NewInProcessTransportCluster(inprocessTransportConfig)
	require.NoError(t, err)

	for i := 0; i < count; i++ {
		datastore, err := inmemory.NewInMemoryDatastore()
		require.NoError(t, err)

		transport := cluster.GetTransport(i)
		nodeConfig := node.NodeConfig{
			CleanupManager:      cm,
			LocalDB:             datastore,
			Transport:           transport,
			ComputeConfig:       computeConfig,
			RequesterNodeConfig: requesternode.NewDefaultRequesterNodeConfig(),
		}

		injector := devstack.NewNoopNodeDependencyInjector()
		injector.ExecutorsFactory = devstack.NewNoopExecutorsFactoryWithConfig(noopExecutorConfig)
		node, err := node.NewNode(ctx, nodeConfig, injector)
		require.NoError(t, err)
		err = transport.Start(ctx)
		require.NoError(t, err)

		nodes = append(nodes, node)
	}

	return nodes, cm
}<|MERGE_RESOLUTION|>--- conflicted
+++ resolved
@@ -6,19 +6,11 @@
 	"context"
 	"testing"
 
-<<<<<<< HEAD
-	devstack "github.com/filecoin-project/bacalhau/pkg/devstack"
-	noop_executor "github.com/filecoin-project/bacalhau/pkg/executor/noop"
-	"github.com/filecoin-project/bacalhau/pkg/localdb/inmemory"
-	_ "github.com/filecoin-project/bacalhau/pkg/logger"
-=======
-	"github.com/filecoin-project/bacalhau/pkg/computenode"
 	"github.com/filecoin-project/bacalhau/pkg/devstack"
 	"github.com/filecoin-project/bacalhau/pkg/executor"
 	noop_executor "github.com/filecoin-project/bacalhau/pkg/executor/noop"
 	"github.com/filecoin-project/bacalhau/pkg/localdb/inmemory"
 	"github.com/filecoin-project/bacalhau/pkg/model"
->>>>>>> 8e377664
 	"github.com/filecoin-project/bacalhau/pkg/node"
 	"github.com/filecoin-project/bacalhau/pkg/requesternode"
 	"github.com/filecoin-project/bacalhau/pkg/system"
@@ -29,19 +21,13 @@
 func SetupTest(
 	ctx context.Context,
 	t *testing.T,
-<<<<<<< HEAD
-	computeConfig node.ComputeConfig, //nolint:gocritic
-	nodes int,
-) *TestStack {
-=======
 	nodes int, badActors int,
 	lotusNode bool,
-	computeNodeConfig computenode.ComputeNodeConfig,
+	computeConfig node.ComputeConfig, //nolint:gocritic
 	requesterNodeConfig requesternode.RequesterNodeConfig,
 ) (*devstack.DevStack, *system.CleanupManager) {
 	require.NoError(t, system.InitConfigForTesting(t))
 
->>>>>>> 8e377664
 	cm := system.NewCleanupManager()
 	t.Cleanup(cm.Cleanup)
 
@@ -51,27 +37,16 @@
 		LocalNetworkLotus: lotusNode,
 	}
 
-	stack, err := devstack.NewStandardDevStack(ctx, cm, options, computeNodeConfig, requesterNodeConfig)
+	stack, err := devstack.NewStandardDevStack(ctx, cm, options, computeConfig, requesterNodeConfig)
 	require.NoError(t, err)
 
 	return stack, cm
 }
 
-<<<<<<< HEAD
-	nodeConfig := node.NodeConfig{
-		IPFSClient:          ipfsStack.IPFSClients[0],
-		CleanupManager:      cm,
-		LocalDB:             datastore,
-		Transport:           transport,
-		ComputeConfig:       computeConfig,
-		RequesterNodeConfig: requesternode.NewDefaultRequesterNodeConfig(),
-	}
-=======
 type mixedExecutorFactory struct {
 	*node.StandardExecutorsFactory
 	*devstack.NoopExecutorsFactory
 }
->>>>>>> 8e377664
 
 // Get implements node.ExecutorsFactory
 func (m *mixedExecutorFactory) Get(ctx context.Context, nodeConfig node.NodeConfig) (executor.ExecutorProvider, error) {
@@ -90,20 +65,8 @@
 		return nil, err
 	}
 
-<<<<<<< HEAD
-// Setup a docker ipfs devstack to run compute node tests against
-// This is a shortcut to NewDockerIpfsStackMultiNode but with 1 node
-// (formerly SetupTestDockerIpfs)
-func NewDevStack(
-	ctx context.Context,
-	t *testing.T,
-	computeConfig node.ComputeConfig, //nolint:gocritic
-) *TestStack {
-	return NewDevStackMultiNode(ctx, t, computeConfig, 1)
-=======
 	err = stdProvider.AddExecutor(ctx, model.EngineNoop, noopExecutor)
 	return stdProvider, err
->>>>>>> 8e377664
 }
 
 var _ node.ExecutorsFactory = (*mixedExecutorFactory)(nil)
@@ -111,27 +74,8 @@
 func SetupTestWithNoopExecutor(
 	ctx context.Context,
 	t *testing.T,
-<<<<<<< HEAD
-	computeConfig node.ComputeConfig,
-	noopExecutorConfig noop_executor.ExecutorConfig,
-) *TestStack {
-	cm := system.NewCleanupManager()
-
-	datastore, err := inmemory.NewInMemoryDatastore()
-	require.NoError(t, err)
-
-	transport, err := inprocess.NewInprocessTransport()
-	require.NoError(t, err)
-
-	nodeConfig := node.NodeConfig{
-		CleanupManager:      cm,
-		LocalDB:             datastore,
-		Transport:           transport,
-		ComputeConfig:       computeConfig,
-		RequesterNodeConfig: requesternode.NewDefaultRequesterNodeConfig(),
-=======
 	options devstack.DevStackOptions,
-	computeNodeConfig computenode.ComputeNodeConfig,
+	computeConfig node.ComputeConfig, //nolint:gocritic
 	requesterNodeConfig requesternode.RequesterNodeConfig,
 	executorConfig *noop_executor.ExecutorConfig,
 ) *devstack.DevStack {
@@ -146,7 +90,6 @@
 		}
 	} else {
 		executorFactory = node.NewStandardExecutorsFactory()
->>>>>>> 8e377664
 	}
 
 	injector := node.NodeDependencyInjector{
@@ -159,7 +102,7 @@
 	cm := system.NewCleanupManager()
 	t.Cleanup(cm.Cleanup)
 
-	stack, err := devstack.NewDevStack(ctx, cm, options, computeNodeConfig, requesterNodeConfig, injector)
+	stack, err := devstack.NewDevStack(ctx, cm, options, computeConfig, requesterNodeConfig, injector)
 	require.NoError(t, err)
 
 	return stack
