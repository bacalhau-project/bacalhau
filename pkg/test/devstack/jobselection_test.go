--- conflicted
+++ resolved
@@ -42,11 +42,7 @@
 		jobSpec := &executor.JobSpec{
 			Engine:   executor.EngineDocker,
 			Verifier: verifier.VerifierIpfs,
-<<<<<<< HEAD
 			Docker:   scenario.GetJobSpec(),
-=======
-			VM:       scenario.GetJobSpec(),
->>>>>>> 0a2e67be
 			Inputs:   inputStorageList,
 			Outputs:  scenario.Outputs,
 		}
