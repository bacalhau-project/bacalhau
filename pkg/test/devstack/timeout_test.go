//go:build integration || !unit

package devstack

import (
	"context"
	"strings"
	"testing"
	"time"

	"github.com/stretchr/testify/suite"

	"github.com/bacalhau-project/bacalhau/pkg/config"
	"github.com/bacalhau-project/bacalhau/pkg/models"
	"github.com/bacalhau-project/bacalhau/pkg/orchestrator/transformer"

	"github.com/bacalhau-project/bacalhau/pkg/devstack"
	"github.com/bacalhau-project/bacalhau/pkg/executor"
	"github.com/bacalhau-project/bacalhau/pkg/executor/noop"
	_ "github.com/bacalhau-project/bacalhau/pkg/logger"
	"github.com/bacalhau-project/bacalhau/pkg/node"
	"github.com/bacalhau-project/bacalhau/pkg/system"
	"github.com/bacalhau-project/bacalhau/pkg/test/scenario"
)

type DevstackTimeoutSuite struct {
	scenario.ScenarioRunner
}

func TestDevstackTimeoutSuite(t *testing.T) {
	suite.Run(t, new(DevstackTimeoutSuite))
}

func (suite *DevstackTimeoutSuite) TestRunningTimeout() {
	type TestCase struct {
		name                                string
		nodeCount                           int
		concurrency                         int
		computeJobNegotiationTimeout        time.Duration
		computeJobExecutionBypassList       []string
		computeMinJobExecutionTimeout       time.Duration
		computeMaxJobExecutionTimeout       time.Duration
		requesterDefaultJobExecutionTimeout time.Duration
		jobTimeout                          time.Duration
		sleepTime                           time.Duration
		completedCount                      int
		rejectedCount                       int // when no bids are received
		errorCount                          int // when execution takes too long
	}

	runTest := func(testCase TestCase) {
		computeConfig, err := node.NewComputeConfigWith(suite.Config.Node.ComputeStoragePath, node.ComputeConfigParams{
			JobNegotiationTimeout:                 testCase.computeJobNegotiationTimeout,
			MinJobExecutionTimeout:                testCase.computeMinJobExecutionTimeout,
			MaxJobExecutionTimeout:                testCase.computeMaxJobExecutionTimeout,
			JobExecutionTimeoutClientIDBypassList: testCase.computeJobExecutionBypassList,
		})
		suite.Require().NoError(err)

		requesterConfig, err := node.NewRequesterConfigWith(node.RequesterConfigParams{
			JobDefaults: transformer.JobDefaults{
				TotalTimeout: testCase.requesterDefaultJobExecutionTimeout,
			},
			HousekeepingBackgroundTaskInterval: 10 * time.Millisecond,
			HousekeepingTimeoutBuffer:          500 * time.Millisecond,
		})
		suite.Require().NoError(err)

		// required by job_timeout_greater_than_max_but_on_allowed_list
		namespace := ""
		if len(testCase.computeJobExecutionBypassList) > 0 {
			namespace = testCase.computeJobExecutionBypassList[0]
		}

		testScenario := scenario.Scenario{
			Stack: &scenario.StackConfig{
				DevStackOptions: &devstack.DevStackOptions{NumberOfHybridNodes: testCase.nodeCount},
				ComputeConfig:   computeConfig,
				RequesterConfig: requesterConfig,
				ExecutorConfig: noop.ExecutorConfig{
					ExternalHooks: noop.ExecutorConfigExternalHooks{
						JobHandler: func(ctx context.Context, _ string, resultsDir string) (*models.RunCommandResult, error) {
							time.Sleep(testCase.sleepTime)
							return executor.WriteJobResults(resultsDir, strings.NewReader(""), strings.NewReader(""), 0, nil, executor.OutputLimits{
								MaxStdoutFileLength:   system.MaxStdoutFileLength,
								MaxStdoutReturnLength: system.MaxStdoutReturnLength,
								MaxStderrFileLength:   system.MaxStderrFileLength,
								MaxStderrReturnLength: system.MaxStderrReturnLength,
							}), nil
						},
					},
				},
			},
			Job: &models.Job{
				Name:      suite.T().Name(),
				Namespace: namespace,
				Type:      models.JobTypeBatch,
				Count:     testCase.concurrency,
				Tasks: []*models.Task{
					{
						Name: suite.T().Name(),
						Engine: &models.SpecConfig{
							Type:   models.EngineNoop,
							Params: make(map[string]interface{}),
						},
						Timeouts: &models.TimeoutConfig{
							TotalTimeout: int64(testCase.jobTimeout.Seconds()),
						},
					},
				},
			},
<<<<<<< HEAD
			JobCheckers: []legacy_job.CheckStatesFunction{
				legacy_job.WaitForExecutionStates(map[model.ExecutionStateType]int{
					model.ExecutionStateCompleted:         testCase.completedCount,
					model.ExecutionStateFailed:            testCase.errorCount,
					model.ExecutionStateAskForBidRejected: testCase.rejectedCount,
=======
			JobCheckers: []scenario.StateChecks{
				scenario.WaitForExecutionStates(map[models.ExecutionStateType]int{
					models.ExecutionStateCompleted:         testCase.completedCount,
					models.ExecutionStateCancelled:         testCase.errorCount,
					models.ExecutionStateAskForBidRejected: testCase.rejectedCount,
>>>>>>> a6a31037
				}),
			},
		}

		suite.RunScenario(testScenario)
	}

	clientID, err := config.GetClientID(suite.Config.User.KeyPath)
	suite.Require().NoError(err)
	for _, testCase := range []TestCase{
		{
			name:                                "sleep_within_default_timeout",
			computeJobNegotiationTimeout:        10 * time.Second,
			computeMinJobExecutionTimeout:       0 * time.Nanosecond,
			computeMaxJobExecutionTimeout:       1 * time.Minute,
			requesterDefaultJobExecutionTimeout: 10 * time.Second,
			nodeCount:                           1,
			concurrency:                         1,
			sleepTime:                           100 * time.Millisecond,
			completedCount:                      1,
		},
		{
			name:                                "sleep_within_defined_timeout",
			computeJobNegotiationTimeout:        10 * time.Second,
			computeMinJobExecutionTimeout:       1 * time.Nanosecond,
			computeMaxJobExecutionTimeout:       1 * time.Minute,
			requesterDefaultJobExecutionTimeout: 20 * time.Second,
			nodeCount:                           1,
			concurrency:                         1,
			jobTimeout:                          10 * time.Second,
			sleepTime:                           100 * time.Millisecond,
			completedCount:                      1,
		},
		{
			name:                                "sleep_within_timeout_buffer",
			computeJobNegotiationTimeout:        10 * time.Second,
			computeMinJobExecutionTimeout:       1 * time.Nanosecond,
			computeMaxJobExecutionTimeout:       1 * time.Minute,
			requesterDefaultJobExecutionTimeout: 20 * time.Second,
			nodeCount:                           1,
			concurrency:                         1,
			jobTimeout:                          1 * time.Millisecond,
			sleepTime:                           100 * time.Millisecond, // less than 500ms buffer
			completedCount:                      1,
		},
		{
			name:                                "sleep_longer_than_default_running_timeout",
			computeJobNegotiationTimeout:        10 * time.Second,
			computeMinJobExecutionTimeout:       1 * time.Nanosecond,
			computeMaxJobExecutionTimeout:       1 * time.Minute,
			requesterDefaultJobExecutionTimeout: 1 * time.Second,
			nodeCount:                           1,
			concurrency:                         1,
			sleepTime:                           20 * time.Second,
			errorCount:                          1,
		},
		{
			name:                                "sleep_longer_than_defined_running_timeout",
			computeJobNegotiationTimeout:        10 * time.Second,
			computeMinJobExecutionTimeout:       1 * time.Nanosecond,
			computeMaxJobExecutionTimeout:       1 * time.Minute,
			requesterDefaultJobExecutionTimeout: 40 * time.Second,
			nodeCount:                           1,
			concurrency:                         1,
			sleepTime:                           20 * time.Second,
			jobTimeout:                          1 * time.Second,
			errorCount:                          1,
		},
		{
			// no bid will be submitted, so the requester node should time out
			name:                                "job_timeout_longer_than_max_running_timeout",
			computeJobNegotiationTimeout:        10 * time.Second,
			computeMinJobExecutionTimeout:       1 * time.Nanosecond,
			computeMaxJobExecutionTimeout:       1 * time.Minute,
			requesterDefaultJobExecutionTimeout: 40 * time.Second,
			nodeCount:                           1,
			concurrency:                         1,
			sleepTime:                           20 * time.Second,
			jobTimeout:                          2 * time.Minute,
			rejectedCount:                       1,
		},
		{
			// no bid will be submitted, so the requester node should time out
			name:                                "job_timeout_less_than_min_running_timeout",
			computeJobNegotiationTimeout:        10 * time.Second,
			computeMinJobExecutionTimeout:       5 * time.Minute,
			computeMaxJobExecutionTimeout:       10 * time.Minute,
			requesterDefaultJobExecutionTimeout: 40 * time.Second,
			nodeCount:                           1,
			concurrency:                         1,
			sleepTime:                           20 * time.Second,
			jobTimeout:                          2 * time.Minute,
			rejectedCount:                       1,
		},
		{
			name:                                "job_timeout_greater_than_max",
			computeJobNegotiationTimeout:        10 * time.Second,
			computeMinJobExecutionTimeout:       1 * time.Nanosecond,
			computeMaxJobExecutionTimeout:       1 * time.Minute,
			requesterDefaultJobExecutionTimeout: 40 * time.Second,
			nodeCount:                           1,
			concurrency:                         1,
			sleepTime:                           1 * time.Second,
			jobTimeout:                          2 * time.Minute,
			rejectedCount:                       1,
		},
		{
			name:                                "job_timeout_greater_than_max_but_on_allowed_list",
			computeJobExecutionBypassList:       []string{clientID},
			computeJobNegotiationTimeout:        10 * time.Second,
			computeMinJobExecutionTimeout:       1 * time.Nanosecond,
			computeMaxJobExecutionTimeout:       1 * time.Minute,
			requesterDefaultJobExecutionTimeout: 40 * time.Second,
			nodeCount:                           1,
			concurrency:                         1,
			sleepTime:                           1 * time.Second,
			jobTimeout:                          2 * time.Minute,
			completedCount:                      1,
		},
	} {
		suite.Run(testCase.name, func() {
			runTest(testCase)
		})
	}
}<|MERGE_RESOLUTION|>--- conflicted
+++ resolved
@@ -109,19 +109,11 @@
 					},
 				},
 			},
-<<<<<<< HEAD
-			JobCheckers: []legacy_job.CheckStatesFunction{
-				legacy_job.WaitForExecutionStates(map[model.ExecutionStateType]int{
-					model.ExecutionStateCompleted:         testCase.completedCount,
-					model.ExecutionStateFailed:            testCase.errorCount,
-					model.ExecutionStateAskForBidRejected: testCase.rejectedCount,
-=======
 			JobCheckers: []scenario.StateChecks{
 				scenario.WaitForExecutionStates(map[models.ExecutionStateType]int{
 					models.ExecutionStateCompleted:         testCase.completedCount,
-					models.ExecutionStateCancelled:         testCase.errorCount,
+					models.ExecutionStateFailed:            testCase.errorCount,
 					models.ExecutionStateAskForBidRejected: testCase.rejectedCount,
->>>>>>> a6a31037
 				}),
 			},
 		}
