//go:build integration || !unit

package devstack

import (
	"fmt"
	"os"
	"path/filepath"
	"testing"

	"github.com/filecoin-project/bacalhau/pkg/devstack"
	"github.com/filecoin-project/bacalhau/pkg/job"
	_ "github.com/filecoin-project/bacalhau/pkg/logger"
	"github.com/filecoin-project/bacalhau/pkg/model"
	"github.com/filecoin-project/bacalhau/pkg/test/scenario"
	"github.com/stretchr/testify/require"
	"github.com/stretchr/testify/suite"
)

type ComboDriverSuite struct {
	scenario.ScenarioRunner
}

var _ scenario.ScenarioTestSuite = (*ComboDriverSuite)(nil)

// In order for 'go test' to run this suite, we need to create
// a normal test function and pass our suite to suite.Run
func TestComboDriverSuite(t *testing.T) {
	suite.Run(t, new(ComboDriverSuite))
}

const exampleText = "hello world"

var testcase scenario.Scenario = scenario.Scenario{
<<<<<<< HEAD
	ResultsChecker: scenario.FileEquals(model.DownloadFilenameStdout, exampleText),
	Contexts:       scenario.CatFileToStdout.Contexts,
=======
	ResultsChecker: scenario.FileEquals(ipfs.DownloadFilenameStdout, exampleText),
>>>>>>> 438e22e3
	Spec: model.Spec{
		Engine:    model.EngineWasm,
		Verifier:  model.VerifierNoop,
		Publisher: model.PublisherIpfs,
		Wasm: model.JobSpecWasm{
			EntryPoint:  scenario.CatFileToStdout.Spec.Wasm.EntryPoint,
			EntryModule: scenario.CatFileToStdout.Spec.Wasm.EntryModule,
			Parameters: []string{
				`/inputs/file.txt`,
			},
		},
	},
	Outputs: []model.StorageSpec{
		{
			Name: "outputs",
			Path: "/outputs/",
		},
	},
	JobCheckers: []job.CheckStatesFunction{
		job.WaitThrowErrors([]model.JobStateType{
			model.JobStateError,
		}),
		job.WaitForJobStates(map[model.JobStateType]int{
			model.JobStateCompleted: 1,
		}),
	},
}

// Test that the combo driver gives preference to the filecoin unsealed driver
// also that this does not affect normal jobs where the CID resides on the IPFS driver
func (suite *ComboDriverSuite) TestComboDriverSealed() {
	testcase.Inputs = scenario.StoredText(exampleText, "/inputs/file.txt")
	suite.RunScenario(testcase)
}

func (suite *ComboDriverSuite) TestComboDriverUnsealed() {
	cid := "apples"
	basePath := suite.T().TempDir()
	err := os.MkdirAll(filepath.Join(basePath, cid), os.ModePerm)
	require.NoError(suite.T(), err)

	filePath := filepath.Join(basePath, cid, "file.txt")
	err = os.WriteFile(filePath, []byte(fmt.Sprintf(exampleText)), 0644)
	require.NoError(suite.T(), err)

	testcase.Stack = &scenario.StackConfig{
		DevStackOptions: &devstack.DevStackOptions{
			NumberOfHybridNodes:  1,
			PublicIPFSMode:       true,
			FilecoinUnsealedPath: fmt.Sprintf("%s/{{.CID}}", basePath),
		},
	}

	suite.RunScenario(testcase)
}<|MERGE_RESOLUTION|>--- conflicted
+++ resolved
@@ -32,12 +32,8 @@
 const exampleText = "hello world"
 
 var testcase scenario.Scenario = scenario.Scenario{
-<<<<<<< HEAD
 	ResultsChecker: scenario.FileEquals(model.DownloadFilenameStdout, exampleText),
 	Contexts:       scenario.CatFileToStdout.Contexts,
-=======
-	ResultsChecker: scenario.FileEquals(ipfs.DownloadFilenameStdout, exampleText),
->>>>>>> 438e22e3
 	Spec: model.Spec{
 		Engine:    model.EngineWasm,
 		Verifier:  model.VerifierNoop,
