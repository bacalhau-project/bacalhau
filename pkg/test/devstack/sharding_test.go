--- conflicted
+++ resolved
@@ -155,42 +155,21 @@
 func (suite *ShardingSuite) TestEndToEnd() {
 	ulimitValue := 0
 
-<<<<<<< HEAD
-	// Test to see how many files can be open on this system...
-	cmd := exec.Command("ulimit", "-n")
-	err := cmd.Run()
-
-	if err != nil {
-		require.Fail(suite.T(), "Failure checking for ulimit.")
-	}
-
-	out, _ := cmd.CombinedOutput()
-	ulimitValue, _ := strconv.Atoi(string(out))
-	if err != nil {
-		require.Fail(suite.T(), "Failure getting ulimit value.")
-=======
 	if _, err := exec.LookPath("ulimit"); err == nil {
 		// Test to see how many files can be open on this system...
 		cmd := exec.Command("ulimit", "-n")
 		err := cmd.Run()
-
-		if err != nil {
-			require.Fail(suite.T(), "Failure checking for ulimit.")
-		}
+		require.NoError(suite.T(), err)
+
 		out, _ := cmd.CombinedOutput()
-		ulimitValue, _ = strconv.Atoi(string(out))
-
-		if err != nil {
-			require.Fail(suite.T(), "Failure getting ulimit value.")
-		}
+		ulimitValue, err = strconv.Atoi(string(out))
+		require.NoError(suite.T(), err)
 	} else {
 		var rLimit syscall.Rlimit
 		err := syscall.Getrlimit(syscall.RLIMIT_NOFILE, &rLimit)
-		if err != nil {
-			require.Fail(suite.T(), "Failure checking for Rlimit.")
-		}
-		ulimitValue, _ = strconv.Atoi(fmt.Sprint(rLimit.Cur))
->>>>>>> 1e1d5b78
+		require.NoError(suite.T(), err)
+		ulimitValue, err = strconv.Atoi(fmt.Sprint(rLimit.Cur))
+		require.NoError(suite.T(), err)
 	}
 
 	if ulimitValue <= 512 {
