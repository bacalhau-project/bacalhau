package devstack

import (
	"context"
	"fmt"
	"os"
	"testing"
	"time"

	"github.com/filecoin-project/bacalhau/pkg/requesternode"

	"github.com/filecoin-project/bacalhau/pkg/devstack"
	"github.com/filecoin-project/bacalhau/pkg/executor"
	noop_executor "github.com/filecoin-project/bacalhau/pkg/executor/noop"
	executor_util "github.com/filecoin-project/bacalhau/pkg/executor/util"
	"github.com/filecoin-project/bacalhau/pkg/job"
	_ "github.com/filecoin-project/bacalhau/pkg/logger"
	"github.com/filecoin-project/bacalhau/pkg/model"
	"github.com/filecoin-project/bacalhau/pkg/node"
	"github.com/filecoin-project/bacalhau/pkg/publicapi"
	noop_storage "github.com/filecoin-project/bacalhau/pkg/storage/noop"
	"github.com/filecoin-project/bacalhau/pkg/system"
	"github.com/stretchr/testify/require"
)

<<<<<<< HEAD
func SetupTest(
	ctx context.Context,
	t *testing.T,
	nodes int, badActors int,
	lotusNode bool,
	//nolint:gocritic
	computeConfig node.ComputeConfig,
	requesterNodeConfig requesternode.RequesterNodeConfig,
) (*devstack.DevStack, *system.CleanupManager) {
	require.NoError(t, system.InitConfigForTesting(t))

	cm := system.NewCleanupManager()

	options := devstack.DevStackOptions{
		NumberOfNodes:     nodes,
		NumberOfBadActors: badActors,
		LocalNetworkLotus: lotusNode,
	}

	stack, err := devstack.NewStandardDevStack(ctx, cm, options, computeConfig, requesterNodeConfig)
	require.NoError(t, err)

	t.Cleanup(cm.Cleanup)

	// important to give the pubsub network time to connect
	time.Sleep(time.Second)

	return stack, cm
}

=======
>>>>>>> 8e377664
func prepareFolderWithFiles(t *testing.T, fileCount int) string { //nolint:unused
	basePath := t.TempDir()
	for i := 0; i < fileCount; i++ {
		err := os.WriteFile(
			fmt.Sprintf("%s/%d.txt", basePath, i),
			[]byte(fmt.Sprintf("hello %d", i)),
			os.ModePerm,
		)
		require.NoError(t, err)
	}
	return basePath
}

type DeterministicVerifierTestArgs struct {
	NodeCount      int
	ShardCount     int
	BadActors      int
	Confidence     int
	ExpectedPassed int
	ExpectedFailed int
}

func RunDeterministicVerifierTest( //nolint:funlen
	ctx context.Context,
	t *testing.T,
	submitJob func(
		apiClient *publicapi.APIClient,
		args DeterministicVerifierTestArgs,
	) (string, error),
	args DeterministicVerifierTestArgs,
) {
	cm := system.NewCleanupManager()
	defer cm.Cleanup()

	options := devstack.DevStackOptions{
		NumberOfNodes:     args.NodeCount,
		NumberOfBadActors: args.BadActors,
	}

	storageProvidersFactory := devstack.NewNoopStorageProvidersFactoryWithConfig(noop_storage.StorageConfig{
		ExternalHooks: noop_storage.StorageConfigExternalHooks{
			Explode: func(ctx context.Context, storageSpec model.StorageSpec) ([]model.StorageSpec, error) {
				var results []model.StorageSpec
				for i := 0; i < args.ShardCount; i++ {
					results = append(results, model.StorageSpec{
						StorageSource: model.StorageSourceIPFS,
						CID:           fmt.Sprintf("123%d", i),
						Path:          fmt.Sprintf("/data/file%d.txt", i),
					})
				}
				return results, nil
			},
		},
	})

	executorsFactory := node.ExecutorsFactoryFunc(func(
		ctx context.Context, nodeConfig node.NodeConfig) (executor.ExecutorProvider, error) {
		return executor_util.NewNoopExecutors(noop_executor.ExecutorConfig{
			IsBadActor: nodeConfig.IsBadActor,
			ExternalHooks: noop_executor.ExecutorConfigExternalHooks{
				JobHandler: func(ctx context.Context, shard model.JobShard, resultsDir string) (*model.RunCommandResult, error) {
					runOutput := &model.RunCommandResult{}
					runOutput.STDOUT = fmt.Sprintf("hello world %d", shard.Index)
					if nodeConfig.IsBadActor {
						runOutput.STDOUT = fmt.Sprintf("i am bad and deserve to fail %d", shard.Index)
					}
					err := os.WriteFile(fmt.Sprintf("%s/stdout", resultsDir), []byte(runOutput.STDOUT), 0600) //nolint:gomnd
					if err != nil {
						runOutput.ErrorMsg = err.Error()
					}

					// Adding explicit error for consistency in function signatures
					return runOutput, err
				},
			},
		}), nil
	})

	injector := node.NewStandardNodeDependencyInjector()
	injector.ExecutorsFactory = executorsFactory
	injector.StorageProvidersFactory = storageProvidersFactory

	stack, err := devstack.NewDevStack(
		ctx,
		cm,
		options,
		node.NewComputeConfigWithDefaults(),
		requesternode.NewDefaultRequesterNodeConfig(),
		injector,
	)
	require.NoError(t, err)

	// wait for other nodes to catch up
	time.Sleep(time.Second * 1)
	apiURI := stack.Nodes[0].APIServer.GetURI()
	apiClient := publicapi.NewAPIClient(apiURI)

	jobID, err := submitJob(apiClient, args)
	require.NoError(t, err)

	resolver := apiClient.GetJobStateResolver()

	err = resolver.Wait(
		ctx,
		jobID,
		args.NodeCount*args.ShardCount,
		job.WaitForTerminalStates(args.NodeCount*args.ShardCount),
	)
	require.NoError(t, err)

	state, err := resolver.GetJobState(ctx, jobID)
	require.NoError(t, err)

	verifiedCount := 0
	failedCount := 0

	for _, state := range state.Nodes {
		for _, shard := range state.Shards { //nolint:gocritic
			require.True(t, shard.VerificationResult.Complete)
			if shard.VerificationResult.Result {
				verifiedCount++
			} else {
				failedCount++
			}
		}
	}

	require.Equal(t, args.ExpectedPassed*args.ShardCount, verifiedCount, "verified count should be correct")
	require.Equal(t, args.ExpectedFailed*args.ShardCount, failedCount, "failed count should be correct")
}<|MERGE_RESOLUTION|>--- conflicted
+++ resolved
@@ -23,7 +23,6 @@
 	"github.com/stretchr/testify/require"
 )
 
-<<<<<<< HEAD
 func SetupTest(
 	ctx context.Context,
 	t *testing.T,
@@ -54,8 +53,6 @@
 	return stack, cm
 }
 
-=======
->>>>>>> 8e377664
 func prepareFolderWithFiles(t *testing.T, fileCount int) string { //nolint:unused
 	basePath := t.TempDir()
 	for i := 0; i < fileCount; i++ {
