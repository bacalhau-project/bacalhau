//go:build integration || !unit

package devstack

import (
	"context"
	"os"
	"path/filepath"
	"strconv"
	"testing"
	"time"

	"github.com/filecoin-project/bacalhau/pkg/docker"
	"github.com/filecoin-project/bacalhau/pkg/job"
	"github.com/filecoin-project/bacalhau/pkg/logger"
	"github.com/filecoin-project/bacalhau/pkg/model"
	"github.com/filecoin-project/bacalhau/pkg/node"
	"github.com/filecoin-project/bacalhau/pkg/publisher/filecoin_lotus/api"
	"github.com/filecoin-project/bacalhau/pkg/requester/publicapi"
	"github.com/filecoin-project/bacalhau/pkg/system"
	"github.com/filecoin-project/bacalhau/pkg/test/scenario"
	testutils "github.com/filecoin-project/bacalhau/pkg/test/utils"
	"github.com/stretchr/testify/assert"
	"github.com/stretchr/testify/require"
	"github.com/stretchr/testify/suite"
)

type lotusNodeSuite struct {
	suite.Suite
}

func TestLotusNodeSuite(t *testing.T) {
	suite.Run(t, new(lotusNodeSuite))
}

func (s *lotusNodeSuite) SetupTest() {
	docker.MustHaveDocker(s.T())

	logger.ConfigureTestLogging(s.T())
	require.NoError(s.T(), system.InitConfigForTesting(s.T()))
}

func (s *lotusNodeSuite) TestLotusNode() {
	testutils.SkipIfArm(s.T(), "https://github.com/filecoin-project/bacalhau/issues/1267")
	ctx, cancel := context.WithTimeout(context.Background(), 10*time.Minute)
	defer cancel()

	testCase := scenario.WasmHelloWorld
	nodeCount := 1

	stack, _ := testutils.SetupTest(ctx, s.T(), nodeCount, 0, true, node.NewComputeConfigWithDefaults(), node.NewRequesterConfigWithDefaults())

	nodeIDs, err := stack.GetNodeIds()
	require.NoError(s.T(), err)

	j := &model.Job{}
	j.APIVersion = model.APIVersionLatest().String()
	j.Spec = testCase.Spec
	j.Spec.Verifier = model.VerifierNoop
	j.Spec.Publisher = model.PublisherFilecoin
	j.Spec.Outputs = testCase.Outputs
	j.Spec.Deal = model.Deal{
		Concurrency: 1,
	}

	apiUri := stack.Nodes[0].APIServer.GetURI()
<<<<<<< HEAD
	apiClient := publicapi.NewRequesterAPIClient(apiUri)
	submittedJob, err := apiClient.Submit(ctx, j, nil)
=======
	apiClient := publicapi.NewAPIClient(apiUri)
	submittedJob, err := apiClient.Submit(ctx, j)
>>>>>>> 61773de2
	require.NoError(s.T(), err)

	resolver := apiClient.GetJobStateResolver()
	resolver.SetWaitTime(10000, time.Millisecond*100)

	err = resolver.Wait(
		ctx,
		submittedJob.Metadata.ID,
		len(nodeIDs),
		job.WaitThrowErrors([]model.JobStateType{
			model.JobStateError,
		}),
		job.WaitForJobStates(map[model.JobStateType]int{
			model.JobStateCompleted: len(nodeIDs),
		}),
	)
	require.NoError(s.T(), err)

	shards, err := resolver.GetShards(ctx, submittedJob.Metadata.ID)
	require.NoError(s.T(), err)

	require.NotNil(s.T(), stack.Lotus)
	assert.DirExists(s.T(), stack.Lotus.UploadDir)
	require.DirExists(s.T(), stack.Lotus.PathDir)

	lotus, err := api.NewClientFromConfigDir(ctx, stack.Lotus.PathDir)
	require.NoError(s.T(), err)
	s.T().Cleanup(func() {
		assert.NoError(s.T(), lotus.Close())
	})

	imports, err := lotus.ClientListImports(ctx)
	require.NoError(s.T(), err)

	require.Len(s.T(), imports, 1)
	require.Len(s.T(), shards, 1)

	dir := s.T().TempDir()

	require.NoError(s.T(), ExtractCar(ctx, imports[0].FilePath, dir))

	lotusStdout, err := os.ReadFile(filepath.Join(dir, "stdout"))
	require.NoError(s.T(), err)
	lotusStderr, err := os.ReadFile(filepath.Join(dir, "stderr"))
	require.NoError(s.T(), err)
	lotusExitCodeStr, err := os.ReadFile(filepath.Join(dir, "exitCode"))
	require.NoError(s.T(), err)
	lotusExitCode, err := strconv.Atoi(string(lotusExitCodeStr))
	require.NoError(s.T(), err)

	assert.Equal(s.T(), shards[0].RunOutput.STDOUT, string(lotusStdout))
	assert.Equal(s.T(), shards[0].RunOutput.STDERR, string(lotusStderr))
	assert.Equal(s.T(), shards[0].RunOutput.ExitCode, lotusExitCode)
}<|MERGE_RESOLUTION|>--- conflicted
+++ resolved
@@ -64,13 +64,8 @@
 	}
 
 	apiUri := stack.Nodes[0].APIServer.GetURI()
-<<<<<<< HEAD
 	apiClient := publicapi.NewRequesterAPIClient(apiUri)
-	submittedJob, err := apiClient.Submit(ctx, j, nil)
-=======
-	apiClient := publicapi.NewAPIClient(apiUri)
 	submittedJob, err := apiClient.Submit(ctx, j)
->>>>>>> 61773de2
 	require.NoError(s.T(), err)
 
 	resolver := apiClient.GetJobStateResolver()
