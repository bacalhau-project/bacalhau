--- conflicted
+++ resolved
@@ -12,6 +12,7 @@
 	"time"
 
 	"github.com/filecoin-project/bacalhau/pkg/ipfs"
+	"github.com/filecoin-project/bacalhau/pkg/node"
 	"github.com/filecoin-project/bacalhau/pkg/requesternode"
 
 	"github.com/filecoin-project/bacalhau/pkg/devstack"
@@ -65,13 +66,8 @@
 	fileContents := "pineapples"
 
 	ctx := context.Background()
-<<<<<<< HEAD
-	stack, cm := SetupTest(ctx, s.T(), nodeCount, 0, false,
+	stack, cm := testutils.SetupTest(ctx, s.T(), nodeCount, 0, false,
 		node.NewComputeConfigWithDefaults(),
-=======
-	stack, cm := testutils.SetupTest(ctx, s.T(), nodeCount, 0, false,
-		computenode.NewDefaultComputeNodeConfig(),
->>>>>>> 8e377664
 		requesternode.NewDefaultRequesterNodeConfig())
 
 	t := system.GetTracer()
@@ -170,13 +166,8 @@
 	s.T().Skip("This test fails when run directly after TestPythonWasmVolumes :-(")
 
 	ctx := context.Background()
-<<<<<<< HEAD
-	stack, cm := SetupTest(ctx, s.T(), 1, 0, false,
+	stack, cm := testutils.SetupTest(ctx, s.T(), 1, 0, false,
 		node.NewComputeConfigWithDefaults(),
-=======
-	stack, cm := testutils.SetupTest(ctx, s.T(), 1, 0, false,
-		computenode.NewDefaultComputeNodeConfig(),
->>>>>>> 8e377664
 		requesternode.NewDefaultRequesterNodeConfig())
 
 	t := system.GetTracer()
@@ -216,13 +207,8 @@
 	s.T().Skip("This test fails when run directly after TestPythonWasmVolumes :-(")
 
 	ctx := context.Background()
-<<<<<<< HEAD
-	stack, cm := SetupTest(ctx, s.T(), 1, 0, false,
+	stack, cm := testutils.SetupTest(ctx, s.T(), 1, 0, false,
 		node.NewComputeConfigWithDefaults(),
-=======
-	stack, cm := testutils.SetupTest(ctx, s.T(), 1, 0, false,
-		computenode.NewDefaultComputeNodeConfig(),
->>>>>>> 8e377664
 		requesternode.NewDefaultRequesterNodeConfig())
 
 	t := system.GetTracer()
