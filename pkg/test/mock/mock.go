package mock

import (
	"time"

<<<<<<< HEAD
=======
	"github.com/google/uuid"

	"github.com/bacalhau-project/bacalhau/pkg/model"
>>>>>>> 82b8aa02
	"github.com/bacalhau-project/bacalhau/pkg/models"
)

func Eval() *models.Evaluation {
	now := time.Now().UTC().UnixNano()
	eval := &models.Evaluation{
		ID:         uuid.NewString(),
		Namespace:  models.DefaultNamespace,
		Priority:   50,
		Type:       models.JobTypeBatch,
		JobID:      uuid.NewString(),
		Status:     models.EvalStatusPending,
		CreateTime: now,
		ModifyTime: now,
	}
	return eval
}

<<<<<<< HEAD
func Job() *models.Job {
	return &models.Job{
		ID:        uuid.NewString(),
		Name:      "test-job",
		Type:      models.JobTypeBatch,
		Namespace: models.DefaultNamespace,
		Count:     1,
		State: models.State[models.JobStateType]{
			StateType: models.JobStateTypeRunning,
		},
		Version:    1,
		Revision:   2,
		CreateTime: time.Now().UTC().UnixNano(),
		ModifyTime: time.Now().UTC().UnixNano(),
		Tasks: []*models.Task{
			{
				Name: "task1",
				Engine: &models.SpecConfig{
					Type: "noop",
				},
				Publisher: &models.SpecConfig{
					Type: "noop",
				},
=======
func Job() *model.Job {
	engineSpec := model.NewEngineBuilder().
		WithType(model.EngineDocker.String()).
		Build()
	return &model.Job{
		APIVersion: model.APIVersionLatest().String(),
		Metadata: model.Metadata{
			ID:        uuid.NewString(),
			CreatedAt: time.Now().UTC(),
		},
		Spec: model.Spec{
			EngineSpec: engineSpec,
			PublisherSpec: model.PublisherSpec{
				Type: model.PublisherNoop,
			},
			Deal: model.Deal{
				Concurrency: 1,
>>>>>>> 82b8aa02
			},
		},
	}
}

func Execution(job *models.Job) *models.Execution {
	now := time.Now().UTC()
	return &models.Execution{
		JobID:  job.ID,
		Job:    job,
		NodeID: uuid.NewString(),
		ID:     uuid.NewString(),
		ComputeState: models.State[models.ExecutionStateType]{
			StateType: models.ExecutionStateBidAccepted,
		},
		DesiredState: models.State[models.ExecutionDesiredStateType]{
			StateType: models.ExecutionDesiredStateRunning,
		},
		Revision:   4,
		CreateTime: now.UnixNano(),
		ModifyTime: now.UnixNano(),
	}
}

func Executions(job *models.Job, executionCount int) []*models.Execution {
	executions := make([]*models.Execution, executionCount)
	for i := 0; i < executionCount; i++ {
		executions[i] = Execution(job)
	}
	return executions
}

func Plan() *models.Plan {
	job := Job()
	eval := Eval()
	eval.JobID = job.ID

	return &models.Plan{
		EvalID:            eval.ID,
		EvalReceipt:       uuid.NewString(),
		Eval:              eval,
		Priority:          50,
		Job:               job,
		JobStateRevision:  1,
		NewExecutions:     []*models.Execution{},
		UpdatedExecutions: make(map[string]*models.PlanExecutionDesiredUpdate),
	}
}<|MERGE_RESOLUTION|>--- conflicted
+++ resolved
@@ -3,12 +3,9 @@
 import (
 	"time"
 
-<<<<<<< HEAD
-=======
 	"github.com/google/uuid"
 
 	"github.com/bacalhau-project/bacalhau/pkg/model"
->>>>>>> 82b8aa02
 	"github.com/bacalhau-project/bacalhau/pkg/models"
 )
 
@@ -16,9 +13,9 @@
 	now := time.Now().UTC().UnixNano()
 	eval := &models.Evaluation{
 		ID:         uuid.NewString(),
-		Namespace:  models.DefaultNamespace,
+		Namespace:  model.DefaultNamespace,
 		Priority:   50,
-		Type:       models.JobTypeBatch,
+		Type:       model.JobTypeBatch,
 		JobID:      uuid.NewString(),
 		Status:     models.EvalStatusPending,
 		CreateTime: now,
@@ -27,31 +24,6 @@
 	return eval
 }
 
-<<<<<<< HEAD
-func Job() *models.Job {
-	return &models.Job{
-		ID:        uuid.NewString(),
-		Name:      "test-job",
-		Type:      models.JobTypeBatch,
-		Namespace: models.DefaultNamespace,
-		Count:     1,
-		State: models.State[models.JobStateType]{
-			StateType: models.JobStateTypeRunning,
-		},
-		Version:    1,
-		Revision:   2,
-		CreateTime: time.Now().UTC().UnixNano(),
-		ModifyTime: time.Now().UTC().UnixNano(),
-		Tasks: []*models.Task{
-			{
-				Name: "task1",
-				Engine: &models.SpecConfig{
-					Type: "noop",
-				},
-				Publisher: &models.SpecConfig{
-					Type: "noop",
-				},
-=======
 func Job() *model.Job {
 	engineSpec := model.NewEngineBuilder().
 		WithType(model.EngineDocker.String()).
@@ -69,43 +41,44 @@
 			},
 			Deal: model.Deal{
 				Concurrency: 1,
->>>>>>> 82b8aa02
 			},
 		},
 	}
 }
 
-func Execution(job *models.Job) *models.Execution {
+func JobState(jobID string, executionCount int) *model.JobState {
 	now := time.Now().UTC()
-	return &models.Execution{
-		JobID:  job.ID,
-		Job:    job,
-		NodeID: uuid.NewString(),
-		ID:     uuid.NewString(),
-		ComputeState: models.State[models.ExecutionStateType]{
-			StateType: models.ExecutionStateBidAccepted,
-		},
-		DesiredState: models.State[models.ExecutionDesiredStateType]{
-			StateType: models.ExecutionDesiredStateRunning,
-		},
-		Revision:   4,
-		CreateTime: now.UnixNano(),
-		ModifyTime: now.UnixNano(),
+	executions := make([]model.ExecutionState, executionCount)
+	for i := 0; i < executionCount; i++ {
+		executions[i] = *ExecutionState(jobID)
+	}
+	return &model.JobState{
+		JobID:      jobID,
+		Executions: executions,
+		State:      model.JobStateInProgress,
+		CreateTime: now,
+		UpdateTime: now,
 	}
 }
 
-func Executions(job *models.Job, executionCount int) []*models.Execution {
-	executions := make([]*models.Execution, executionCount)
-	for i := 0; i < executionCount; i++ {
-		executions[i] = Execution(job)
+func ExecutionState(jobID string) *model.ExecutionState {
+	now := time.Now().UTC()
+	return &model.ExecutionState{
+		JobID:            jobID,
+		NodeID:           uuid.NewString(),
+		ComputeReference: uuid.NewString(),
+		State:            model.ExecutionStateBidAccepted,
+		DesiredState:     model.ExecutionDesiredStateRunning,
+		Version:          4,
+		CreateTime:       now,
+		UpdateTime:       now,
 	}
-	return executions
 }
 
 func Plan() *models.Plan {
 	job := Job()
 	eval := Eval()
-	eval.JobID = job.ID
+	eval.JobID = job.ID()
 
 	return &models.Plan{
 		EvalID:            eval.ID,
@@ -113,8 +86,8 @@
 		Eval:              eval,
 		Priority:          50,
 		Job:               job,
-		JobStateRevision:  1,
-		NewExecutions:     []*models.Execution{},
-		UpdatedExecutions: make(map[string]*models.PlanExecutionDesiredUpdate),
+		JobStateVersion:   1,
+		NewExecutions:     []*model.ExecutionState{},
+		UpdatedExecutions: make(map[model.ExecutionID]*models.PlanExecutionDesiredUpdate),
 	}
 }