package ipfs

import (
	"context"
	"fmt"
	"io/ioutil"
	"os"
	"testing"

	_ "github.com/filecoin-project/bacalhau/pkg/logger"
	"github.com/filecoin-project/bacalhau/pkg/storage"
	"github.com/filecoin-project/bacalhau/pkg/storage/ipfs/apicopy"
	"github.com/filecoin-project/bacalhau/pkg/storage/ipfs/fusedocker"
	"github.com/filecoin-project/bacalhau/pkg/system"
	"github.com/stretchr/testify/require"
	"go.opentelemetry.io/otel/trace"
)

type getStorageFunc func(cm *system.CleanupManager, api string) (
	storage.StorageProvider, error)

func TestIpfsApiCopyFile(t *testing.T) {

	runFileTest(
		t,
		storage.IPFSAPICopy,
		func(cm *system.CleanupManager, api string) (
			storage.StorageProvider, error) {

			return apicopy.NewStorageProvider(cm, api)
		},
	)

}

func TestIpfsApiCopyFolder(t *testing.T) {

	runFolderTest(
		t,
		storage.IPFSAPICopy,
		func(cm *system.CleanupManager, api string) (
			storage.StorageProvider, error) {

			return apicopy.NewStorageProvider(cm, api)
		},
	)
}

func TestIpfsFuseDockerFile(t *testing.T) {
	t.Skip("fuse tests disabled for now since we care about being able to run the tests on macOS, and aren't using the fuse driver anyway.")

	runFileTest(
		t,
		storage.IPFSFuseDocker,
		func(cm *system.CleanupManager, api string) (
			storage.StorageProvider, error) {

			return fusedocker.NewStorageProvider(cm, api)
		},
	)
}

func TestIpfsFuseDockerFolder(t *testing.T) {
	t.Skip("fuse tests disabled for now since we care about being able to run the tests on macOS, and aren't using the fuse driver anyway.")

	runFolderTest(
		t,
		storage.IPFSFuseDocker,
		func(cm *system.CleanupManager, api string) (
			storage.StorageProvider, error) {

			return fusedocker.NewStorageProvider(cm, api)
		},
	)

}

func runFileTest(t *testing.T, engine string, getStorageDriver getStorageFunc) {
	// get a single IPFS server
	ctx, span := newSpan(engine)
	defer span.End()

	stack, cm := SetupTest(t, 1)
	defer TeardownTest(stack, cm)

	// add this file to the server
	EXAMPLE_TEXT := `hello world`
	fileCid, err := stack.AddTextToNodes(1, []byte(EXAMPLE_TEXT))
	require.NoError(t, err)

	// construct an ipfs docker storage client
	ipfsNodeAddress := stack.Nodes[0].IpfsClient.APIAddress()
	storageDriver, err := getStorageDriver(cm, ipfsNodeAddress)
	require.NoError(t, err)

	// the storage spec for the cid we added
	storage := storage.StorageSpec{
		Engine: engine,
		Cid:    fileCid,
		Path:   "/data/file.txt",
	}

	// does the storage client think we have the cid locally?
<<<<<<< HEAD
	hasCid, err := storageDriver.HasStorageLocally(ctx, storage)
	assert.NoError(t, err)
	assert.True(t, hasCid)
=======
	hasCid, err := storageDriver.HasStorage(ctx, storage)
	require.NoError(t, err)
	require.True(t, hasCid)
>>>>>>> 34bfeb60

	// this should start a sidecar container with a fuse mount
	volume, err := storageDriver.PrepareStorage(ctx, storage)
	require.NoError(t, err)

	// we should now be able to read our file content
	// from the file on the host via fuse
	result, err := system.RunCommandGetResults("sudo", []string{
		"cat",
		volume.Source,
	})
	require.NoError(t, err)
	require.Equal(t, result, EXAMPLE_TEXT)

	fmt.Printf("HERE IS RESULTS: %s\n", result)

	err = storageDriver.CleanupStorage(ctx, storage, volume)
	require.NoError(t, err)
}

func runFolderTest(t *testing.T, engine string, getStorageDriver getStorageFunc) {
	ctx, span := newSpan(engine)
	defer span.End()

	dir, err := ioutil.TempDir("", "bacalhau-ipfs-test")
	require.NoError(t, err)

	EXAMPLE_TEXT := `hello world`
	err = os.WriteFile(fmt.Sprintf("%s/file.txt", dir), []byte(EXAMPLE_TEXT), 0644)
	require.NoError(t, err)

	// get a single IPFS server
	stack, cm := SetupTest(t, 1)
	defer TeardownTest(stack, cm)

	// add this file to the server
	folderCid, err := stack.AddFolderToNodes(1, dir)
	require.NoError(t, err)

	// construct an ipfs docker storage client
	ipfsNodeAddress := stack.Nodes[0].IpfsClient.APIAddress()
	storageDriver, err := getStorageDriver(cm, ipfsNodeAddress)
	require.NoError(t, err)

	// the storage spec for the cid we added
	storage := storage.StorageSpec{
		Engine: engine,
		Cid:    folderCid,
		Path:   "/data/folder",
	}

	// does the storage client think we have the cid locally?
<<<<<<< HEAD
	hasCid, err := storageDriver.HasStorageLocally(ctx, storage)
	assert.NoError(t, err)
	assert.True(t, hasCid)
=======
	hasCid, err := storageDriver.HasStorage(ctx, storage)
	require.NoError(t, err)
	require.True(t, hasCid)
>>>>>>> 34bfeb60

	// this should start a sidecar container with a fuse mount
	volume, err := storageDriver.PrepareStorage(ctx, storage)
	require.NoError(t, err)

	// we should now be able to read our file content
	// from the file on the host via fuse
	result, err := system.RunCommandGetResults("sudo", []string{
		"cat",
		fmt.Sprintf("%s/file.txt", volume.Source),
	})
	require.NoError(t, err)
	require.Equal(t, result, EXAMPLE_TEXT)

	fmt.Printf("HERE IS RESULTS: %s\n", result)

	err = storageDriver.CleanupStorage(ctx, storage, volume)
	require.NoError(t, err)
}

func newSpan(name string) (context.Context, trace.Span) {
	return system.Span(context.Background(), "ipfs_host_storage_test", name)
}<|MERGE_RESOLUTION|>--- conflicted
+++ resolved
@@ -101,15 +101,9 @@
 	}
 
 	// does the storage client think we have the cid locally?
-<<<<<<< HEAD
-	hasCid, err := storageDriver.HasStorageLocally(ctx, storage)
-	assert.NoError(t, err)
-	assert.True(t, hasCid)
-=======
 	hasCid, err := storageDriver.HasStorage(ctx, storage)
 	require.NoError(t, err)
 	require.True(t, hasCid)
->>>>>>> 34bfeb60
 
 	// this should start a sidecar container with a fuse mount
 	volume, err := storageDriver.PrepareStorage(ctx, storage)
@@ -162,15 +156,9 @@
 	}
 
 	// does the storage client think we have the cid locally?
-<<<<<<< HEAD
-	hasCid, err := storageDriver.HasStorageLocally(ctx, storage)
-	assert.NoError(t, err)
-	assert.True(t, hasCid)
-=======
 	hasCid, err := storageDriver.HasStorage(ctx, storage)
 	require.NoError(t, err)
 	require.True(t, hasCid)
->>>>>>> 34bfeb60
 
 	// this should start a sidecar container with a fuse mount
 	volume, err := storageDriver.PrepareStorage(ctx, storage)
