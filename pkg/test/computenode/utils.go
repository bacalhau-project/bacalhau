--- conflicted
+++ resolved
@@ -75,33 +75,21 @@
 		t.Fatal(err)
 	}
 
-<<<<<<< HEAD
-	requestorNode, err := requestornode.NewRequesterNode(transport)
-=======
 	executors, err := executor_util.NewNoopExecutors(cm, noopExecutorConfig)
->>>>>>> c7e4384e
 	if err != nil {
 		t.Fatal(err)
 	}
 
-<<<<<<< HEAD
-	executors, err := executor_util.NewNoopExecutors(cm, noopExecutorConfig)
-=======
 	verifiers, err := verifier_util.NewNoopVerifiers(cm)
->>>>>>> c7e4384e
 	if err != nil {
 		t.Fatal(err)
 	}
 
-<<<<<<< HEAD
-	verifiers, err := verifier_util.NewNoopVerifiers(cm)
-=======
 	requestorNode, err := requestornode.NewRequesterNode(
 		cm,
 		transport,
 		verifiers,
 	)
->>>>>>> c7e4384e
 	if err != nil {
 		t.Fatal(err)
 	}
