--- conflicted
+++ resolved
@@ -20,6 +20,7 @@
 	"github.com/filecoin-project/bacalhau/pkg/storage"
 	"github.com/filecoin-project/bacalhau/pkg/system"
 	"github.com/filecoin-project/bacalhau/pkg/verifier"
+	"github.com/stretchr/testify/assert"
 	"github.com/stretchr/testify/require"
 )
 
@@ -34,13 +35,8 @@
 		job.Spec.Resources = jobResources
 
 		result, err := computeNode.SelectJob(context.Background(), job)
-<<<<<<< HEAD
-		assert.NoError(t, err)
-		assert.Equal(t, expectedResult, result, fmt.Sprintf("the expcted result was %v, but got %v -- %+v vs %+v", expectedResult, result, jobResources, jobResourceLimits))
-=======
 		require.NoError(t, err)
-		require.Equal(t, expectedResult, result, fmt.Sprintf("the expcted result was %v, but got %v -- %+v vs %+v", expectedResult, result, jobResources, limits))
->>>>>>> 34bfeb60
+		require.Equal(t, expectedResult, result, fmt.Sprintf("the expcted result was %v, but got %v -- %+v vs %+v", expectedResult, result, jobResources, jobResourceLimits))
 	}
 
 	// the job is half the limit
