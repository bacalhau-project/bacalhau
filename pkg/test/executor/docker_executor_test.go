--- conflicted
+++ resolved
@@ -69,11 +69,18 @@
 			stack.IpfsStack, model.StorageSourceIPFS, TEST_NODE_COUNT)
 		require.NoError(t, err)
 
-<<<<<<< HEAD
-		job := executor.Job{
-=======
+		isInstalled, err := dockerExecutor.IsInstalled(ctx)
+		require.NoError(t, err)
+		require.True(t, isInstalled)
+
+		for _, inputStorageSpec := range inputStorageList {
+			hasStorage, err := dockerExecutor.HasStorageLocally(
+				ctx, inputStorageSpec)
+			require.NoError(t, err)
+			require.True(t, hasStorage)
+		}
+
 		job := model.Job{
->>>>>>> db623a9f
 			ID:              "test-job",
 			RequesterNodeID: "test-owner",
 			ClientID:        "test-client",
