--- conflicted
+++ resolved
@@ -40,11 +40,7 @@
 }
 
 func (suite *ExecutorDockerExecutorSuite) TearDownTest() {
-<<<<<<< HEAD
-	
-=======
 
->>>>>>> 31be7708
 }
 
 func (suite *ExecutorDockerExecutorSuite) TearDownAllSuite() {
