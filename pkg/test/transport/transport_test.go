package transport_test

import (
	"context"
	"reflect"
	"sort"
	"testing"
	"time"

	"github.com/filecoin-project/bacalhau/pkg/devstack"
	"github.com/filecoin-project/bacalhau/pkg/node"

	"github.com/filecoin-project/bacalhau/pkg/computenode"
	"github.com/filecoin-project/bacalhau/pkg/localdb/inmemory"
	_ "github.com/filecoin-project/bacalhau/pkg/logger"
	"github.com/filecoin-project/bacalhau/pkg/model"
	"github.com/filecoin-project/bacalhau/pkg/requesternode"
	"github.com/filecoin-project/bacalhau/pkg/system"
	"github.com/filecoin-project/bacalhau/pkg/transport/inprocess"
	"github.com/stretchr/testify/require"

	"github.com/stretchr/testify/suite"
)

type TransportSuite struct {
	suite.Suite
}

// a normal test function and pass our suite to suite.Run
func TestTransportSuite(t *testing.T) {
	suite.Run(t, new(TransportSuite))
}

// Before all suite
func (suite *TransportSuite) SetupAllSuite() {

}

// Before each test
func (suite *TransportSuite) SetupTest() {
	err := system.InitConfigForTesting()
	require.NoError(suite.T(), err)
}

func (suite *TransportSuite) TearDownTest() {
}

func (suite *TransportSuite) TearDownAllSuite() {

}

func setupTest(t *testing.T) *node.Node {
	cm := system.NewCleanupManager()
	ctx := context.Background()

	datastore, err := inmemory.NewInMemoryDatastore()
	require.NoError(t, err)

	transport, err := inprocess.NewInprocessTransport()
	require.NoError(t, err)

<<<<<<< HEAD
	ctrl, err := controller.NewController(ctx, cm, datastore, transport, storageProviders)
	require.NoError(t, err)

	noopVerifier, err := verifier_noop.NewNoopVerifier(ctx, cm, ctrl.GetStateResolver())
	require.NoError(t, err)

	noopPublisher, err := publisher_noop.NewNoopPublisher(ctx, cm, ctrl.GetStateResolver())
	require.NoError(t, err)

	executors := map[model.Engine]executor.Executor{
		model.EngineNoop: noopExecutor,
	}

	verifiers := map[model.Verifier]verifier.Verifier{
		model.VerifierNoop: noopVerifier,
	}

	publishers := map[model.Publisher]publisher.Publisher{
		model.PublisherNoop: noopPublisher,
=======
	nodeConfig := node.NodeConfig{
		CleanupManager:      cm,
		LocalDB:             datastore,
		Transport:           transport,
		ComputeNodeConfig:   computenode.NewDefaultComputeNodeConfig(),
		RequesterNodeConfig: requesternode.RequesterNodeConfig{},
>>>>>>> 4b5b092a
	}

	node, err := devstack.NewNoopNode(ctx, nodeConfig)
	require.NoError(t, err)

	err = transport.Start(ctx)
	require.NoError(t, err)

<<<<<<< HEAD
	return transport, noopExecutor, noopVerifier, ctrl, cm
}

func (suite *TransportSuite) TestTransportSanity() {
	cm := system.NewCleanupManager()
	defer cm.Cleanup()
	ctx := context.Background()

	storageProviders := map[model.StorageSourceType]storage.StorageProvider{}
	executors := map[model.Engine]executor.Executor{}
	verifiers := map[model.Verifier]verifier.Verifier{}
	publishers := map[model.Publisher]publisher.Publisher{}
	datastore, err := inmemory.NewInMemoryDatastore()
	require.NoError(suite.T(), err)
	transport, err := inprocess.NewInprocessTransport()
	require.NoError(suite.T(), err)
	ctrl, err := controller.NewController(ctx, cm, datastore, transport, storageProviders)
	require.NoError(suite.T(), err)
	_, err = computenode.NewComputeNode(
		ctx,
		cm,
		ctrl,
		executors,
		verifiers,
		publishers,
		computenode.NewDefaultComputeNodeConfig(),
	)
	require.NoError(suite.T(), err)
	_, err = requesternode.NewRequesterNode(
		ctx,
		cm,
		ctrl,
		verifiers,
		requesternode.RequesterNodeConfig{},
	)
	require.NoError(suite.T(), err)
}

func (suite *TransportSuite) TestSchedulerSubmitJob() {
	ctx := context.Background()
	_, noopExecutor, _, ctrl, cm := setupTest(suite.T())
	defer cm.Cleanup()

	j := &model.Job{}
	j.Spec = model.Spec{
		Engine:   model.EngineNoop,
		Verifier: model.VerifierNoop,
		Docker: model.JobSpecDocker{
			Image:                "image",
			Entrypoint:           []string{"entrypoint"},
			EnvironmentVariables: []string{"env"},
		},
		Inputs: []model.StorageSpec{
			{
				StorageSource: model.StorageSourceIPFS,
			},
		},
	}

	j.Deal = model.Deal{
		Concurrency: 1,
	}

	payload := model.JobCreatePayload{
		ClientID: "123",
		Job:      j,
	}

	jobSelected, err := ctrl.SubmitJob(ctx, payload)
	require.NoError(suite.T(), err)

	time.Sleep(time.Second * 5)
	require.Equal(suite.T(), 1, len(noopExecutor.Jobs))
	require.Equal(suite.T(), jobSelected.ID, noopExecutor.Jobs[0].ID)
=======
	return node
>>>>>>> 4b5b092a
}

func (suite *TransportSuite) TestTransportEvents() {
	ctx := context.Background()
	node := setupTest(suite.T())
	defer node.CleanupManager.Cleanup()

	// Create a new job
	j := &model.Job{}
	j.Spec = model.Spec{
		Engine:    model.EngineNoop,
		Verifier:  model.VerifierNoop,
		Publisher: model.PublisherNoop,
		Docker: model.JobSpecDocker{
			Image:                "image",
			Entrypoint:           []string{"entrypoint"},
			EnvironmentVariables: []string{"env"},
		},
		Inputs: []model.StorageSpec{
			{
				StorageSource: model.StorageSourceIPFS,
			},
		},
	}

	j.Deal = model.Deal{
		Concurrency: 1,
	}

	payload := model.JobCreatePayload{
		ClientID: "123",
		Job:      j,
	}

	_, err := node.RequestorNode.SubmitJob(ctx, payload)
	require.NoError(suite.T(), err)
	time.Sleep(time.Second * 1)

	expectedEventNames := []string{
		model.JobEventCreated.String(),
		model.JobEventBid.String(),
		model.JobEventBidAccepted.String(),
		model.JobEventResultsProposed.String(),
		model.JobEventResultsAccepted.String(),
		model.JobEventResultsPublished.String(),
	}
	actualEventNames := []string{}

	time.Sleep(time.Second * 5)

	for _, event := range node.Transport.(*inprocess.InProcessTransport).GetEvents() {
		actualEventNames = append(actualEventNames, event.EventName.String())
	}

	sort.Strings(expectedEventNames)
	sort.Strings(actualEventNames)

	require.True(suite.T(), reflect.DeepEqual(expectedEventNames, actualEventNames), "event list was not equal: %+v != %+v", expectedEventNames, actualEventNames)
}<|MERGE_RESOLUTION|>--- conflicted
+++ resolved
@@ -7,14 +7,16 @@
 	"testing"
 	"time"
 
+	"github.com/filecoin-project/bacalhau/pkg/controller"
 	"github.com/filecoin-project/bacalhau/pkg/devstack"
+	"github.com/filecoin-project/bacalhau/pkg/executor"
 	"github.com/filecoin-project/bacalhau/pkg/node"
+	"github.com/filecoin-project/bacalhau/pkg/publisher"
+	"github.com/filecoin-project/bacalhau/pkg/verifier"
 
-	"github.com/filecoin-project/bacalhau/pkg/computenode"
 	"github.com/filecoin-project/bacalhau/pkg/localdb/inmemory"
 	_ "github.com/filecoin-project/bacalhau/pkg/logger"
 	"github.com/filecoin-project/bacalhau/pkg/model"
-	"github.com/filecoin-project/bacalhau/pkg/requesternode"
 	"github.com/filecoin-project/bacalhau/pkg/system"
 	"github.com/filecoin-project/bacalhau/pkg/transport/inprocess"
 	"github.com/stretchr/testify/require"
@@ -59,34 +61,12 @@
 	transport, err := inprocess.NewInprocessTransport()
 	require.NoError(t, err)
 
-<<<<<<< HEAD
-	ctrl, err := controller.NewController(ctx, cm, datastore, transport, storageProviders)
-	require.NoError(t, err)
-
-	noopVerifier, err := verifier_noop.NewNoopVerifier(ctx, cm, ctrl.GetStateResolver())
-	require.NoError(t, err)
-
-	noopPublisher, err := publisher_noop.NewNoopPublisher(ctx, cm, ctrl.GetStateResolver())
-	require.NoError(t, err)
-
-	executors := map[model.Engine]executor.Executor{
-		model.EngineNoop: noopExecutor,
-	}
-
-	verifiers := map[model.Verifier]verifier.Verifier{
-		model.VerifierNoop: noopVerifier,
-	}
-
-	publishers := map[model.Publisher]publisher.Publisher{
-		model.PublisherNoop: noopPublisher,
-=======
 	nodeConfig := node.NodeConfig{
 		CleanupManager:      cm,
 		LocalDB:             datastore,
 		Transport:           transport,
 		ComputeNodeConfig:   computenode.NewDefaultComputeNodeConfig(),
 		RequesterNodeConfig: requesternode.RequesterNodeConfig{},
->>>>>>> 4b5b092a
 	}
 
 	node, err := devstack.NewNoopNode(ctx, nodeConfig)
@@ -95,84 +75,7 @@
 	err = transport.Start(ctx)
 	require.NoError(t, err)
 
-<<<<<<< HEAD
-	return transport, noopExecutor, noopVerifier, ctrl, cm
-}
-
-func (suite *TransportSuite) TestTransportSanity() {
-	cm := system.NewCleanupManager()
-	defer cm.Cleanup()
-	ctx := context.Background()
-
-	storageProviders := map[model.StorageSourceType]storage.StorageProvider{}
-	executors := map[model.Engine]executor.Executor{}
-	verifiers := map[model.Verifier]verifier.Verifier{}
-	publishers := map[model.Publisher]publisher.Publisher{}
-	datastore, err := inmemory.NewInMemoryDatastore()
-	require.NoError(suite.T(), err)
-	transport, err := inprocess.NewInprocessTransport()
-	require.NoError(suite.T(), err)
-	ctrl, err := controller.NewController(ctx, cm, datastore, transport, storageProviders)
-	require.NoError(suite.T(), err)
-	_, err = computenode.NewComputeNode(
-		ctx,
-		cm,
-		ctrl,
-		executors,
-		verifiers,
-		publishers,
-		computenode.NewDefaultComputeNodeConfig(),
-	)
-	require.NoError(suite.T(), err)
-	_, err = requesternode.NewRequesterNode(
-		ctx,
-		cm,
-		ctrl,
-		verifiers,
-		requesternode.RequesterNodeConfig{},
-	)
-	require.NoError(suite.T(), err)
-}
-
-func (suite *TransportSuite) TestSchedulerSubmitJob() {
-	ctx := context.Background()
-	_, noopExecutor, _, ctrl, cm := setupTest(suite.T())
-	defer cm.Cleanup()
-
-	j := &model.Job{}
-	j.Spec = model.Spec{
-		Engine:   model.EngineNoop,
-		Verifier: model.VerifierNoop,
-		Docker: model.JobSpecDocker{
-			Image:                "image",
-			Entrypoint:           []string{"entrypoint"},
-			EnvironmentVariables: []string{"env"},
-		},
-		Inputs: []model.StorageSpec{
-			{
-				StorageSource: model.StorageSourceIPFS,
-			},
-		},
-	}
-
-	j.Deal = model.Deal{
-		Concurrency: 1,
-	}
-
-	payload := model.JobCreatePayload{
-		ClientID: "123",
-		Job:      j,
-	}
-
-	jobSelected, err := ctrl.SubmitJob(ctx, payload)
-	require.NoError(suite.T(), err)
-
-	time.Sleep(time.Second * 5)
-	require.Equal(suite.T(), 1, len(noopExecutor.Jobs))
-	require.Equal(suite.T(), jobSelected.ID, noopExecutor.Jobs[0].ID)
-=======
 	return node
->>>>>>> 4b5b092a
 }
 
 func (suite *TransportSuite) TestTransportEvents() {
