--- conflicted
+++ resolved
@@ -73,84 +73,7 @@
 	err = transport.Start(ctx)
 	require.NoError(t, err)
 
-<<<<<<< HEAD
 	return node
-=======
-	return transport, noopExecutor, noopVerifier, ctrl, cm
-}
-
-func (suite *TransportSuite) TestTransportSanity() {
-	cm := system.NewCleanupManager()
-	defer cm.Cleanup()
-	ctx := context.Background()
-
-	storageProviders := map[model.StorageSourceType]storage.StorageProvider{}
-	executors := map[model.EngineType]executor.Executor{}
-	verifiers := map[model.VerifierType]verifier.Verifier{}
-	publishers := map[model.PublisherType]publisher.Publisher{}
-	datastore, err := inmemory.NewInMemoryDatastore()
-	require.NoError(suite.T(), err)
-	transport, err := inprocess.NewInprocessTransport()
-	require.NoError(suite.T(), err)
-	ctrl, err := controller.NewController(ctx, cm, datastore, transport, storageProviders)
-	require.NoError(suite.T(), err)
-	_, err = computenode.NewComputeNode(
-		ctx,
-		cm,
-		ctrl,
-		executors,
-		verifiers,
-		publishers,
-		computenode.NewDefaultComputeNodeConfig(),
-	)
-	require.NoError(suite.T(), err)
-	_, err = requesternode.NewRequesterNode(
-		ctx,
-		cm,
-		ctrl,
-		verifiers,
-		requesternode.RequesterNodeConfig{},
-	)
-	require.NoError(suite.T(), err)
-}
-
-func (suite *TransportSuite) TestSchedulerSubmitJob() {
-	ctx := context.Background()
-	_, noopExecutor, _, ctrl, cm := setupTest(suite.T())
-	defer cm.Cleanup()
-
-	j := &model.Job{}
-	j.Spec = model.JobSpec{
-		Engine:   model.EngineNoop,
-		Verifier: model.VerifierNoop,
-		Docker: model.JobSpecDocker{
-			Image:                "image",
-			Entrypoint:           []string{"entrypoint"},
-			EnvironmentVariables: []string{"env"},
-		},
-		Inputs: []model.StorageSpec{
-			{
-				Engine: model.StorageSourceIPFS,
-			},
-		},
-	}
-
-	j.Deal = model.JobDeal{
-		Concurrency: 1,
-	}
-
-	payload := model.JobCreatePayload{
-		ClientID: "123",
-		Job:      j,
-	}
-
-	jobSelected, err := ctrl.SubmitJob(ctx, payload)
-	require.NoError(suite.T(), err)
-
-	time.Sleep(time.Second * 5)
-	require.Equal(suite.T(), 1, len(noopExecutor.Jobs))
-	require.Equal(suite.T(), jobSelected.ID, noopExecutor.Jobs[0].ID)
->>>>>>> b007da0c
 }
 
 func (suite *TransportSuite) TestTransportEvents() {
