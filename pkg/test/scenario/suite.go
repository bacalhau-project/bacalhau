package scenario

import (
	"context"
	"fmt"
	"time"

	"github.com/stretchr/testify/suite"

	"github.com/bacalhau-project/bacalhau/pkg/config"
	"github.com/bacalhau-project/bacalhau/pkg/config/types"
	"github.com/bacalhau-project/bacalhau/pkg/devstack"
	"github.com/bacalhau-project/bacalhau/pkg/docker"
	"github.com/bacalhau-project/bacalhau/pkg/downloader"
	"github.com/bacalhau-project/bacalhau/pkg/downloader/http"
	"github.com/bacalhau-project/bacalhau/pkg/lib/provider"
	"github.com/bacalhau-project/bacalhau/pkg/logger"
	"github.com/bacalhau-project/bacalhau/pkg/models"
	"github.com/bacalhau-project/bacalhau/pkg/publicapi/apimodels"
	clientv2 "github.com/bacalhau-project/bacalhau/pkg/publicapi/client/v2"
	"github.com/bacalhau-project/bacalhau/pkg/system"
	"github.com/bacalhau-project/bacalhau/pkg/telemetry"
	testutils "github.com/bacalhau-project/bacalhau/pkg/test/teststack"
)

type ScenarioTestSuite interface {
	suite.SetupTestSuite
	suite.TearDownTestSuite
	suite.TestingSuite
}

// The ScenarioRunner is an object that can run a Scenario.
//
// It will spin up an appropriate Devstack for the Scenario, submit and wait for
// the job to complete, and then make assertions against the results of the job.
//
// ScenarioRunner implements a number of testify/suite interfaces making it
// appropriate as the basis for a test suite. If a test suite composes itself
// from the ScenarioRunner then default set up and tear down methods that
// instrument and configure the test will be used. Test suites should not define
// their own set up or tear down routines.
type ScenarioRunner struct {
	suite.Suite
	Ctx    context.Context
	Config types.Bacalhau
}

func (s *ScenarioRunner) SetupTest() {
	logger.ConfigureTestLogging(s.T())
	var err error
	s.Config, err = config.NewTestConfig()
	s.Require().NoError(err)

	s.Ctx = context.Background()

	s.T().Cleanup(func() { _ = telemetry.Cleanup() })
}

func (s *ScenarioRunner) prepareStorage(stack *devstack.DevStack, getStorage SetupStorage) []*models.InputSource {
	if getStorage == nil {
		return nil
	}

	storageList, stErr := getStorage(s.Ctx)
	s.Require().NoError(stErr)

	return storageList
}

// Set up the test devstack according to the passed options. By default, the
// devstack will have 1 node with local only data and no timeouts.
func (s *ScenarioRunner) setupStack(stackConfig *StackConfig) (*devstack.DevStack, *system.CleanupManager) {
	if stackConfig == nil {
		stackConfig = &StackConfig{}
	}
<<<<<<< HEAD

	if config.DevStackOptions == nil {
		config.DevStackOptions = &devstack.DevStackOptions{}
	}

	if config.DevStackOptions.NumberOfNodes() == 0 {
		config.DevStackOptions.NumberOfHybridNodes = 1
	}

	if config.RequesterConfig.JobDefaults.Batch.Task.Timeouts.TotalTimeout == 0 {
		cfg, err := node.NewRequesterConfigWithDefaults()
		s.Require().NoError(err)

		specConfig := config.RequesterConfig.JobDefaults.Batch.Task.Publisher.ToSpecConfig()
		if !specConfig.IsEmpty() {
			cfg.JobDefaults.Batch.Task.Publisher.Type = config.RequesterConfig.JobDefaults.Batch.Task.Publisher.Type
			cfg.JobDefaults.Batch.Task.Publisher.Params = config.RequesterConfig.JobDefaults.Batch.Task.Publisher.Params
		}
		config.RequesterConfig = cfg
	}

	if config.ComputeConfig.TotalResourceLimits.IsZero() {
		// TODO(forrest): [correctness] if the provided compute config has one `0` field we override the entire compute
		// config settings.
		executionDir, err := s.Config.ExecutionDir()
		s.Require().NoError(err)
		cfg, err := node.NewComputeConfigWithDefaults(executionDir)
		s.Require().NoError(err)
		config.ComputeConfig = cfg
=======
	// The order of applying options here matters
	// Start with applying the options applied at the scenario running level
	options := []devstack.ConfigOption{
		devstack.WithBacalhauConfigOverride(s.Config),
		testutils.WithNoopExecutor(stackConfig.ExecutorConfig, s.Config.Engines),
>>>>>>> f94ea7b3
	}
	// Then apply the options passed in the scenario's stack config to allow tests to override the behaviour
	options = append(options, stackConfig.DevStackOptions...)

	// Finally, add a fallback option to ensure that at least one node is created
	options = append(options, devstack.WithAtLeastOneNode())

	stack := testutils.Setup(s.Ctx, s.T(), options...)
	return stack, stack.Nodes[0].CleanupManager
}

// RunScenario runs the Scenario.
//
// Spin up a devstack, execute the job, check the results, and tear down the
// devstack.
func (s *ScenarioRunner) RunScenario(scenario Scenario) string {
	var resultsDir string

	scenario.Job.Normalize()
	job := scenario.Job
	task := job.Task()
	docker.EngineSpecRequiresDocker(s.T(), task.Engine)

	stack, _ := s.setupStack(scenario.Stack)

	s.T().Log("Setting up storage")
	task.InputSources = s.prepareStorage(stack, scenario.Inputs)
	task.ResultPaths = scenario.Outputs

	apiServer := stack.Nodes[0].APIServer
	apiProtocol := "http"
	apiHost := apiServer.Address
	apiPort := apiServer.Port
	api := clientv2.New(fmt.Sprintf("%s://%s:%d", apiProtocol, apiHost, apiPort))

	if scenario.SubmitChecker == nil {
		scenario.SubmitChecker = SubmitJobSuccess()
	}

	s.T().Logf("Submitting job: %v", job)
	putResp, err := api.Jobs().Put(s.Ctx, &apimodels.PutJobRequest{
		Job: job,
	})
	s.Require().NoError(scenario.SubmitChecker(putResp, err))
	// exit if the test expects submission to fail as no further assertions can be made
	if err != nil {
		return resultsDir
	}

	getResp, err := api.Jobs().Get(s.Ctx, &apimodels.GetJobRequest{
		JobID: putResp.JobID,
	})
	s.Require().NoError(err)
	jobID := getResp.Job.ID

	s.T().Log("Waiting for job")
	s.Require().NoError(NewStateResolverFromAPI(api).Wait(s.Ctx, jobID, scenario.JobCheckers...))

	// Check outputs
	if scenario.ResultsChecker != nil {
		s.T().Log("Checking output")
		results, err := api.Jobs().Results(s.Ctx, &apimodels.ListJobResultsRequest{
			JobID: jobID,
		})
		s.Require().NoError(err)

		resultsDir = s.T().TempDir()

		downloaderSettings := &downloader.DownloaderSettings{
			Timeout:   time.Second * 10,
			OutputDir: resultsDir,
		}

		downloaderProvider := provider.NewMappedProvider(map[string]downloader.Downloader{
			models.StorageSourceURL: http.NewHTTPDownloader(),
		})

		err = downloader.DownloadResults(s.Ctx, results.Items, downloaderProvider, downloaderSettings)
		s.Require().NoError(err)

		err = scenario.ResultsChecker(resultsDir)
		s.Require().NoError(err)
	}

	return resultsDir
}<|MERGE_RESOLUTION|>--- conflicted
+++ resolved
@@ -73,43 +73,11 @@
 	if stackConfig == nil {
 		stackConfig = &StackConfig{}
 	}
-<<<<<<< HEAD
-
-	if config.DevStackOptions == nil {
-		config.DevStackOptions = &devstack.DevStackOptions{}
-	}
-
-	if config.DevStackOptions.NumberOfNodes() == 0 {
-		config.DevStackOptions.NumberOfHybridNodes = 1
-	}
-
-	if config.RequesterConfig.JobDefaults.Batch.Task.Timeouts.TotalTimeout == 0 {
-		cfg, err := node.NewRequesterConfigWithDefaults()
-		s.Require().NoError(err)
-
-		specConfig := config.RequesterConfig.JobDefaults.Batch.Task.Publisher.ToSpecConfig()
-		if !specConfig.IsEmpty() {
-			cfg.JobDefaults.Batch.Task.Publisher.Type = config.RequesterConfig.JobDefaults.Batch.Task.Publisher.Type
-			cfg.JobDefaults.Batch.Task.Publisher.Params = config.RequesterConfig.JobDefaults.Batch.Task.Publisher.Params
-		}
-		config.RequesterConfig = cfg
-	}
-
-	if config.ComputeConfig.TotalResourceLimits.IsZero() {
-		// TODO(forrest): [correctness] if the provided compute config has one `0` field we override the entire compute
-		// config settings.
-		executionDir, err := s.Config.ExecutionDir()
-		s.Require().NoError(err)
-		cfg, err := node.NewComputeConfigWithDefaults(executionDir)
-		s.Require().NoError(err)
-		config.ComputeConfig = cfg
-=======
 	// The order of applying options here matters
 	// Start with applying the options applied at the scenario running level
 	options := []devstack.ConfigOption{
 		devstack.WithBacalhauConfigOverride(s.Config),
 		testutils.WithNoopExecutor(stackConfig.ExecutorConfig, s.Config.Engines),
->>>>>>> f94ea7b3
 	}
 	// Then apply the options passed in the scenario's stack config to allow tests to override the behaviour
 	options = append(options, stackConfig.DevStackOptions...)
