package scenario

import (
	"context"
	"path/filepath"
	"strings"

	"github.com/filecoin-project/bacalhau/pkg/devstack"
	"github.com/filecoin-project/bacalhau/pkg/docker"
	"github.com/filecoin-project/bacalhau/pkg/ipfs"
	"github.com/filecoin-project/bacalhau/pkg/job"
	"github.com/filecoin-project/bacalhau/pkg/model"
	"github.com/filecoin-project/bacalhau/pkg/node"
	"github.com/filecoin-project/bacalhau/pkg/requester/publicapi"
	"github.com/filecoin-project/bacalhau/pkg/system"
	testutils "github.com/filecoin-project/bacalhau/pkg/test/utils"
	"github.com/stretchr/testify/require"
	"github.com/stretchr/testify/suite"
	"go.opentelemetry.io/otel/trace"
)

type ScenarioTestSuite interface {
	suite.SetupTestSuite
	suite.TearDownTestSuite
	suite.TestingSuite
}

// The ScenarioRunner is an object that can run a Scenario.
//
// It will spin up an appropriate Devstack for the Scenario, submit and wait for
// the job to complete, and then make assertions against the results of the job.
//
// ScenarioRunner implements a number of testify/suite interfaces making it
// appropriate as the basis for a test suite. If a test suite composes itself
// from the ScenarioRunner then default set up and tear down methods that
// instrument and configure the test will be used. Test suites should not define
// their own set up or tear down routines.
type ScenarioRunner struct {
	suite.Suite
	Ctx  context.Context
	Span trace.Span
}

func (s *ScenarioRunner) SetupTest() {
	require.NoError(s.T(), system.InitConfigForTesting(s.T()))

	t := system.GetTracer()
	ctx, rootSpan := system.NewRootSpan(context.Background(), t, s.T().Name())
	s.Ctx = ctx
	s.Span = rootSpan

	s.T().Cleanup(func() { _ = system.CleanupTraceProvider() })
}

func (s *ScenarioRunner) TearDownTest() {
	s.Span.End()
}

func (s *ScenarioRunner) prepareStorage(stack *devstack.DevStack, getStorage SetupStorage) []model.StorageSpec {
	if getStorage == nil {
		return []model.StorageSpec{}
	}

	clients := stack.IPFSClients()
	require.GreaterOrEqual(s.T(), len(clients), 1, "No IPFS clients to upload to?")

	storageList, stErr := getStorage(s.Ctx, model.StorageSourceIPFS, stack.IPFSClients()...)
	require.NoError(s.T(), stErr)

	return storageList
}

// Set up the test devstack according to the passed options. By default, the
// devstack will have 1 node with local only data and no timeouts.
func (s *ScenarioRunner) setupStack(config *StackConfig) (*devstack.DevStack, *system.CleanupManager) {
	if config == nil {
		config = &StackConfig{}
	}

	if config.DevStackOptions == nil {
		config.DevStackOptions = &devstack.DevStackOptions{NumberOfHybridNodes: 1}
	}

	if config.RequesterConfig.DefaultJobExecutionTimeout == 0 {
		config.RequesterConfig = node.NewRequesterConfigWithDefaults()
	}

	empty := model.ResourceUsageData{}
	if config.ComputeConfig.TotalResourceLimits == empty {
		config.ComputeConfig = node.NewComputeConfigWithDefaults()
	}

	stack := testutils.SetupTestWithNoopExecutor(
		s.Ctx,
		s.T(),
		*config.DevStackOptions,
		config.ComputeConfig,
		config.RequesterConfig,
		config.ExecutorConfig,
	)

	return stack, stack.Nodes[0].CleanupManager
}

// RunScenario runs the Scenario.
//
// Spin up a devstack, execute the job, check the results, and tear down the
// devstack.
func (s *ScenarioRunner) RunScenario(scenario Scenario) (resultsDir string) {
	spec := scenario.Spec
	docker.MaybeNeedDocker(s.T(), spec.Engine == model.EngineDocker)

	stack, cm := s.setupStack(scenario.Stack)

	// Check that the stack has the appropriate executor installed
	for _, node := range stack.Nodes {
		executor, err := node.ComputeNode.Executors.GetExecutor(s.Ctx, spec.Engine)
		require.NoError(s.T(), err)

		isInstalled, err := executor.IsInstalled(s.Ctx)
		require.NoError(s.T(), err)
		require.True(s.T(), isInstalled, "Expected %v to be installed on node %s", spec.Engine, node.Host.ID().String())
	}

	// TODO: assert network connectivity

	// Setup storage
	spec.Inputs = s.prepareStorage(stack, scenario.Inputs)
	spec.Contexts = s.prepareStorage(stack, scenario.Contexts)
	spec.Outputs = scenario.Outputs
	if spec.Outputs == nil {
		spec.Outputs = []model.StorageSpec{}
	}

	// Setup job and submit
	j, err := model.NewJobWithSaneProductionDefaults()
	require.NoError(s.T(), err)

	j.Spec = spec
	require.True(s.T(), model.IsValidEngine(j.Spec.Engine))
	if !model.IsValidVerifier(j.Spec.Verifier) {
		j.Spec.Verifier = model.VerifierNoop
	}
	if !model.IsValidPublisher(j.Spec.Publisher) {
		j.Spec.Publisher = model.PublisherIpfs
	}

	j.Spec.Deal = scenario.Deal
	if j.Spec.Deal.Concurrency < 1 {
		j.Spec.Deal.Concurrency = 1
	}

<<<<<<< HEAD
	apiClient := publicapi.NewRequesterAPIClient(stack.Nodes[0].APIServer.GetURI())
	submittedJob, submitError := apiClient.Submit(s.Ctx, j, nil)
=======
	apiClient := publicapi.NewAPIClient(stack.Nodes[0].APIServer.GetURI())
	submittedJob, submitError := apiClient.Submit(s.Ctx, j)
>>>>>>> 61773de2
	if scenario.SubmitChecker == nil {
		scenario.SubmitChecker = SubmitJobSuccess()
	}
	err = scenario.SubmitChecker(submittedJob, submitError)
	require.NoError(s.T(), err)

	// exit if the test expects submission to fail as no further assertions can be made
	if submitError != nil {
		return
	}
	// Wait for job to complete
	resolver := apiClient.GetJobStateResolver()
	checkers := scenario.JobCheckers
	shards := job.GetJobTotalExecutionCount(submittedJob)
	err = resolver.Wait(s.Ctx, submittedJob.Metadata.ID, shards, checkers...)
	require.NoError(s.T(), err)

	// Check outputs
	results, err := apiClient.GetResults(s.Ctx, submittedJob.Metadata.ID)
	require.NoError(s.T(), err)

	resultsDir = s.T().TempDir()
	swarmAddresses, err := stack.Nodes[0].IPFSClient.SwarmAddresses(s.Ctx)
	require.NoError(s.T(), err)

	err = ipfs.DownloadJob(s.Ctx, cm, spec.Outputs, results, ipfs.IPFSDownloadSettings{
		TimeoutSecs:    5,
		OutputDir:      resultsDir,
		IPFSSwarmAddrs: strings.Join(swarmAddresses, ","),
	})
	require.NoError(s.T(), err)

	if scenario.ResultsChecker != nil {
		err = scenario.ResultsChecker(filepath.Join(resultsDir, ipfs.DownloadVolumesFolderName))
		require.NoError(s.T(), err)
	}

	return resultsDir
}<|MERGE_RESOLUTION|>--- conflicted
+++ resolved
@@ -150,13 +150,8 @@
 		j.Spec.Deal.Concurrency = 1
 	}
 
-<<<<<<< HEAD
 	apiClient := publicapi.NewRequesterAPIClient(stack.Nodes[0].APIServer.GetURI())
-	submittedJob, submitError := apiClient.Submit(s.Ctx, j, nil)
-=======
-	apiClient := publicapi.NewAPIClient(stack.Nodes[0].APIServer.GetURI())
 	submittedJob, submitError := apiClient.Submit(s.Ctx, j)
->>>>>>> 61773de2
 	if scenario.SubmitChecker == nil {
 		scenario.SubmitChecker = SubmitJobSuccess()
 	}
