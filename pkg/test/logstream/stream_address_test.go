--- conflicted
+++ resolved
@@ -19,15 +19,6 @@
 )
 
 func (s *LogStreamTestSuite) TestStreamAddress() {
-<<<<<<< HEAD
-	// Test to see if we're running on a Mac where docker doesn't work
-	// because the loopback for Docker is different than the loopback
-	// on Linux and skip the test if we are
-	if runtime.GOOS == "darwin" {
-		s.T().Skip("Skipping test on Mac")
-	}
-=======
->>>>>>> e6e714a5
 
 	docker.MustHaveDocker(s.T())
 
