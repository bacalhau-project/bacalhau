//go:build unit || !integration

package logstream

import (
	"runtime"

	"github.com/bacalhau-project/bacalhau/pkg/compute/store"
	dockermodels "github.com/bacalhau-project/bacalhau/pkg/executor/docker/models"
	"github.com/bacalhau-project/bacalhau/pkg/models"
	"github.com/bacalhau-project/bacalhau/pkg/test/mock"
	"github.com/stretchr/testify/require"

	"github.com/bacalhau-project/bacalhau/pkg/compute/logstream"
	"github.com/bacalhau-project/bacalhau/pkg/docker"
	"github.com/bacalhau-project/bacalhau/pkg/executor"
	"github.com/bacalhau-project/bacalhau/pkg/requester"
	"github.com/bacalhau-project/bacalhau/pkg/system"
)

func (s *LogStreamTestSuite) TestStreamAddress() {
<<<<<<< HEAD
=======
	// Test to see if we're running on a Mac where docker doesn't work
	// because the loopback for Docker is different than the loopback
	// on Linux and skip the test if we are
	if runtime.GOOS == "darwin" {
		s.T().Skip("Skipping test on Mac")
	}
>>>>>>> ceabd7b6

	docker.MustHaveDocker(s.T())

	node := s.stack.Nodes[0]

	task := mock.TaskBuilder().
		Engine(dockermodels.NewDockerEngineBuilder("bash").
			WithEntrypoint("bash", "-c", "for i in {1..100}; do echo \"logstreamoutput\"; sleep 1; done").
			Build()).
		BuildOrDie()
	job := mock.Job()
	job.Tasks[0] = task

	execution := mock.ExecutionForJob(job)
	execution.NodeID = node.Host.ID().Pretty()
	execution.AllocateResources(task.Name, models.Resources{})

	err := node.RequesterNode.JobStore.CreateJob(s.ctx, *job)
	require.NoError(s.T(), err)

	exec, err := node.ComputeNode.Executors.Get(s.ctx, models.EngineDocker)
	require.NoError(s.T(), err)

	go func() {
		// Run the job.  We won't ever get a result because of the
		// entrypoint we chose, but we might get timed-out.
		exec.Run(
			s.ctx,
			&executor.RunCommandRequest{
				JobID:        job.ID,
				ExecutionID:  execution.ID,
				Resources:    execution.TotalAllocatedResources(),
				Network:      task.Network,
				Outputs:      task.ResultPaths,
				Inputs:       nil,
				ResultsDir:   "/tmp",
				EngineParams: task.Engine,
				OutputLimits: executor.OutputLimits{
					MaxStdoutFileLength:   system.MaxStdoutFileLength,
					MaxStdoutReturnLength: system.MaxStdoutReturnLength,
					MaxStderrFileLength:   system.MaxStderrFileLength,
					MaxStderrReturnLength: system.MaxStderrReturnLength,
				},
			},
		)
	}()

	// Wait for the docker container to be running so we know it'll be there when
	// the logstream requests it
	reader, err := waitForOutputStream(s.ctx, execution.ID, true, true, exec)
	require.NoError(s.T(), err)
	require.NotNil(s.T(), reader)

	localExecutionState := store.NewLocalExecutionState(execution, "nodeID")
	node.ComputeNode.ExecutionStore.CreateExecution(s.ctx, *localExecutionState)

	execution.ComputeState.StateType = models.ExecutionStateBidAccepted
	err = node.RequesterNode.JobStore.CreateExecution(s.ctx, *execution)
	require.NoError(s.T(), err)

	logRequest := requester.ReadLogsRequest{
		JobID:       job.ID,
		ExecutionID: execution.ID,
		WithHistory: true,
		Follow:      true}
	response, err := node.RequesterNode.Endpoint.ReadLogs(s.ctx, logRequest)
	require.NoError(s.T(), err)

	client, err := logstream.NewLogStreamClient(s.ctx, response.Address)
	require.NoError(s.T(), err)
	defer client.Close()

	client.Connect(s.ctx, execution.ID, true, true)

	frame, err := client.ReadDataFrame(s.ctx)
	require.NoError(s.T(), err)
	require.NotNil(s.T(), frame)

	require.Equal(s.T(), string(frame.Data), "logstreamoutput\n")
}<|MERGE_RESOLUTION|>--- conflicted
+++ resolved
@@ -3,8 +3,6 @@
 package logstream
 
 import (
-	"runtime"
-
 	"github.com/bacalhau-project/bacalhau/pkg/compute/store"
 	dockermodels "github.com/bacalhau-project/bacalhau/pkg/executor/docker/models"
 	"github.com/bacalhau-project/bacalhau/pkg/models"
@@ -19,16 +17,6 @@
 )
 
 func (s *LogStreamTestSuite) TestStreamAddress() {
-<<<<<<< HEAD
-=======
-	// Test to see if we're running on a Mac where docker doesn't work
-	// because the loopback for Docker is different than the loopback
-	// on Linux and skip the test if we are
-	if runtime.GOOS == "darwin" {
-		s.T().Skip("Skipping test on Mac")
-	}
->>>>>>> ceabd7b6
-
 	docker.MustHaveDocker(s.T())
 
 	node := s.stack.Nodes[0]
