--- conflicted
+++ resolved
@@ -9,15 +9,6 @@
 	"github.com/filecoin-project/bacalhau/pkg/system"
 )
 
-<<<<<<< HEAD
-// Returns debug information on what the current node is doing.
-=======
-type debugResponse struct {
-	AvailableComputeCapacity model.ResourceUsageData   `json:"AvailableComputeCapacity"`
-	RequesterJobs            []requesternode.ActiveJob `json:"RequesterJobs"`
-	ComputeJobs              []computenode.ActiveJob   `json:"ComputeJobs"`
-}
-
 // debug godoc
 // @ID      apiServer/debug
 // @Summary Returns debug information on what the current node is doing.
@@ -26,7 +17,7 @@
 // @Success 200 {object} debugResponse
 // @Failure 500 {object} string
 // @Router  /debug [get]
->>>>>>> 8e377664
+// Returns debug information on what the current node is doing.
 func (apiServer *APIServer) debug(res http.ResponseWriter, req *http.Request) {
 	ctx, span := system.GetSpanFromRequest(req, "apiServer/debug")
 	defer span.End()
