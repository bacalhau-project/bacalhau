//go:build unit || !integration

package publicapi

import (
	"context"
	"io/ioutil"
	"net/http"
	"strings"
	"testing"
	"time"

	"github.com/c2h5oh/datasize"
	"github.com/filecoin-project/bacalhau/pkg/logger"
	"github.com/filecoin-project/bacalhau/pkg/model"
	"github.com/filecoin-project/bacalhau/pkg/system"
	"github.com/filecoin-project/bacalhau/pkg/types"
	"github.com/stretchr/testify/require"
	"github.com/stretchr/testify/suite"
)

// Define the suite, and absorb the built-in basic suite
// functionality from testify - including a T() method which
// returns the current testing context
type ServerSuite struct {
	suite.Suite
	cleanupManager *system.CleanupManager
	client         *APIClient
}

// In order for 'go test' to run this suite, we need to create
// a normal test function and pass our suite to suite.Run
func TestServerSuite(t *testing.T) {
	suite.Run(t, new(ServerSuite))
}

// Before each test
func (s *ServerSuite) SetupTest() {
	logger.ConfigureTestLogging(s.T())
	s.cleanupManager = system.NewCleanupManager()
	s.client = setupNodeForTest(s.T(), s.cleanupManager)
}

// After each test
func (s *ServerSuite) TearDownTest() {
	s.cleanupManager.Cleanup()
}

func (s *ServerSuite) TestHealthz() {
<<<<<<< HEAD
	rawHealthData := s.testEndpoint(s.T(), "/healthz", "freeSpace")
=======
	rawHealthData := s.testEndpoint(s.T(), "/healthz", "FreeSpace")
>>>>>>> c85c38ca

	var healthData types.HealthInfo
	err := model.JSONUnmarshalWithMax(rawHealthData, &healthData)
	require.NoError(s.T(), err, "Error unmarshalling /healthz data.")

	// Checks that it's a number, and bigger than zero
	require.Greater(s.T(), int(healthData.DiskFreeSpace.ROOT.All), 0)

	// "all" should be bigger than "free" always
	require.Greater(s.T(), healthData.DiskFreeSpace.ROOT.All, healthData.DiskFreeSpace.ROOT.Free)
}

func (s *ServerSuite) TestLivez() {
	_ = s.testEndpoint(s.T(), "/livez", "OK")
}

// TODO: #240 Should we test for /tmp/ipfs.log in tests?
// func (s *ServerSuite) TestLogz() {
// 	_ = s.testEndpoint(s.T(), "/logz", "OK")
// }

func (s *ServerSuite) TestReadyz() {
	_ = s.testEndpoint(s.T(), "/readyz", "READY")
}

func (s *ServerSuite) TestVarz() {
	rawVarZBody := s.testEndpoint(s.T(), "/varz", "{")

	var varZ types.VarZ
	err := model.JSONUnmarshalWithMax(rawVarZBody, &varZ)
	require.NoError(s.T(), err, "Error unmarshalling /varz data.")

}

func (s *ServerSuite) TestTimeout() {
	config := APIServerConfig{
		RequestHandlerTimeoutByURI: map[string]time.Duration{
			"/logz": 10 * time.Nanosecond,
		},
	}
	s.client = setupNodeForTestWithConfig(s.T(), s.cleanupManager, config)

	endpoint := "/logz"
	res, err := http.Get(s.client.BaseURI + endpoint)
	require.NoError(s.T(), err, "Could not get %s endpoint.", endpoint)
	require.Equal(s.T(), http.StatusServiceUnavailable, res.StatusCode)

	// validate response body
	body, err := ioutil.ReadAll(res.Body)
	require.NoError(s.T(), err, "Could not read %s response body", endpoint)
	require.Equal(s.T(), body, []byte("Server Timeout!"))

	defer res.Body.Close()
}
func (s *ServerSuite) TestMaxBodyReader() {
<<<<<<< HEAD
	maxBytesToReadInBody := 500

	config := APIServerConfig{
		MaxBytesToReadInBody: datasize.ByteSize(maxBytesToReadInBody),
=======
	config := APIServerConfig{
		MaxBytesToReadInBody: 500,
>>>>>>> c85c38ca
	}
	s.client = setupNodeForTestWithConfig(s.T(), s.cleanupManager, config)

	// Due to the rest of the Version payload we need MaxBytes minus
	// an amount that accounts for the other data we send
<<<<<<< HEAD

	payloadSize := int(500) - 15 // This is annoying constant. THEORETICALLY, we could calculate it.
=======
	payloadSize := int(500) - 16
>>>>>>> c85c38ca
	testCases := []struct {
		name        string
		size        int
		expectError bool
	}{
		{name: "Max - 1", size: payloadSize - 1, expectError: false},
		{name: "Max", size: payloadSize, expectError: false},
		{name: "Max + 1", size: payloadSize + 1, expectError: true},
	}

	_ = testCases

	for _, tc := range testCases {
		s.Run(tc.name, func() {
			request := VersionRequest{
				ClientID: strings.Repeat("a", tc.size),
			}

			var res VersionResponse
			err := s.client.Post(context.Background(), "version", request, &res)
			if tc.expectError {
				require.Error(s.T(), err)
				if !strings.Contains(err.Error(), "Job not found") {
					if tc.expectError {
						require.Error(s.T(), err, "expected error")
						require.Contains(s.T(), err.Error(), "http: request body too large", "expected to error with body too large")
					} else {
						require.NoError(s.T(), err, "expected no error")
					}
				}
			} else {
				s.NoError(err)
			}
		})
	}
}

func (s *ServerSuite) testEndpoint(t *testing.T, endpoint string, contentToCheck string) []byte {

	res, err := http.Get(s.client.BaseURI + endpoint)
	require.NoError(t, err, "Could not get %s endpoint.", endpoint)
	defer res.Body.Close()

	require.Equal(t, res.StatusCode, http.StatusOK)
	body, err := ioutil.ReadAll(res.Body)
	require.NoError(t, err, "Could not read %s response body", endpoint)
	require.Contains(t, string(body), contentToCheck, "%s body does not contain '%s'.", endpoint, contentToCheck)
	return body
}<|MERGE_RESOLUTION|>--- conflicted
+++ resolved
@@ -10,7 +10,6 @@
 	"testing"
 	"time"
 
-	"github.com/c2h5oh/datasize"
 	"github.com/filecoin-project/bacalhau/pkg/logger"
 	"github.com/filecoin-project/bacalhau/pkg/model"
 	"github.com/filecoin-project/bacalhau/pkg/system"
@@ -39,6 +38,8 @@
 	logger.ConfigureTestLogging(s.T())
 	s.cleanupManager = system.NewCleanupManager()
 	s.client = setupNodeForTest(s.T(), s.cleanupManager)
+	s.cleanupManager = system.NewCleanupManager()
+	s.client = setupNodeForTest(s.T(), s.cleanupManager)
 }
 
 // After each test
@@ -47,11 +48,7 @@
 }
 
 func (s *ServerSuite) TestHealthz() {
-<<<<<<< HEAD
 	rawHealthData := s.testEndpoint(s.T(), "/healthz", "freeSpace")
-=======
-	rawHealthData := s.testEndpoint(s.T(), "/healthz", "FreeSpace")
->>>>>>> c85c38ca
 
 	var healthData types.HealthInfo
 	err := model.JSONUnmarshalWithMax(rawHealthData, &healthData)
@@ -107,26 +104,15 @@
 	defer res.Body.Close()
 }
 func (s *ServerSuite) TestMaxBodyReader() {
-<<<<<<< HEAD
-	maxBytesToReadInBody := 500
-
-	config := APIServerConfig{
-		MaxBytesToReadInBody: datasize.ByteSize(maxBytesToReadInBody),
-=======
 	config := APIServerConfig{
 		MaxBytesToReadInBody: 500,
->>>>>>> c85c38ca
 	}
 	s.client = setupNodeForTestWithConfig(s.T(), s.cleanupManager, config)
 
 	// Due to the rest of the Version payload we need MaxBytes minus
 	// an amount that accounts for the other data we send
-<<<<<<< HEAD
 
 	payloadSize := int(500) - 15 // This is annoying constant. THEORETICALLY, we could calculate it.
-=======
-	payloadSize := int(500) - 16
->>>>>>> c85c38ca
 	testCases := []struct {
 		name        string
 		size        int
