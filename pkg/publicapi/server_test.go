--- conflicted
+++ resolved
@@ -1,47 +1,18 @@
 package publicapi
 
 import (
-<<<<<<< HEAD
-	"context"
-=======
 	"encoding/json"
 	"io/ioutil"
 	"net/http"
->>>>>>> f03ed916
 	"testing"
 
 	"github.com/filecoin-project/bacalhau/pkg/executor"
-	"github.com/filecoin-project/bacalhau/pkg/system"
 	"github.com/filecoin-project/bacalhau/pkg/types"
 	"github.com/filecoin-project/bacalhau/pkg/verifier"
 	"github.com/stretchr/testify/assert"
 	"github.com/stretchr/testify/suite"
 )
 
-<<<<<<< HEAD
-func TestList(t *testing.T) {
-	c := SetupTests(t)
-	defer system.CleanupTracer()
-
-	ctx, span := system.Span(context.Background(), "publicapi/server_test",
-		"TestList")
-	defer span.End()
-
-	// Should have no jobs initially:
-	jobs, err := c.List(ctx)
-	assert.NoError(t, err)
-	assert.Empty(t, jobs)
-
-	// Submit a random job to the node:
-	spec, deal := makeJob()
-	_, err = c.Submit(ctx, spec, deal)
-	assert.NoError(t, err)
-
-	// Should now have one job:
-	jobs, err = c.List(ctx)
-	assert.NoError(t, err)
-	assert.Len(t, jobs, 1)
-=======
 // Define the suite, and absorb the built-in basic suite
 // functionality from testify - including a T() method which
 // returns the current testing context
@@ -117,7 +88,6 @@
 	err := json.Unmarshal(rawVarZBody, &varZ)
 	assert.NoError(suite.T(), err, "Error unmarshalling /varz data.")
 
->>>>>>> f03ed916
 }
 
 func makeJob() (*types.JobSpec, *types.JobDeal) {
