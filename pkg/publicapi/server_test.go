package publicapi

import (
	"context"
	"encoding/json"
	"io/ioutil"
	"net/http"
	"testing"

	"github.com/filecoin-project/bacalhau/pkg/executor"
	"github.com/filecoin-project/bacalhau/pkg/types"
	"github.com/filecoin-project/bacalhau/pkg/verifier"
	"github.com/stretchr/testify/assert"
	"github.com/stretchr/testify/suite"
)

// Define the suite, and absorb the built-in basic suite
// functionality from testify - including a T() method which
// returns the current testing context
type ServerSuite struct {
	suite.Suite
}

// Before all suite
func (suite *ServerSuite) SetupAllSuite() {

}

// Before each test
func (suite *ServerSuite) SetupTest() {
}

func (suite *ServerSuite) TearDownTest() {
}

func (suite *ServerSuite) TearDownAllSuite() {

}

func (suite *ServerSuite) TestList() {
	ctx := context.Background()
	c, cm := SetupTests(suite.T())
	defer cm.Cleanup()

	// Should have no jobs initially:
	jobs, err := c.List(ctx)
	assert.NoError(suite.T(), err)
	assert.Empty(suite.T(), jobs)

	// Submit a random job to the node:
	spec, deal := MakeGenericJob()
	deal.ClientID = "client_id"
<<<<<<< HEAD
	_, err = c.Submit(ctx, spec, deal)
=======
	_, err = c.Submit(ctx, spec, deal, nil)
>>>>>>> c7e4384e
	assert.NoError(suite.T(), err)

	// Should now have one job:
	jobs, err = c.List(ctx)
	assert.NoError(suite.T(), err)
	assert.Len(suite.T(), jobs, 1)
}

func (suite *ServerSuite) TestHealthz() {
	rawHealthData := testEndpoint(suite.T(), "/healthz", "FreeSpace")

	var healthData types.HealthInfo
	err := json.Unmarshal(rawHealthData, &healthData)
	assert.NoError(suite.T(), err, "Error unmarshalling /healthz data.")

	// Checks that it's a number, and bigger than zero
	assert.Greater(suite.T(), int(healthData.DiskFreeSpace.ROOT.All), 0)

	// "all" should be bigger than "free" always
	assert.Greater(suite.T(), healthData.DiskFreeSpace.ROOT.All, healthData.DiskFreeSpace.ROOT.Free)
}

func (suite *ServerSuite) TestLivez() {
	_ = testEndpoint(suite.T(), "/livez", "OK")
}

// TODO: #240 Should we test for /tmp/ipfs.log in tests?
// func (suite *ServerSuite) TestLogz() {
// 	_ = testEndpoint(suite.T(), "/logz", "OK")
// }

func (suite *ServerSuite) TestReadyz() {
	_ = testEndpoint(suite.T(), "/readyz", "READY")
}

func (suite *ServerSuite) TestVarz() {
	rawVarZBody := testEndpoint(suite.T(), "/varz", "{")

	var varZ types.VarZ
	err := json.Unmarshal(rawVarZBody, &varZ)
	assert.NoError(suite.T(), err, "Error unmarshalling /varz data.")

}

func makeJob() (*executor.JobSpec, *executor.JobDeal) {
	jobSpec := executor.JobSpec{
		Engine:   executor.EngineDocker,
		Verifier: verifier.VerifierIpfs,
		Docker: executor.JobSpecDocker{
			Image: "ubuntu:latest",
			Entrypoint: []string{
				"cat",
				"/data/file.txt",
			},
		},
	}

	jobDeal := executor.JobDeal{
		Concurrency: 1,
	}

	return &jobSpec, &jobDeal
}

func testEndpoint(t *testing.T, endpoint string, contentToCheck string) []byte {
	c, cm := SetupTests(t)
	defer cm.Cleanup()

	res, err := http.Get(c.BaseURI + endpoint)
	assert.NoError(t, err, "Could not get %s endpoint.", endpoint)
	defer res.Body.Close()

	assert.Equal(t, res.StatusCode, http.StatusOK)
	body, err := ioutil.ReadAll(res.Body)
	assert.NoError(t, err, "Could not read %s response body", endpoint)
	assert.Contains(t, string(body), contentToCheck, "%s body does not contain '%s'.", endpoint, contentToCheck)
	return body
}

// In order for 'go test' to run this suite, we need to create
// a normal test function and pass our suite to suite.Run
func TestServerSuite(t *testing.T) {
	suite.Run(t, new(ServerSuite))
}<|MERGE_RESOLUTION|>--- conflicted
+++ resolved
@@ -50,11 +50,7 @@
 	// Submit a random job to the node:
 	spec, deal := MakeGenericJob()
 	deal.ClientID = "client_id"
-<<<<<<< HEAD
-	_, err = c.Submit(ctx, spec, deal)
-=======
 	_, err = c.Submit(ctx, spec, deal, nil)
->>>>>>> c7e4384e
 	assert.NoError(suite.T(), err)
 
 	// Should now have one job:
