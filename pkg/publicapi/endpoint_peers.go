--- conflicted
+++ resolved
@@ -10,16 +10,6 @@
 
 // peers godoc
 //
-<<<<<<< HEAD
-//	@ID						peers
-//	@Summary				Returns the peers connected to the host via the transport layer.
-//	@Description.markdown	endpoints_peers
-//	@Tags					Utils
-//	@Produce				json
-//	@Success				200	{object}	[]peer.AddrInfo
-//	@Failure				500	{object}	string
-//	@Router					/peers [get]
-=======
 // @ID                   peers
 // @Summary              Returns the peers connected to the host via the transport layer.
 // @Description.markdown endpoints_peers
@@ -28,7 +18,6 @@
 // @Success              200 {object} []peer.AddrInfo
 // @Failure              500 {object} string
 // @Router               /peers [get]
->>>>>>> eea2314d
 func (apiServer *APIServer) peers(res http.ResponseWriter, req *http.Request) {
 	_, span := system.GetSpanFromRequest(req, "apiServer/peers")
 	defer span.End()
