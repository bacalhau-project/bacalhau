--- conflicted
+++ resolved
@@ -308,7 +308,6 @@
 	return req, nil
 }
 
-<<<<<<< HEAD
 //nolint:funlen,gocyclo // TODO: This functions is complex and should be simplified
 func (c *httpClient) interceptError(
 	ctx context.Context,
@@ -318,12 +317,9 @@
 	endpoint string,
 	r *apimodels.HTTPRequest,
 ) (bacErr bacerrors.Error) {
-=======
-func (c *httpClient) interceptError(ctx context.Context, err error, resp *http.Response, method, endpoint string, r *apimodels.HTTPRequest) (bacErr bacerrors.Error) {
 	// Avoid adding common attributes if the error is an API error
 	var isAPIError bool
 
->>>>>>> e4623b90
 	// Defer the addition of common attributes
 	// Only applied if the error is not derived from an API error
 	defer func() {
