--- conflicted
+++ resolved
@@ -48,13 +48,8 @@
 	ch := make(chan bool)
 	go func() {
 		for {
-<<<<<<< HEAD
-			healthy, err := c.Healthy(context.Background())
-			if err == nil && healthy {
-=======
 			alive, err := c.Alive()
 			if err == nil && alive {
->>>>>>> f03ed916
 				ch <- true
 				return
 			}
@@ -71,8 +66,7 @@
 	}
 }
 
-// Function to get
-// disk usage of path/disk
+// Function to get disk usage of path/disk
 func MountUsage(path string) (disk types.MountStatus) {
 	fs := syscall.Statfs_t{}
 	err := syscall.Statfs(path, &fs)
