--- conflicted
+++ resolved
@@ -35,15 +35,9 @@
 	}
 }
 
-<<<<<<< HEAD
-// Healthy calls the node's API server health check.
-func (apiClient *APIClient) Healthy(ctx context.Context) (bool, error) {
-	res, err := otelhttp.Get(ctx, apiClient.BaseURI+"/health")
-=======
 // Alive calls the node's API server health check.
 func (apiClient *APIClient) Alive() (bool, error) {
 	res, err := http.Get(apiClient.BaseURI + "/livez")
->>>>>>> f03ed916
 	if err != nil {
 		return false, nil
 	}
