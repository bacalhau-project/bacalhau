--- conflicted
+++ resolved
@@ -64,12 +64,8 @@
 }
 
 // List returns the list of jobs in the node's transport.
-<<<<<<< HEAD
-// TODO: #454 implement pagination
-func (apiClient *APIClient) List(ctx context.Context) (map[string]*model.Job, error) {
-=======
-func (apiClient *APIClient) List(ctx context.Context, idFilter string, maxJobs int, returnAll bool, sortBy string, sortReverse bool) ([]model.JobWithInfo, error) {
->>>>>>> 4bc10872
+func (apiClient *APIClient) List(ctx context.Context, idFilter string, maxJobs int, returnAll bool, sortBy string, sortReverse bool) (
+	map[string]*model.Job, error) {
 	ctx, span := system.GetTracer().Start(ctx, "pkg/publicapi.List")
 	defer span.End()
 
@@ -87,49 +83,28 @@
 		return nil, err
 	}
 
-	return res.JobsWithInfo, nil
+	return res.Jobs, nil
 }
 
 // Get returns job data for a particular job ID. If no match is found, Get returns false with a nil error.
-<<<<<<< HEAD
-// TODO(optimisation): #452 implement with separate API call, don't filter list
-func (apiClient *APIClient) Get(ctx context.Context, jobID string) (j *model.Job, foundJob bool, err error) {
-=======
-func (apiClient *APIClient) Get(ctx context.Context, jobID string) (job model.JobWithInfo, foundJob bool, err error) {
->>>>>>> 4bc10872
+func (apiClient *APIClient) Get(ctx context.Context, jobID string) (*model.Job, bool, error) {
 	ctx, span := system.GetTracer().Start(ctx, "pkg/publicapi.Get")
 	defer span.End()
 
 	if jobID == "" {
-<<<<<<< HEAD
 		return &model.Job{}, false, fmt.Errorf("jobID must be non-empty in a Get call")
-=======
-		return model.JobWithInfo{}, false, fmt.Errorf("jobID must be non-empty in a Get call")
->>>>>>> 4bc10872
 	}
 
 	jobsWithInfo, err := apiClient.List(ctx, jobID, 1, false, "created_at", true)
 	if err != nil {
-<<<<<<< HEAD
 		return &model.Job{}, false, err
 	}
 
-	// TODO: #453 make this deterministic, return the first match alphabetically
-	for _, thisJob := range jobs { //nolint:gocritic
-		strippedAndLoweredJobID := strings.ReplaceAll(strings.ToLower(thisJob.ID), "-", "")
-		strippedAndLoweredSearchID := strings.ReplaceAll(strings.ToLower(jobID), "-", "")
-		if strings.HasPrefix(strippedAndLoweredJobID, strippedAndLoweredSearchID) {
-			return thisJob, true, nil
-		}
-	}
-
-	return &model.Job{}, false, nil
-=======
-		return model.JobWithInfo{}, false, err
-	}
-
-	return jobsWithInfo[0], true, nil
->>>>>>> 4bc10872
+	j, ok := jobsWithInfo[jobID]
+	if !ok {
+		return &model.Job{}, false, nil
+	}
+	return j, true, nil
 }
 
 func (apiClient *APIClient) GetJobState(ctx context.Context, jobID string) (states model.JobState, err error) {
@@ -159,11 +134,7 @@
 		if !ok {
 			return &model.Job{}, fmt.Errorf("no job found with id %s", jobID)
 		}
-<<<<<<< HEAD
 		return j, err
-=======
-		return job.Job, err
->>>>>>> 4bc10872
 	}
 	stateLoader := func(ctx context.Context, jobID string) (model.JobState, error) {
 		return apiClient.GetJobState(ctx, jobID)
