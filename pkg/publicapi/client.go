--- conflicted
+++ resolved
@@ -76,11 +76,7 @@
 
 // Get returns job data for a particular job ID. If no match is found, Get returns false with a nil error.
 // TODO(optimisation): implement with separate API call, don't filter list
-<<<<<<< HEAD
-func (apiClient *APIClient) Get(ctx context.Context, jobID string) (job executor.Job, ok bool, err error) {
-=======
 func (apiClient *APIClient) Get(ctx context.Context, jobID string) (job executor.Job, foundJob bool, err error) {
->>>>>>> 1f6b87c8
 	if jobID == "" {
 		return executor.Job{}, false, fmt.Errorf("jobID must be non-empty in a Get call")
 	}
