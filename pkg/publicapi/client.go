--- conflicted
+++ resolved
@@ -65,230 +65,6 @@
 	return res.StatusCode == http.StatusOK, nil
 }
 
-<<<<<<< HEAD
-// List returns the list of jobs in the node's transport.
-func (apiClient *APIClient) List(
-	ctx context.Context,
-	idFilter string,
-	includeTags []model.IncludedTag,
-	excludeTags []model.ExcludedTag,
-	maxJobs int,
-	returnAll bool,
-	sortBy string,
-	sortReverse bool,
-) (
-	[]*model.Job, error) {
-	ctx, span := system.GetTracer().Start(ctx, "pkg/publicapi.List")
-	defer span.End()
-
-	req := listRequest{
-		ClientID:    system.GetClientID(),
-		MaxJobs:     maxJobs,
-		JobID:       idFilter,
-		IncludeTags: includeTags,
-		ExcludeTags: excludeTags,
-		ReturnAll:   returnAll,
-		SortBy:      sortBy,
-		SortReverse: sortReverse,
-	}
-
-	var res listResponse
-	if err := apiClient.post(ctx, "list", req, &res); err != nil {
-		e := err
-		return nil, e
-	}
-
-	return res.Jobs, nil
-}
-
-// Get returns job data for a particular job ID. If no match is found, Get returns false with a nil error.
-func (apiClient *APIClient) Get(ctx context.Context, jobID string) (*model.Job, bool, error) {
-	ctx, span := system.GetTracer().Start(ctx, "pkg/publicapi.Get")
-	defer span.End()
-
-	if jobID == "" {
-		return &model.Job{}, false, fmt.Errorf("jobID must be non-empty in a Get call")
-	}
-
-	jobsList, err := apiClient.List(ctx, jobID, model.IncludeAny, model.ExcludeNone, 1, false, "created_at", true)
-	if err != nil {
-		return &model.Job{}, false, err
-	}
-
-	if len(jobsList) > 0 {
-		return jobsList[0], true, nil
-	} else {
-		return &model.Job{}, false, bacerrors.NewJobNotFound(jobID)
-	}
-}
-
-func (apiClient *APIClient) GetJobState(ctx context.Context, jobID string) (model.JobState, error) {
-	ctx, span := system.GetTracer().Start(ctx, "pkg/publicapi.GetJobState")
-	defer span.End()
-
-	if jobID == "" {
-		return model.JobState{}, fmt.Errorf("jobID must be non-empty in a GetJobStates call")
-	}
-
-	req := stateRequest{
-		ClientID: system.GetClientID(),
-		JobID:    jobID,
-	}
-
-	var res stateResponse
-	var outerErr error
-
-	for i := 0; i < APIRetryCount; i++ {
-		shortTimeoutCtx, cancelFn := context.WithTimeout(ctx, time.Second*APIShortTimeoutSeconds)
-		defer cancelFn()
-		err := apiClient.post(shortTimeoutCtx, "states", req, &res)
-		if err == nil {
-			return res.State, nil
-		} else {
-			log.Debug().Err(err).Msg("apiclient read state error")
-			outerErr = err
-		}
-	}
-	return model.JobState{}, outerErr
-}
-
-func (apiClient *APIClient) GetJobStateResolver() *job.StateResolver {
-	jobLoader := func(ctx context.Context, jobID string) (*model.Job, error) {
-		j, _, err := apiClient.Get(ctx, jobID)
-		if err != nil {
-			return &model.Job{}, fmt.Errorf("failed to load job %s: %w", jobID, err)
-		}
-		return j, err
-	}
-	stateLoader := func(ctx context.Context, jobID string) (model.JobState, error) {
-		return apiClient.GetJobState(ctx, jobID)
-	}
-	return job.NewStateResolver(jobLoader, stateLoader)
-}
-
-func (apiClient *APIClient) GetEvents(ctx context.Context, jobID string) (events []model.JobEvent, err error) {
-	ctx, span := system.GetTracer().Start(ctx, "pkg/publicapi.GetEvents")
-	defer span.End()
-
-	if jobID == "" {
-		return nil, fmt.Errorf("jobID must be non-empty in a GetEvents call")
-	}
-
-	req := eventsRequest{
-		ClientID: system.GetClientID(),
-		JobID:    jobID,
-	}
-
-	// Test if the context has been canceled before making the request.
-	var res eventsResponse
-	var outerErr error
-
-	for i := 0; i < APIRetryCount; i++ {
-		shortTimeoutCtx, cancelFn := context.WithTimeout(ctx, time.Second*APIShortTimeoutSeconds)
-		defer cancelFn()
-		err = apiClient.post(shortTimeoutCtx, "events", req, &res)
-		if err == nil {
-			return res.Events, nil
-		} else {
-			log.Debug().Err(err).Msg("apiclient read events error")
-			outerErr = err
-			if strings.Contains(err.Error(), "context canceled") {
-				outerErr = bacerrors.NewContextCanceledError(ctx.Err().Error())
-			}
-		}
-	}
-	return nil, outerErr
-}
-
-func (apiClient *APIClient) GetLocalEvents(ctx context.Context, jobID string) (localEvents []model.JobLocalEvent, err error) {
-	ctx, span := system.GetTracer().Start(ctx, "pkg/publicapi.GetLocalEvents")
-	defer span.End()
-
-	if jobID == "" {
-		return nil, fmt.Errorf("jobID must be non-empty in a GetLocalEvents call")
-	}
-
-	req := localEventsRequest{
-		ClientID: system.GetClientID(),
-		JobID:    jobID,
-	}
-
-	var res localEventsResponse
-	if err := apiClient.post(ctx, "local_events", req, &res); err != nil {
-		return nil, err
-	}
-
-	return res.LocalEvents, nil
-}
-
-func (apiClient *APIClient) GetResults(ctx context.Context, jobID string) (results []model.PublishedResult, err error) {
-	ctx, span := system.GetTracer().Start(ctx, "pkg/publicapi.GetResults")
-	defer span.End()
-
-	if jobID == "" {
-		return nil, fmt.Errorf("jobID must be non-empty in a GetResults call")
-	}
-
-	req := resultsRequest{
-		ClientID: system.GetClientID(),
-		JobID:    jobID,
-	}
-
-	var res resultsResponse
-	if err := apiClient.post(ctx, "results", req, &res); err != nil {
-		return nil, err
-	}
-
-	return res.Results, nil
-}
-
-// Submit submits a new job to the node's transport.
-func (apiClient *APIClient) Submit(
-	ctx context.Context,
-	j *model.Job,
-) (*model.Job, error) {
-	ctx, span := system.GetTracer().Start(ctx, "pkg/publicapi.Submit")
-	defer span.End()
-
-	data := model.JobCreatePayload{
-		ClientID:   system.GetClientID(),
-		APIVersion: j.APIVersion,
-		Spec:       &j.Spec,
-	}
-
-	jsonData, err := model.JSONMarshalWithMax(data)
-	if err != nil {
-		return &model.Job{}, err
-	}
-	jsonRaw := json.RawMessage(jsonData)
-	log.Debug().Msgf("jsonRaw str: %s", string(jsonRaw))
-	log.Debug().Msgf("jsonRaw bytes: %v", jsonRaw)
-
-	// sign the raw bytes representation of model.JobCreatePayload
-	signature, err := system.SignForClient(jsonRaw)
-	if err != nil {
-		return &model.Job{}, err
-	}
-	log.Debug().Msgf("signature: %s", signature)
-
-	var res submitResponse
-	req := submitRequest{
-		JobCreatePayload: &jsonRaw,
-		ClientSignature:  signature,
-		ClientPublicKey:  system.GetClientPublicKey(),
-	}
-
-	err = apiClient.post(ctx, "submit", req, &res)
-	if err != nil {
-		return &model.Job{}, err
-	}
-
-	return res.Job, nil
-}
-
-// Submit submits a new job to the node's transport.
-=======
->>>>>>> 5b2796b8
 func (apiClient *APIClient) Version(ctx context.Context) (*model.BuildVersionInfo, error) {
 	ctx, span := system.GetTracer().Start(ctx, "pkg/publicapi.Version")
 	defer span.End()
