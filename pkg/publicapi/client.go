--- conflicted
+++ resolved
@@ -83,13 +83,7 @@
 }
 
 // Submit submits a new job to the node's transport.
-<<<<<<< HEAD
-func (apiClient *APIClient) Submit(ctx context.Context, spec *executor.JobSpec,
-	deal *executor.JobDeal, context *bytes.Buffer) (*executor.Job, error) {
-
-=======
-func (apiClient *APIClient) Submit(ctx context.Context, spec *executor.JobSpec, deal *executor.JobDeal) (*executor.Job, error) {
->>>>>>> 0a2e67be
+func (apiClient *APIClient) Submit(ctx context.Context, spec *executor.JobSpec, deal *executor.JobDeal, context *bytes.Buffer) (*executor.Job, error) {
 	var res submitResponse
 
 	req := submitRequest{
