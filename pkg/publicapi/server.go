--- conflicted
+++ resolved
@@ -64,23 +64,6 @@
 
 // APIServer configures a node's public REST API.
 type APIServer struct {
-<<<<<<< HEAD
-	localdb            localdb.LocalDB
-	transport          transport.Transport
-	Requester          *requesternode.RequesterNode
-	DebugInfoProviders []model.DebugInfoProvider
-	Publishers         publisher.PublisherProvider
-	StorageProviders   storage.StorageProvider
-	Host               string
-	Port               int
-	Config             *APIServerConfig
-	// jobId or "" (for all events) -> connections for that subscription
-	Websockets      map[string][]*websocket.Conn
-	WebsocketsMutex sync.RWMutex
-
-	NodeWebsockets      []*websocket.Conn
-	NodeWebsocketsMutex sync.RWMutex
-=======
 	Address    string
 	Port       int
 	host       host.Host
@@ -88,7 +71,6 @@
 	handlers   map[string]http.Handler
 	handlersMu sync.Mutex
 	started    bool
->>>>>>> 438e22e3
 }
 
 func NewAPIServer(params APIServerParams) (*APIServer, error) {
@@ -156,32 +138,10 @@
 
 	// TODO: #677 Significant issue, when client returns error to any of these commands, it still submits to server
 	sm := http.NewServeMux()
-<<<<<<< HEAD
-	sm.Handle(apiServer.chainHandlers("/list", apiServer.list))
-	sm.Handle(apiServer.chainHandlers("/states", apiServer.states))
-	sm.Handle(apiServer.chainHandlers("/results", apiServer.results))
-	sm.Handle(apiServer.chainHandlers("/events", apiServer.events))
-	sm.Handle(apiServer.chainHandlers("/local_events", apiServer.localEvents))
-	sm.Handle(apiServer.chainHandlers("/id", apiServer.id))
-	sm.Handle(apiServer.chainHandlers("/peers", apiServer.peers))
-	sm.Handle(apiServer.chainHandlers("/submit", apiServer.submit))
-	sm.Handle(apiServer.chainHandlers("/version", apiServer.version))
-	sm.Handle(apiServer.chainHandlers("/healthz", apiServer.healthz))
-	sm.Handle(apiServer.chainHandlers("/logz", apiServer.logz))
-	sm.Handle(apiServer.chainHandlers("/varz", apiServer.varz))
-	sm.Handle(apiServer.chainHandlers("/livez", apiServer.livez))
-	sm.Handle(apiServer.chainHandlers("/readyz", apiServer.readyz))
-	sm.Handle(apiServer.chainHandlers("/debug", apiServer.debug))
-	sm.HandleFunc("/websocket", apiServer.websocket)
-	sm.HandleFunc("/node/websocket", apiServer.websocketNode)
-	sm.Handle("/metrics", promhttp.Handler())
-	sm.Handle("/swagger/", httpSwagger.WrapHandler)
-=======
 	for uri, handler := range apiServer.handlers {
 		sm.Handle(uri, handler)
 	}
 	apiServer.handlersMu.Unlock()
->>>>>>> 438e22e3
 
 	srv := http.Server{
 		Handler:           sm,
