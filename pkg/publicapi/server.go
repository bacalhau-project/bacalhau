package publicapi

import (
	"context"
	"fmt"
	"net"
	"net/http"
	"net/url"

	"github.com/bacalhau-project/bacalhau/pkg/logger"
	"github.com/bacalhau-project/bacalhau/pkg/publicapi/middleware"
<<<<<<< HEAD
	"github.com/bacalhau-project/bacalhau/pkg/system"
	"github.com/labstack/echo/v4"
	echomiddelware "github.com/labstack/echo/v4/middleware"
	"github.com/rs/zerolog/log"
	"golang.org/x/time/rate"
)

const TimeoutMessage = "Server Timeout!"

type ServerParams struct {
	Router  *echo.Echo
	Address string
	Port    uint16
	HostID  string
	Config  Config
}

// Server configures a node's public REST API.
type Server struct {
	Router  *echo.Echo
	Address string
	Port    uint16

	httpServer http.Server
	config     Config
}

=======
	"github.com/go-chi/chi/v5"
	chimiddleware "github.com/go-chi/chi/v5/middleware"
	"github.com/rs/zerolog"
	"github.com/rs/zerolog/log"
)

type ServerParams struct {
	Router  chi.Router
	Address string
	Port    uint16
	HostID  string
	Config  Config
}

// Server configures a node's public REST API.
type Server struct {
	Router  chi.Router
	Address string
	Port    uint16

	httpServer http.Server
	config     Config
}

>>>>>>> c16ef39d
func NewAPIServer(params ServerParams) (*Server, error) {
	server := &Server{
		Router:  params.Router,
		Address: params.Address,
		Port:    params.Port,
		config:  params.Config,
	}

	// migrate old endpoints to new versioned ones
	migrations := map[string]string{
		"/peers":                      "/api/v1/peers",
		"/node_info":                  "/api/v1/node_info",
		"/version":                    "/api/v1/version",
		"/healthz":                    "/api/v1/healthz",
		"/id":                         "/api/v1/id",
		"/livez":                      "/api/v1/livez",
		"/requester/list":             "/api/v1/requester/list",
		"/requester/nodes":            "/api/v1/requester/nodes",
		"/requester/states":           "/api/v1/requester/states",
		"/requester/results":          "/api/v1/requester/results",
		"/requester/events":           "/api/v1/requester/events",
		"/requester/submit":           "/api/v1/requester/submit",
		"/requester/cancel":           "/api/v1/requester/cancel",
		"/requester/debug":            "/api/v1/requester/debug",
		"/requester/logs":             "/api/v1/requester/logs",
		"/requester/websocket/events": "/api/v1/requester/websocket/events",
	}

<<<<<<< HEAD
	// TODO: #830 Same as #829 in pkg/eventhandler/chained_handlers.go
	logErrorStatusesOnly := system.GetEnvironment() != system.EnvironmentTest &&
		system.GetEnvironment() != system.EnvironmentDev

	// base middleware stack
	server.Router.Pre(
		echomiddelware.TimeoutWithConfig(echomiddelware.TimeoutConfig{
			Timeout:      params.Config.RequestHandlerTimeout,
			ErrorMessage: TimeoutMessage,
			Skipper:      middleware.PathMatchSkipper(params.Config.SkippedTimeoutPaths),
		}),
		echomiddelware.RateLimiter(echomiddelware.NewRateLimiterMemoryStore(rate.Limit(params.Config.ThrottleLimit))),
		echomiddelware.RequestID(),
		middleware.RequestLogger(logErrorStatusesOnly),
		middleware.Otel(),
		echomiddelware.Rewrite(migrations), // after logger and otel to track old paths
		echomiddelware.BodyLimit(server.config.MaxBytesToReadInBody),
=======
	logLevel, err := zerolog.ParseLevel(params.Config.LogLevel)
	if err != nil {
		return nil, err
	}

	// base middleware stack
	server.Router.Use(
		middleware.TimeoutWithConfig(middleware.TimeoutConfig{
			Timeout:      params.Config.RequestHandlerTimeout,
			Message:      middleware.DefaultTimeoutMessage,
			SkippedPaths: params.Config.SkippedTimeoutPaths,
		}),
		chimiddleware.Throttle(params.Config.ThrottleLimit),
		chimiddleware.RequestID,
		chimiddleware.RealIP,
		chimiddleware.RequestLogger(middleware.NewZeroLogFormatter(
			middleware.WithLogger(*log.Ctx(logger.ContextWithNodeIDLogger(context.Background(), params.HostID))),
			middleware.WithLogLevel(logLevel)),
		),
		middleware.Otel,
		middleware.PathMigrate(migrations), // after logger and otel to track old paths
		chimiddleware.Recoverer,
		chimiddleware.RequestSize(int64(server.config.MaxBytesToReadInBody)),
>>>>>>> c16ef39d
	)

	server.httpServer = http.Server{
		Handler:           server.Router,
		ReadHeaderTimeout: server.config.ReadHeaderTimeout,
		ReadTimeout:       server.config.ReadTimeout,
		WriteTimeout:      server.config.WriteTimeout,
		BaseContext: func(l net.Listener) context.Context {
			return logger.ContextWithNodeIDLogger(context.Background(), params.HostID)
		},
	}

	return server, nil
}

// GetURI returns the HTTP URI that the server is listening on.
func (apiServer *Server) GetURI() *url.URL {
	interpolated := fmt.Sprintf("%s://%s:%d", apiServer.config.Protocol, apiServer.Address, apiServer.Port)
	url, err := url.Parse(interpolated)
	if err != nil {
		panic(fmt.Errorf("callback url must parse: %s", interpolated))
	}
	return url
}

//	@title			Bacalhau API
//	@description	This page is the reference of the Bacalhau REST API. Project docs are available at https://docs.bacalhau.org/. Find more information about Bacalhau at https://github.com/bacalhau-project/bacalhau.
//	@contact.name	Bacalhau Team
//	@contact.url	https://github.com/bacalhau-project/bacalhau
//	@contact.email	team@bacalhau.org
//	@license.name	Apache 2.0
//	@license.url	https://github.com/bacalhau-project/bacalhau/blob/main/LICENSE
//	@host			bootstrap.production.bacalhau.org:1234
//	@BasePath		/
//	@schemes		http
//
// ListenAndServe listens for and serves HTTP requests against the API server.
//
//nolint:lll
func (apiServer *Server) ListenAndServe(ctx context.Context) error {
	addr := fmt.Sprintf("%s:%d", apiServer.Address, apiServer.Port)
	listener, err := net.Listen("tcp", addr)
	if err != nil {
		return err
	}

	if apiServer.Port == 0 {
		switch addr := listener.Addr().(type) {
		case *net.TCPAddr:
			apiServer.Port = uint16(addr.Port)
		default:
			return fmt.Errorf("unknown address %v", addr)
		}
	}

	log.Ctx(ctx).Debug().Msgf(
		"API server listening for host %s on %s...", apiServer.Address, listener.Addr().String())

	go func() {
		err := apiServer.httpServer.Serve(listener)
		if err == http.ErrServerClosed {
			log.Ctx(ctx).Debug().Msgf(
				"API server closed for host %s on %s.", apiServer.Address, apiServer.httpServer.Addr)
		} else if err != nil {
			log.Ctx(ctx).Err(err).Msg("Api server can't run. Cannot serve client requests!")
		}
	}()

	return nil
}

// Shutdown shuts down the http server
func (apiServer *Server) Shutdown(ctx context.Context) error {
	return apiServer.httpServer.Shutdown(ctx)
}<|MERGE_RESOLUTION|>--- conflicted
+++ resolved
@@ -9,10 +9,9 @@
 
 	"github.com/bacalhau-project/bacalhau/pkg/logger"
 	"github.com/bacalhau-project/bacalhau/pkg/publicapi/middleware"
-<<<<<<< HEAD
-	"github.com/bacalhau-project/bacalhau/pkg/system"
 	"github.com/labstack/echo/v4"
 	echomiddelware "github.com/labstack/echo/v4/middleware"
+	"github.com/rs/zerolog"
 	"github.com/rs/zerolog/log"
 	"golang.org/x/time/rate"
 )
@@ -37,32 +36,6 @@
 	config     Config
 }
 
-=======
-	"github.com/go-chi/chi/v5"
-	chimiddleware "github.com/go-chi/chi/v5/middleware"
-	"github.com/rs/zerolog"
-	"github.com/rs/zerolog/log"
-)
-
-type ServerParams struct {
-	Router  chi.Router
-	Address string
-	Port    uint16
-	HostID  string
-	Config  Config
-}
-
-// Server configures a node's public REST API.
-type Server struct {
-	Router  chi.Router
-	Address string
-	Port    uint16
-
-	httpServer http.Server
-	config     Config
-}
-
->>>>>>> c16ef39d
 func NewAPIServer(params ServerParams) (*Server, error) {
 	server := &Server{
 		Router:  params.Router,
@@ -91,13 +64,18 @@
 		"/requester/websocket/events": "/api/v1/requester/websocket/events",
 	}
 
-<<<<<<< HEAD
-	// TODO: #830 Same as #829 in pkg/eventhandler/chained_handlers.go
-	logErrorStatusesOnly := system.GetEnvironment() != system.EnvironmentTest &&
-		system.GetEnvironment() != system.EnvironmentDev
+	logLevel, err := zerolog.ParseLevel(params.Config.LogLevel)
+	if err != nil {
+		return nil, err
+	}
 
-	// base middleware stack
+	// base middleware before routing
 	server.Router.Pre(
+		echomiddelware.Rewrite(migrations),
+	)
+
+	// base middle after routing
+	server.Router.Use(
 		echomiddelware.TimeoutWithConfig(echomiddelware.TimeoutConfig{
 			Timeout:      params.Config.RequestHandlerTimeout,
 			ErrorMessage: TimeoutMessage,
@@ -105,35 +83,11 @@
 		}),
 		echomiddelware.RateLimiter(echomiddelware.NewRateLimiterMemoryStore(rate.Limit(params.Config.ThrottleLimit))),
 		echomiddelware.RequestID(),
-		middleware.RequestLogger(logErrorStatusesOnly),
+		middleware.RequestLogger(
+			*log.Ctx(logger.ContextWithNodeIDLogger(context.Background(), params.HostID)),
+			logLevel),
 		middleware.Otel(),
-		echomiddelware.Rewrite(migrations), // after logger and otel to track old paths
 		echomiddelware.BodyLimit(server.config.MaxBytesToReadInBody),
-=======
-	logLevel, err := zerolog.ParseLevel(params.Config.LogLevel)
-	if err != nil {
-		return nil, err
-	}
-
-	// base middleware stack
-	server.Router.Use(
-		middleware.TimeoutWithConfig(middleware.TimeoutConfig{
-			Timeout:      params.Config.RequestHandlerTimeout,
-			Message:      middleware.DefaultTimeoutMessage,
-			SkippedPaths: params.Config.SkippedTimeoutPaths,
-		}),
-		chimiddleware.Throttle(params.Config.ThrottleLimit),
-		chimiddleware.RequestID,
-		chimiddleware.RealIP,
-		chimiddleware.RequestLogger(middleware.NewZeroLogFormatter(
-			middleware.WithLogger(*log.Ctx(logger.ContextWithNodeIDLogger(context.Background(), params.HostID))),
-			middleware.WithLogLevel(logLevel)),
-		),
-		middleware.Otel,
-		middleware.PathMigrate(migrations), // after logger and otel to track old paths
-		chimiddleware.Recoverer,
-		chimiddleware.RequestSize(int64(server.config.MaxBytesToReadInBody)),
->>>>>>> c16ef39d
 	)
 
 	server.httpServer = http.Server{
