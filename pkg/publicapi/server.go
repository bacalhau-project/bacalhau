package publicapi

import (
	"archive/tar"
	"bytes"
	"compress/gzip"
	"context"
	"encoding/base64"
	"encoding/json"
	"errors"
	"fmt"
	"io"
	"io/ioutil"
	"net/http"
	"os"
	"path/filepath"
	"strings"

	"github.com/filecoin-project/bacalhau/pkg/executor"
	"github.com/filecoin-project/bacalhau/pkg/job"
	"github.com/filecoin-project/bacalhau/pkg/requestornode"
	"github.com/filecoin-project/bacalhau/pkg/storage"
	"github.com/filecoin-project/bacalhau/pkg/system"
	"github.com/rs/zerolog/log"
	"go.opentelemetry.io/contrib/instrumentation/net/http/otelhttp"
)

// APIServer configures a node's public REST API.
type APIServer struct {
	Node *requestornode.RequesterNode
	Host string
	Port int
}

// NewServer returns a new API server for a requester node.
func NewServer(
	node *requestornode.RequesterNode,
	host string,
	port int,
) *APIServer {
	return &APIServer{
		Node: node,
		Host: host,
		Port: port,
	}
}

// GetURI returns the HTTP URI that the server is listening on.
func (apiServer *APIServer) GetURI() string {
	return fmt.Sprintf("http://%s:%d", apiServer.Host, apiServer.Port)
}

// ListenAndServe listens for and serves HTTP requests against the API server.
func (apiServer *APIServer) ListenAndServe(ctx context.Context, cm *system.CleanupManager) error {
	hostID, err := apiServer.Node.Transport.HostID(ctx)
	if err != nil {
		log.Error().Msgf("Error fetching node's host ID: %s", err)
		return err
	}
	sm := http.NewServeMux()
	sm.Handle("/list", instrument("list", apiServer.list))
	sm.Handle("/submit", instrument("submit", apiServer.submit))
	sm.Handle("/healthz", instrument("healthz", apiServer.healthz))
	sm.Handle("/logz", instrument("logz", apiServer.logz))
	sm.Handle("/varz", instrument("varz", apiServer.varz))
	sm.Handle("/livez", instrument("livez", apiServer.livez))
	sm.Handle("/readyz", instrument("readyz", apiServer.readyz))

	srv := http.Server{
		Handler: sm,
		Addr:    fmt.Sprintf("%s:%d", apiServer.Host, apiServer.Port),
	}

	log.Debug().Msgf(
		"API server listening for host %s on %s...", hostID, srv.Addr)

	// Cleanup resources when system is done:
	cm.RegisterCallback(func() error {
		return srv.Shutdown(ctx)
	})

	err = srv.ListenAndServe()
	if err == http.ErrServerClosed {
		log.Debug().Msgf(
			"API server closed for host %s on %s.", hostID, srv.Addr)
		return nil // expected error if the server is shut down
	}

	return err
}

type listRequest struct {
	ClientID string `json:"client_id"`
}

type listResponse struct {
	Jobs map[string]*executor.Job `json:"jobs"`
}

func (apiServer *APIServer) list(res http.ResponseWriter, req *http.Request) {
	var listReq listRequest
	if err := json.NewDecoder(req.Body).Decode(&listReq); err != nil {
		http.Error(res, err.Error(), http.StatusBadRequest)
		return
	}

	list, err := apiServer.Node.Transport.List(req.Context())
	if err != nil {
		http.Error(res, err.Error(), http.StatusInternalServerError)
		return
	}

	res.WriteHeader(http.StatusOK)
	err = json.NewEncoder(res).Encode(listResponse{
		Jobs: list.Jobs,
	})
	if err != nil {
		http.Error(res, err.Error(), http.StatusInternalServerError)
		return
	}
}

type submitData struct {
	// The job specification:
	Spec *executor.JobSpec `json:"spec"`

	// The deal the client has made with the network, at minimum this should
	// contain the client's ID for verifying the message authenticity:
	Deal *executor.JobDeal `json:"deal"`
	// optional base64 encoded tar file that the api server will pin to ipfs for
	// you (the client), NOT part of the spec so we don't flood libp2p with
	// these files, max 10mb
	Context string `json:"context,omitempty"`
}

type submitRequest struct {
	// The data needed to submit and run a job on the network:
	Data submitData `json:"data"`

	// A base64-encoded signature of the data, signed by the client:
	ClientSignature string `json:"signature"`

	// The base64-encoded public key of the client:
	ClientPublicKey string `json:"client_public_key"`
}

type submitResponse struct {
	Job *executor.Job `json:"job"`
}

func (apiServer *APIServer) submit(res http.ResponseWriter, req *http.Request) {
	var submitReq submitRequest
	if err := json.NewDecoder(req.Body).Decode(&submitReq); err != nil {
		log.Debug().Msgf("====> Decode submitReq error: %s", err)
		http.Error(res, err.Error(), http.StatusBadRequest)
		return
	}

<<<<<<< HEAD
	if err := verifySubmitRequest(&submitReq); err != nil {
		http.Error(res, err.Error(), http.StatusBadRequest)
		return
	}

	if err := job.VerifyJob(submitReq.Data.Spec, submitReq.Data.Deal); err != nil {
=======
	if err := job.VerifyJob(submitReq.Spec, submitReq.Deal); err != nil {
		log.Debug().Msgf("====> VerifyJob error: %s", err)
>>>>>>> fe643698
		http.Error(res, err.Error(), http.StatusInternalServerError)
		return
	}

	if submitReq.Context != "" {
		// TODO: gc pinned contexts
		// TODO:
		//  * base64 decode submitReq.Context

		decoded, err := base64.StdEncoding.DecodeString(submitReq.Context)
		if err != nil {
			log.Debug().Msgf("====> DecodeContext error: %s", err)
			http.Error(res, err.Error(), http.StatusInternalServerError)
			return
		}

		//  * write decoded base64 to .tar file

		// create tmp dir
		tmpDir, err := ioutil.TempDir("", "bacalhau-pin-context-")
		if err != nil {
			log.Debug().Msgf("====> Create tmp dir error: %s", err)
			http.Error(res, err.Error(), http.StatusInternalServerError)
			return
		}

		// untar tmpDir/context.tar

		tarReader := bytes.NewReader(decoded)
		err = decompress(tarReader, filepath.Join(tmpDir, "context"))
		if err != nil {
			log.Debug().Msgf("====> Decompress error: %s", err)
			http.Error(res, err.Error(), http.StatusInternalServerError)
			return
		}

		//  * untar into directory
		//  * call apiServer.Node.PinContext with directory name
		cid, err := apiServer.Node.PinContext(filepath.Join(tmpDir, "context"))
		if err != nil {
			log.Debug().Msgf("====> PinContext error: %s", err)
			http.Error(res, err.Error(), http.StatusInternalServerError)
			return
		}
		submitReq.Spec.Inputs = append(submitReq.Spec.Inputs, storage.StorageSpec{
			// we have a chance to have a kind of storage multiaddress here
			// e.g. --cid ipfs:abc --cid filecoin:efg
			Engine: "ipfs",
			Cid:    cid,
			Path:   "/job",
		})
	}

	j, err := apiServer.Node.Transport.SubmitJob(req.Context(),
		submitReq.Data.Spec, submitReq.Data.Deal)
	if err != nil {
		http.Error(res, err.Error(), http.StatusInternalServerError)
		return
	}

	res.WriteHeader(http.StatusOK)
	err = json.NewEncoder(res).Encode(submitResponse{
		Job: j,
	})
	if err != nil {
		http.Error(res, err.Error(), http.StatusInternalServerError)
		return
	}
}

func verifySubmitRequest(req *submitRequest) error {
	if req.Data.Spec == nil {
		return errors.New("job spec is required")
	}
	if req.Data.Deal == nil {
		return errors.New("job deal is required")
	}
	if req.Data.Deal.ClientID == "" {
		return errors.New("job deal must contain a client ID")
	}
	if req.ClientSignature == "" {
		return errors.New("client's signature is required")
	}
	if req.ClientPublicKey == "" {
		return errors.New("client's public key is required")
	}

	// Check that the client's public key matches the client ID:
	ok, err := system.PublicKeyMatchesID(req.ClientPublicKey, req.Data.Deal.ClientID)
	if err != nil {
		return fmt.Errorf("error verifying client ID: %w", err)
	}
	if !ok {
		return errors.New("client's public key does not match client ID")
	}

	// Check that the signature is valid:
	jsonData, err := json.Marshal(req.Data)
	if err != nil {
		return fmt.Errorf("error marshaling job data: %w", err)
	}

	ok, err = system.Verify(jsonData, req.ClientSignature, req.ClientPublicKey)
	if err != nil {
		return fmt.Errorf("error verifying client signature: %w", err)
	}
	if !ok {
		return errors.New("client's signature is invalid")
	}

	return nil
}

func instrument(name string, fn http.HandlerFunc) http.Handler {
	return otelhttp.NewHandler(fn, fmt.Sprintf("publicapi/%s", name))
}

// check for path traversal and correct forward slashes
//nolint:deadcode,unused
func validRelPath(p string) bool {
	if p == "" || strings.Contains(p, `\`) || strings.HasPrefix(p, "/") || strings.Contains(p, "../") {
		return false
	}
	return true
}

// Sanitize archive file pathing from "G305: Zip Slip vulnerability"
func SanitizeArchivePath(d, t string) (v string, err error) {
	v = filepath.Join(d, t)
	if strings.HasPrefix(v, filepath.Clean(d)) {
		return v, nil
	}

	return "", fmt.Errorf("%s: %s", "content filepath is tainted", t)
}

//nolint:unused,deadcode
func decompress(src io.Reader, dst string) error {
	// ungzip
	zr, err := gzip.NewReader(src)
	if err != nil {
		return err
	}
	// untar
	tr := tar.NewReader(zr)

	// uncompress each element
	for {
		header, err := tr.Next()
		if err == io.EOF {
			break // End of archive
		}
		if err != nil {
			return err
		}
		target := header.Name

		// validate name against path traversal
		if !validRelPath(header.Name) {
			return fmt.Errorf("tar contained invalid name error %q", target)
		}

		// add dst + re-format slashes according to system
		target, err = SanitizeArchivePath(dst, header.Name)
		if err != nil {
			return err
		}
		// if no join is needed, replace with ToSlash:
		// target = filepath.ToSlash(header.Name)

		// check the type
		switch header.Typeflag {
		// if its a dir and it doesn't exist create it (with 0755 permission)
		case tar.TypeDir:
			if _, err := os.Stat(target); err != nil {
				if err := os.MkdirAll(target, 0755); err != nil { //nolint:gomnd
					return err
				}
			}
		// if it's a file create it (with same permission)
		case tar.TypeReg:
			fileToWrite, err := os.OpenFile(target, os.O_CREATE|os.O_RDWR, os.FileMode(header.Mode))
			if err != nil {
				return err
			}
			// copy over contents (max 10MB per file!)
			// TODO: error if files are too big, rather than silently truncating them :-O
			if _, err := io.CopyN(fileToWrite, tr, 10*1024*1024); err != nil { //nolint:gomnd
				log.Debug().Msgf("CopyN err is %s", err)
				// io.EOF is expected
				if err != io.EOF {
					return err
				}
			}
			// manually close here after each file operation; defering would cause each file close
			// to wait until all operations have completed.
			fileToWrite.Close()
		}
	}

	//
	return nil
}<|MERGE_RESOLUTION|>--- conflicted
+++ resolved
@@ -127,9 +127,10 @@
 	// The deal the client has made with the network, at minimum this should
 	// contain the client's ID for verifying the message authenticity:
 	Deal *executor.JobDeal `json:"deal"`
-	// optional base64 encoded tar file that the api server will pin to ipfs for
-	// you (the client), NOT part of the spec so we don't flood libp2p with
-	// these files, max 10mb
+
+	// Optional base64-encoded tar file that will be pinned to IPFS and
+	// mounted as storage for the job. Not part of the spec so we don't
+	// flood the transport layer with it (potentially very large).
 	Context string `json:"context,omitempty"`
 }
 
@@ -156,36 +157,27 @@
 		return
 	}
 
-<<<<<<< HEAD
 	if err := verifySubmitRequest(&submitReq); err != nil {
 		http.Error(res, err.Error(), http.StatusBadRequest)
 		return
 	}
 
 	if err := job.VerifyJob(submitReq.Data.Spec, submitReq.Data.Deal); err != nil {
-=======
-	if err := job.VerifyJob(submitReq.Spec, submitReq.Deal); err != nil {
 		log.Debug().Msgf("====> VerifyJob error: %s", err)
->>>>>>> fe643698
-		http.Error(res, err.Error(), http.StatusInternalServerError)
-		return
-	}
-
-	if submitReq.Context != "" {
+		http.Error(res, err.Error(), http.StatusInternalServerError)
+		return
+	}
+
+	// If we have a build context, pin it to IPFS and mount it in the job:
+	if submitReq.Data.Context != "" {
 		// TODO: gc pinned contexts
-		// TODO:
-		//  * base64 decode submitReq.Context
-
-		decoded, err := base64.StdEncoding.DecodeString(submitReq.Context)
+		decoded, err := base64.StdEncoding.DecodeString(submitReq.Data.Context)
 		if err != nil {
 			log.Debug().Msgf("====> DecodeContext error: %s", err)
 			http.Error(res, err.Error(), http.StatusInternalServerError)
 			return
 		}
 
-		//  * write decoded base64 to .tar file
-
-		// create tmp dir
 		tmpDir, err := ioutil.TempDir("", "bacalhau-pin-context-")
 		if err != nil {
 			log.Debug().Msgf("====> Create tmp dir error: %s", err)
@@ -193,8 +185,6 @@
 			return
 		}
 
-		// untar tmpDir/context.tar
-
 		tarReader := bytes.NewReader(decoded)
 		err = decompress(tarReader, filepath.Join(tmpDir, "context"))
 		if err != nil {
@@ -203,17 +193,16 @@
 			return
 		}
 
-		//  * untar into directory
-		//  * call apiServer.Node.PinContext with directory name
 		cid, err := apiServer.Node.PinContext(filepath.Join(tmpDir, "context"))
 		if err != nil {
 			log.Debug().Msgf("====> PinContext error: %s", err)
 			http.Error(res, err.Error(), http.StatusInternalServerError)
 			return
 		}
-		submitReq.Spec.Inputs = append(submitReq.Spec.Inputs, storage.StorageSpec{
-			// we have a chance to have a kind of storage multiaddress here
-			// e.g. --cid ipfs:abc --cid filecoin:efg
+
+		// NOTE(luke): we could do some kind of storage multiaddr here, e.g.:
+		//               --cid ipfs:abc --cid filecoin:efg
+		submitReq.Data.Spec.Inputs = append(submitReq.Data.Spec.Inputs, storage.StorageSpec{
 			Engine: "ipfs",
 			Cid:    cid,
 			Path:   "/job",
