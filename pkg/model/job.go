package model

import (
	"time"

	"github.com/imdario/mergo"
	"github.com/rs/zerolog/log"
)

// Job contains data about a job request in the bacalhau network.
type Job struct {
	APIVersion string `json:"apiVersion" example:"V1beta1"`

	Metadata Metadata `json:"metadata,omitempty"`

	// The specification of this job.
	Spec Spec `json:"spec,omitempty"`

	// The status of the job: where are the nodes at, what are the events
	Status JobStatus `json:"status,omitempty"`
}

type Metadata struct {
	// The unique global ID of this job in the bacalhau network.
	ID string `json:"id,omitempty" example:"92d5d4ee-3765-4f78-8353-623f5f26df08"`

	// Time the job was submitted to the bacalhau network.
	CreatedAt time.Time `json:"createdAt,omitempty" example:"2022-11-17T13:29:01.871140291Z"`

	// The ID of the client that created this job.
	ClientID string `json:"clientId,omitempty" example:"ac13188e93c97a9c2e7cf8e86c7313156a73436036f30da1ececc2ce79f9ea51"`
}
type JobRequester struct {
	// The ID of the requester node that owns this job.
	RequesterNodeID string `json:"requesterNodeId,omitempty" example:"QmXaXu9N5GNetatsvwnTfQqNtSeKAD6uCmarbh3LMRYAcF"`

	// The public key of the Requester node that created this job
	// This can be used to encrypt messages back to the creator
	RequesterPublicKey PublicKey `json:"requesterPublicKey,omitempty"`
}
type JobStatus struct {
	// The current state of the job
	State JobState `json:"jobState,omitempty"`

	// All events associated with the job
	Events []JobEvent `json:"jobEvents,omitempty"`

	// All local events associated with the job
	LocalEvents []JobLocalEvent `json:"localJobEvents,omitempty"`

	Requester JobRequester `json:"requester,omitempty"`
}

// TODO: There's probably a better way we want to globally version APIs
func NewJob() *Job {
	return &Job{
		APIVersion: APIVersionLatest().String(),
	}
}

func NewJobWithSaneProductionDefaults() (*Job, error) {
	j := NewJob()
	err := mergo.Merge(j, &Job{
		APIVersion: APIVersionLatest().String(),
		Spec: Spec{
			Engine:    EngineDocker,
			Verifier:  VerifierNoop,
			Publisher: PublisherEstuary,
			Deal: Deal{
				Concurrency: 1,
				Confidence:  0,
				MinBids:     0, // 0 means no minimum before bidding
			},
		},
	})
	if err != nil {
		log.Err(err).Msg("failed to merge sane defaults into job")
		return nil, err
	}
	return j, nil
}

// JobWithInfo is the job request + the result of attempting to run it on the network
type JobWithInfo struct {
	Job            Job             `json:"job,omitempty"`
	JobState       JobState        `json:"jobState,omitempty"`
	JobEvents      []JobEvent      `json:"jobEvents,omitempty"`
	JobLocalEvents []JobLocalEvent `json:"jobLocalEvents,omitempty"`
}

// JobShard contains data about a job shard in the bacalhau network.
type JobShard struct {
	Job *Job `json:"job,omitempty"`

	Index int `json:"index,omitempty"`
}

func (shard JobShard) ID() string {
	return GetShardID(shard.Job.Metadata.ID, shard.Index)
}

func (shard JobShard) String() string {
	return shard.ID()
}

type JobExecutionPlan struct {
	// how many shards are there in total for this job
	// we are expecting this number x concurrency total
	// JobShardState objects for this job
	TotalShards int `json:"shardsTotal,omitempty"`
}

// describe how we chunk a job up into shards
type JobShardingConfig struct {
	// divide the inputs up into the smallest possible unit
	// for example /* would mean "all top level files or folders"
	// this being an empty string means "no sharding"
	GlobPattern string `json:"globPattern,omitempty"`
	// how many "items" are to be processed in each shard
	// we first apply the glob pattern which will result in a flat list of items
	// this number decides how to group that flat list into actual shards run by compute nodes
	BatchSize int `json:"batchSize,omitempty"`
	// when using multiple input volumes
	// what path do we treat as the common mount path to apply the glob pattern to
	BasePath string `json:"globPatternBasePath,omitempty"`
}

// The state of a job across the whole network
// generally be in different states on different nodes - one node may be
// ignoring a job as its bid was rejected, while another node may be
// submitting results for the job to the requester node.
//
// Each node will produce an array of JobShardState one for each shard
// (jobs without a sharding config will still have sharded job
// states - just with a shard count of 1). Any code that is determining
// the current "state" of a job must look at both:
//
//   - the ShardCount of the JobExecutionPlan
//   - the collection of JobShardState to determine the current state
//
// Note: JobState itself is not mutable - the JobExecutionPlan and
// JobShardState are updatable and the JobState is queried by the rest
// of the system.
type JobState struct {
	Nodes map[string]JobNodeState `json:"nodes,omitempty"`
}

type JobNodeState struct {
	Shards map[int]JobShardState `json:"shards,omitempty"`
}

type JobShardState struct {
	// which node is running this shard
<<<<<<< HEAD
	NodeID string `json:"nodeId,omitempty"`
	// Compute node reference for this shard execution
	ExecutionID string `json:"executionId,omitempty"`
=======
	NodeID string `json:"NodeId,omitempty"`
	// Compute node reference for this shard execution
	ExecutionID string `json:"ExecutionId,omitempty"`
>>>>>>> c85c38ca
	// what shard is this we are running
	ShardIndex int `json:"shardIndex,omitempty"`
	// what is the state of the shard on this node
	State JobStateType `json:"state,omitempty"`
	// an arbitrary status message
	Status string `json:"status,omitempty"`
	// the proposed results for this shard
	// this will be resolved by the verifier somehow
	VerificationProposal []byte             `json:"verificationProposal,omitempty"`
	VerificationResult   VerificationResult `json:"verificationResult,omitempty"`
	PublishedResult      StorageSpec        `json:"publishedResults,omitempty"`

	// RunOutput of the job
	RunOutput *RunCommandResult `json:"runOutput,omitempty"`
}

// The deal the client has made with the bacalhau network.
// This is updateable by the client who submitted the job
type Deal struct {
	// The maximum number of concurrent compute node bids that will be
	// accepted by the requester node on behalf of the client.
	Concurrency int `json:"concurrency,omitempty"`
	// The number of nodes that must agree on a verification result
	// this is used by the different verifiers - for example the
	// deterministic verifier requires the winning group size
	// to be at least this size
	Confidence int `json:"confidence,omitempty"`
	// The minimum number of bids that must be received before the Requester
	// node will randomly accept concurrency-many of them. This allows the
	// Requester node to get some level of guarantee that the execution of the
	// jobs will be spread evenly across the network (assuming that this value
	// is some large proportion of the size of the network).
	MinBids int `json:"minBids,omitempty"`
}

// Spec is a complete specification of a job that can be run on some
// execution provider.
type Spec struct {
	// e.g. docker or language
	Engine Engine `json:"engine,omitempty"`

	Verifier Verifier `json:"verifier,omitempty"`

	// there can be multiple publishers for the job
	Publisher Publisher `json:"publisher,omitempty"`

	// executor specific data
	Docker   JobSpecDocker   `json:"docker,omitempty"`
	Language JobSpecLanguage `json:"language,omitempty"`
	Wasm     JobSpecWasm     `json:"wasm,omitempty"`

	// the compute (cpu, ram) resources this job requires
	Resources ResourceUsageConfig `json:"resources,omitempty"`

	// The type of networking access that the job needs
	Network NetworkConfig `json:"network,omitempty"`

	// The type of networking access that the job needs
	Network NetworkConfig `json:"Network,omitempty"`

	// How long a job can run in seconds before it is killed.
	// This includes the time required to run, verify and publish results
	Timeout float64 `json:"timeout,omitempty"`

	// the data volumes we will read in the job
	// for example "read this ipfs cid"
	// TODO: #667 Replace with "Inputs", "Outputs" (note the caps) for yaml/json when we update the n.js file
	Inputs []StorageSpec `json:"inputs,omitempty"`

	// Input volumes that will not be sharded
	// for example to upload code into a base image
	// every shard will get the full range of context volumes
	Contexts []StorageSpec `json:"contexts,omitempty"`

	// the data volumes we will write in the job
	// for example "write the results to ipfs"
	Outputs []StorageSpec `json:"outputs,omitempty"`

	// Annotations on the job - could be user or machine assigned
	Annotations []string `json:"annotations,omitempty"`

	// the sharding config for this job
	// describes how the job might be split up into parallel shards
	Sharding JobShardingConfig `json:"sharding,omitempty"`

	// Do not track specified by the client
	DoNotTrack bool `json:"doNotTrack,omitempty"`

	// how will this job be executed by nodes on the network
	ExecutionPlan JobExecutionPlan `json:"executionPlan,omitempty"`

	// The deal the client has made, such as which job bids they have accepted.
	Deal Deal `json:"deal,omitempty"`
}

// Return timeout duration
func (s *Spec) GetTimeout() time.Duration {
	return time.Duration(s.Timeout * float64(time.Second))
}

// Return pointers to all the storage specs in the spec.
func (s *Spec) AllStorageSpecs() []*StorageSpec {
	storages := []*StorageSpec{
		&s.Language.Context,
		&s.Wasm.EntryModule,
	}

	for _, collection := range [][]StorageSpec{
		s.Contexts,
		s.Inputs,
		s.Outputs,
	} {
		for index := range collection {
			storages = append(storages, &collection[index])
		}
	}

	return storages
}

// for VM style executors
type JobSpecDocker struct {
	// this should be pullable by docker
	Image string `json:"image,omitempty"`
	// optionally override the default entrypoint
	Entrypoint []string `json:"entrypoint,omitempty"`
	// a map of env to run the container with
	EnvironmentVariables []string `json:"environmentVariables,omitempty"`
	// working directory inside the container
	WorkingDirectory string `json:"workingDirectory,omitempty"`
}

// for language style executors (can target docker or wasm)
type JobSpecLanguage struct {
	Language        string `json:"language,omitempty"`        // e.g. python
	LanguageVersion string `json:"languageVersion,omitempty"` // e.g. 3.8
	// must this job be run in a deterministic context?
	Deterministic bool `json:"deterministicExecution,omitempty"`
	// context is a tar file stored in ipfs, containing e.g. source code and requirements
	Context StorageSpec `json:"jobContext,omitempty"`
	// optional program specified on commandline, like python -c "print(1+1)"
	Command string `json:"command,omitempty"`
	// optional program path relative to the context dir. one of Command or ProgramPath must be specified
	ProgramPath string `json:"programPath,omitempty"`
	// optional requirements.txt (or equivalent) path relative to the context dir
	RequirementsPath string `json:"requirementsPath,omitempty"`
}

// Describes a raw WASM job
type JobSpecWasm struct {
	// The module that contains the WASM code to start running.
<<<<<<< HEAD
	EntryModule StorageSpec `json:"entryModule,omitempty"`
=======
	EntryModule StorageSpec `json:"EntryModule,omitempty"`
>>>>>>> c85c38ca

	// The name of the function in the EntryModule to call to run the job. For
	// WASI jobs, this will always be `_start`, but jobs can choose to call
	// other WASM functions instead. The EntryPoint must be a zero-parameter
	// zero-result function.
	EntryPoint string `json:"entryPoint,omitempty"`

	// The arguments supplied to the program (i.e. as ARGV).
	Parameters []string `json:"parameters,omitempty"`

	// The variables available in the environment of the running program.
	EnvironmentVariables map[string]string `json:"environmentVariables,omitempty"`

	// TODO #880: Other WASM modules whose exports will be available as imports
	// to the EntryModule.
	ImportModules []StorageSpec `json:"importModules,omitempty"`
}

// gives us a way to keep local data against a job
// so our compute node and requester node control loops
// can keep state against a job without broadcasting it
// to the rest of the network
type JobLocalEvent struct {
	EventName    JobLocalEventType `json:"eventName,omitempty"`
	JobID        string            `json:"jobId,omitempty"`
	ShardIndex   int               `json:"shardIndex,omitempty"`
	TargetNodeID string            `json:"targetNodeId,omitempty"`
}

// we emit these to other nodes so they update their
// state locally and can emit events locally
type JobEvent struct {
	// APIVersion of the Job
	APIVersion string `json:"apiVersion,omitempty" example:"V1beta1"`

	JobID string `json:"jobId,omitempty" example:"9304c616-291f-41ad-b862-54e133c0149e"`
	// what shard is this event for
<<<<<<< HEAD
	ShardIndex int `json:"shardIndex,omitempty"`
	// compute execution identifier
	ExecutionID string `json:"executionId,omitempty" example:"9304c616-291f-41ad-b862-54e133c0149e"`
=======
	ShardIndex int `json:"ShardIndex,omitempty"`
	// compute execution identifier
	ExecutionID string `json:"ExecutionID,omitempty" example:"9304c616-291f-41ad-b862-54e133c0149e"`
>>>>>>> c85c38ca
	// optional clientID if this is an externally triggered event (like create job)
	ClientID string `json:"clientId,omitempty" example:"ac13188e93c97a9c2e7cf8e86c7313156a73436036f30da1ececc2ce79f9ea51"`
	// the node that emitted this event
	SourceNodeID string `json:"sourceNodeId,omitempty" example:"QmXaXu9N5GNetatsvwnTfQqNtSeKAD6uCmarbh3LMRYAcF"`
	// the node that this event is for
	// e.g. "AcceptJobBid" was emitted by Requester but it targeting compute node
	TargetNodeID string       `json:"targetNodeId,omitempty" example:"QmdZQ7ZbhnvWY1J12XYKGHApJ6aufKyLNSvf8jZBrBaAVL"`
	EventName    JobEventType `json:"eventName,omitempty"`
	// this is only defined in "create" events
	Spec Spec `json:"spec,omitempty"`
	// this is only defined in "create" events
	JobExecutionPlan JobExecutionPlan `json:"jobExecutionPlan,omitempty"`
	// this is only defined in "update_deal" events
	Deal                 Deal               `json:"deal,omitempty"`
	Status               string             `json:"status,omitempty" example:"Got results proposal of length: 0"`
	VerificationProposal []byte             `json:"verificationProposal,omitempty"`
	VerificationResult   VerificationResult `json:"verificationResult,omitempty"`
	PublishedResult      StorageSpec        `json:"publishedResult,omitempty"`

	EventTime       time.Time `json:"eventTime,omitempty" example:"2022-11-17T13:32:55.756658941Z"`
	SenderPublicKey PublicKey `json:"senderPublicKey,omitempty"`

	// RunOutput of the job
	RunOutput *RunCommandResult `json:"runOutput,omitempty"`
}

// we need to use a struct for the result because:
// a) otherwise we don't know if VerificationResult==false
// means "I've not verified yet" or "verification failed"
// b) we might want to add further fields to the result later
type VerificationResult struct {
	Complete bool `json:"complete,omitempty"`
	Result   bool `json:"result,omitempty"`
}

type JobCreatePayload struct {
	// the id of the client that is submitting the job
	ClientID string `json:"clientId,omitempty" validate:"required"`

	APIVersion string `json:"apiVersion,omitempty" example:"V1beta1" validate:"required"`

	// The specification of this job.
<<<<<<< HEAD
	Spec *Spec `json:"spec,omitempty" validate:"required"`
=======
	Spec *Spec `json:"Spec,omitempty" validate:"required"`
>>>>>>> c85c38ca
}<|MERGE_RESOLUTION|>--- conflicted
+++ resolved
@@ -151,15 +151,9 @@
 
 type JobShardState struct {
 	// which node is running this shard
-<<<<<<< HEAD
-	NodeID string `json:"nodeId,omitempty"`
-	// Compute node reference for this shard execution
-	ExecutionID string `json:"executionId,omitempty"`
-=======
 	NodeID string `json:"NodeId,omitempty"`
 	// Compute node reference for this shard execution
 	ExecutionID string `json:"ExecutionId,omitempty"`
->>>>>>> c85c38ca
 	// what shard is this we are running
 	ShardIndex int `json:"shardIndex,omitempty"`
 	// what is the state of the shard on this node
@@ -212,10 +206,7 @@
 	Wasm     JobSpecWasm     `json:"wasm,omitempty"`
 
 	// the compute (cpu, ram) resources this job requires
-	Resources ResourceUsageConfig `json:"resources,omitempty"`
-
-	// The type of networking access that the job needs
-	Network NetworkConfig `json:"network,omitempty"`
+	Resources ResourceUsageConfig `json:"Resources,omitempty"`
 
 	// The type of networking access that the job needs
 	Network NetworkConfig `json:"Network,omitempty"`
@@ -311,11 +302,7 @@
 // Describes a raw WASM job
 type JobSpecWasm struct {
 	// The module that contains the WASM code to start running.
-<<<<<<< HEAD
-	EntryModule StorageSpec `json:"entryModule,omitempty"`
-=======
 	EntryModule StorageSpec `json:"EntryModule,omitempty"`
->>>>>>> c85c38ca
 
 	// The name of the function in the EntryModule to call to run the job. For
 	// WASI jobs, this will always be `_start`, but jobs can choose to call
@@ -353,15 +340,9 @@
 
 	JobID string `json:"jobId,omitempty" example:"9304c616-291f-41ad-b862-54e133c0149e"`
 	// what shard is this event for
-<<<<<<< HEAD
-	ShardIndex int `json:"shardIndex,omitempty"`
-	// compute execution identifier
-	ExecutionID string `json:"executionId,omitempty" example:"9304c616-291f-41ad-b862-54e133c0149e"`
-=======
 	ShardIndex int `json:"ShardIndex,omitempty"`
 	// compute execution identifier
 	ExecutionID string `json:"ExecutionID,omitempty" example:"9304c616-291f-41ad-b862-54e133c0149e"`
->>>>>>> c85c38ca
 	// optional clientID if this is an externally triggered event (like create job)
 	ClientID string `json:"clientId,omitempty" example:"ac13188e93c97a9c2e7cf8e86c7313156a73436036f30da1ececc2ce79f9ea51"`
 	// the node that emitted this event
@@ -404,9 +385,5 @@
 	APIVersion string `json:"apiVersion,omitempty" example:"V1beta1" validate:"required"`
 
 	// The specification of this job.
-<<<<<<< HEAD
-	Spec *Spec `json:"spec,omitempty" validate:"required"`
-=======
 	Spec *Spec `json:"Spec,omitempty" validate:"required"`
->>>>>>> c85c38ca
 }