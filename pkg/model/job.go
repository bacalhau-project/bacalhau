--- conflicted
+++ resolved
@@ -151,7 +151,6 @@
 	// allow the engine to be provided as a string for yaml and JSON job specs
 	EngineName string `json:"engine_name" yaml:"engine_name" jsonschema_extras:"enum=noop,enum=docker,enum=wasm,enum=language,enum=pythonwasm"`
 
-<<<<<<< HEAD
 	Verifier VerifierType `json:"Verifier,omitempty" yaml:"Verifier,omitempty"`
 	// allow the verifier to be provided as a string for yaml and JSON job specs
 	VerifierName string `json:"VerifierName,omitempty" yaml:"VerifierName,omitempty"`
@@ -159,16 +158,6 @@
 	// there can be multiple publishers for the job
 	Publisher     PublisherType `json:"Publisher,omitempty" yaml:"Publisher,omitempty"`
 	PublisherName string        `json:"PublisherName,omitempty" yaml:"PublisherName,omitempty"`
-=======
-	Verifier VerifierType `json:"verifier,omitempty" yaml:"verifier,omitempty"`
-	// allow the verifier to be provided as a string for yaml and JSON job specs
-	VerifierName string `json:"verifier_name" yaml:"verifier_name" jsonschema_extras:"enum=noop,enum=deterministic"`
-
-	// there can be multiple publishers for the job
-	Publisher PublisherType `json:"publisher,omitempty" yaml:"publisher,omitempty"`
-	//nolint:gochecknoinits
-	PublisherName string `json:"publisher_name" yaml:"publisher_name" jsonschema_extras:"enum=noop,enum=ipfs,enum=filecoin,enum=estuary"`
->>>>>>> 0b53037d
 
 	// executor specific data
 	Docker   JobSpecDocker   `json:"Docker,omitempty" yaml:"Docker,omitempty"`
@@ -185,11 +174,7 @@
 	// Input volumes that will not be sharded
 	// for example to upload code into a base image
 	// every shard will get the full range of context volumes
-<<<<<<< HEAD
 	Contexts []StorageSpec `json:"Contexts,omitempty" yaml:"Contexts,omitempty"`
-=======
-	Contexts []StorageSpec `json:"contexts,omitempty" yaml:"contexts,omitempty"`
->>>>>>> 0b53037d
 
 	// the data volumes we will write in the job
 	// for example "write the results to ipfs"
@@ -200,17 +185,10 @@
 
 	// the sharding config for this job
 	// describes how the job might be split up into parallel shards
-<<<<<<< HEAD
 	Sharding JobShardingConfig `json:"Sharding,omitempty" yaml:"Sharding,omitempty"`
 
 	// Do not track specified by the client
 	DoNotTrack bool `json:"DoNotTrack,omitempty" yaml:"DoNotTrack,omitempty"`
-=======
-	Sharding JobShardingConfig `json:"sharding,omitempty" yaml:"sharding,omitempty"`
-
-	// Do not track specified by the client
-	DoNotTrack bool `json:"donottrack,omitempty" yaml:"donottrack,omitempty"`
->>>>>>> 0b53037d
 }
 
 // for VM style executors
@@ -222,11 +200,7 @@
 	// a map of env to run the container with
 	EnvironmentVariables []string `json:"EnvironmentVariables,omitempty" yaml:"EnvironmentVariables,omitempty"`
 	// working directory inside the container
-<<<<<<< HEAD
 	WorkingDirectory string `json:"WorkingDirectory,omitempty" yaml:"WorkingDirectory,omitempty"`
-=======
-	WorkingDir string `json:"workdir,omitempty" yaml:"workdir,omitempty"`
->>>>>>> 0b53037d
 }
 
 // for language style executors (can target docker or wasm)
