package model

// Job selection policy configuration
type JobSelectionDataLocality int64

const (
	Local    JobSelectionDataLocality = 0
	Anywhere JobSelectionDataLocality = 1
)

// describe the rules for how a compute node selects an incoming job
type JobSelectionPolicy struct {
	// this describes if we should run a job based on
	// where the data is located - i.e. if the data is "local"
	// or if the data is "anywhere"
	Locality JobSelectionDataLocality `json:"locality"`
	// should we reject jobs that don't specify any data
	// the default is "accept"
<<<<<<< HEAD
	RejectStatelessJobs bool `json:"rejectStatelessJobs"`
	// should we accept jobs that specify networking
	// the default is "reject"
	AcceptNetworkedJobs bool `json:"acceptNetworkedJobs"`
=======
	RejectStatelessJobs bool `json:"reject_stateless_jobs"`
	// should we accept jobs that specify networking
	// the default is "reject"
	AcceptNetworkedJobs bool `json:"accept_networked_jobs"`
>>>>>>> c85c38ca
	// external hooks that decide if we should take on the job or not
	// if either of these are given they will override the data locality settings
	ProbeHTTP string `json:"probeHttp,omitempty"`
	ProbeExec string `json:"probeExec,omitempty"`
}

// generate a default empty job selection policy
func NewDefaultJobSelectionPolicy() JobSelectionPolicy {
	return JobSelectionPolicy{}
}<|MERGE_RESOLUTION|>--- conflicted
+++ resolved
@@ -16,17 +16,10 @@
 	Locality JobSelectionDataLocality `json:"locality"`
 	// should we reject jobs that don't specify any data
 	// the default is "accept"
-<<<<<<< HEAD
-	RejectStatelessJobs bool `json:"rejectStatelessJobs"`
-	// should we accept jobs that specify networking
-	// the default is "reject"
-	AcceptNetworkedJobs bool `json:"acceptNetworkedJobs"`
-=======
 	RejectStatelessJobs bool `json:"reject_stateless_jobs"`
 	// should we accept jobs that specify networking
 	// the default is "reject"
 	AcceptNetworkedJobs bool `json:"accept_networked_jobs"`
->>>>>>> c85c38ca
 	// external hooks that decide if we should take on the job or not
 	// if either of these are given they will override the data locality settings
 	ProbeHTTP string `json:"probeHttp,omitempty"`
