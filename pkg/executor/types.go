--- conflicted
+++ resolved
@@ -73,11 +73,7 @@
 	Language JobSpecLanguage `json:"job_spec_language,omitempty" yaml:"job_spec_language,omitempty"`
 
 	// the compute (cpy, ram) resources this job requires
-<<<<<<< HEAD
-	Resources capacitymanager.ResourceUsageConfig `json:"resources"`
-=======
 	Resources capacitymanager.ResourceUsageConfig `json:"resources" yaml:"resources"`
->>>>>>> 1f6b87c8
 
 	// the data volumes we will read in the job
 	// for example "read this ipfs cid"
