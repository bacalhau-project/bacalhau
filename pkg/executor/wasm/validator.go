package wasm

import (
	"fmt"

	"github.com/rs/zerolog/log"
	"github.com/tetratelabs/wazero"
	"github.com/tetratelabs/wazero/api"
	"golang.org/x/exp/maps"
)

<<<<<<< HEAD
// ValidateModuleAgainstJob will return an error if the passed job does not
// represent a valid WASM executor job or the passed module is not able to be
// run to fulfill the job.
func ValidateModuleAgainstJob(
	module wazero.CompiledModule,
	job models.Spec,
	importModules ...wazero.CompiledModule,
) error {
	err := ValidateModuleImports(module, importModules...)
	if err != nil {
		return err
	}

	return ValidateModuleAsEntryPoint(module, job.Wasm.EntryPoint)
}

=======
>>>>>>> 82b8aa02
// ValidateModuleImports will return an error if the passed module requires
// imports that are not found in any of the passed importModules. Imports have
// to match exactly, i.e. function names and signatures must be an exact match.
func ValidateModuleImports(
	module wazero.CompiledModule,
	importModules ...wazero.CompiledModule,
) error {
reqImport:
	for _, requiredImport := range module.ImportedFunctions() {
		importNamespace, funcName, _ := requiredImport.Import()
		exists := false
		for _, importModule := range importModules {
			log.Debug().Str("Func", funcName).Str("Module", importModule.Name()).Msg("Looking for import")
			for _, funct := range maps.Keys(importModule.ExportedFunctions()) {
				log.Debug().Str("Func", funct).Str("Module", importModule.Name()).Bool("Eq", funct == funcName).Msg("Has function")
				if funct == funcName {
					err := ValidateModuleHasFunction(
						importModule,
						funcName,
						requiredImport.ParamTypes(),
						requiredImport.ResultTypes(),
					)

					// If the module has the import but the signature doesn't match,
					// as we enforce that imports are unique, this will break even
					// if there is another import with correct name and signature.
					if err != nil {
						return err
					} else {
						log.Debug().Msg("kthnx")
						continue reqImport
					}
				}
			}
		}

		if !exists {
			// We didn't find an export from any module.
			return fmt.Errorf("no export found for '%s::%s' required by module", importNamespace, funcName)
		}
	}

	return nil
}

// ValidateModuleAsEntryPoint returns an error if the passed module is not
// capable of being an entry point to a job, i.e. that it contains a function of
// the passed name that meets the specification of:
//
// - the named function exists and is exported
// - the function takes no parameters
// - the function returns one i32 value (exit code)
func ValidateModuleAsEntryPoint(
	module wazero.CompiledModule,
	name string,
) error {
	return ValidateModuleHasFunction(
		module,
		name,
		[]api.ValueType{},
		[]api.ValueType{},
	)
}

// ValidateModuleHasFunction returns an error if the passed module does not
// contain an exported function with the passed name, parameters and return
// values.
func ValidateModuleHasFunction(
	module wazero.CompiledModule,
	name string,
	parameters []api.ValueType,
	results []api.ValueType,
) error {
	function, ok := module.ExportedFunctions()[name]
	if !ok {
		return fmt.Errorf("function '%s' required but no WASM export with that name was found", name)
	}

	if len(function.ParamTypes()) != len(parameters) {
		return fmt.Errorf("function '%s' should take %d parameters", name, len(parameters))
	}
	for i := range parameters {
		expectedType := parameters[i]
		actualType := function.ParamTypes()[i]
		if expectedType != actualType {
			return fmt.Errorf("function '%s': expected param %d to have type %v", name, i, expectedType)
		}
	}

	if len(function.ResultTypes()) != len(results) {
		return fmt.Errorf("function '%s' should return %d results", name, len(results))
	}
	for i := range results {
		expectedType := results[i]
		actualType := function.ResultTypes()[i]
		if expectedType != actualType {
			return fmt.Errorf("function '%s': expected result %d to have type %v", name, i, expectedType)
		}
	}

	return nil
}<|MERGE_RESOLUTION|>--- conflicted
+++ resolved
@@ -9,25 +9,6 @@
 	"golang.org/x/exp/maps"
 )
 
-<<<<<<< HEAD
-// ValidateModuleAgainstJob will return an error if the passed job does not
-// represent a valid WASM executor job or the passed module is not able to be
-// run to fulfill the job.
-func ValidateModuleAgainstJob(
-	module wazero.CompiledModule,
-	job models.Spec,
-	importModules ...wazero.CompiledModule,
-) error {
-	err := ValidateModuleImports(module, importModules...)
-	if err != nil {
-		return err
-	}
-
-	return ValidateModuleAsEntryPoint(module, job.Wasm.EntryPoint)
-}
-
-=======
->>>>>>> 82b8aa02
 // ValidateModuleImports will return an error if the passed module requires
 // imports that are not found in any of the passed importModules. Imports have
 // to match exactly, i.e. function names and signatures must be an exact match.
