package docker

import (
	"context"
	"fmt"
	"os"
	"os/exec"
	"path/filepath"
	"runtime/debug"
	"strings"

	"github.com/pkg/errors"
	"go.uber.org/multierr"

	dockertypes "github.com/docker/docker/api/types"
	"github.com/docker/docker/api/types/container"
	"github.com/docker/docker/api/types/mount"
	"github.com/docker/docker/api/types/network"
	dockerclient "github.com/docker/docker/client"
	"github.com/filecoin-project/bacalhau/pkg/capacitymanager"
	"github.com/filecoin-project/bacalhau/pkg/config"
	"github.com/filecoin-project/bacalhau/pkg/docker"
	"github.com/filecoin-project/bacalhau/pkg/executor"
	jobutils "github.com/filecoin-project/bacalhau/pkg/job"
	"github.com/filecoin-project/bacalhau/pkg/model"
	"github.com/filecoin-project/bacalhau/pkg/storage"
	"github.com/filecoin-project/bacalhau/pkg/storage/util"
	"github.com/filecoin-project/bacalhau/pkg/system"
	"github.com/rs/zerolog/log"
)

const NanoCPUCoefficient = 1000000000

type Executor struct {
	// used to allow multiple docker executors to run against the same docker server
	ID string

	// the storage providers we can implement for a job
	StorageProvider storage.StorageProvider

	Client *dockerclient.Client
}

func NewExecutor(
	ctx context.Context,
	cm *system.CleanupManager,
	id string,
	storageProvider storage.StorageProvider,
) (*Executor, error) {
	dockerClient, err := docker.NewDockerClient()
	if err != nil {
		return nil, err
	}

	de := &Executor{
		ID:              id,
		StorageProvider: storageProvider,
		Client:          dockerClient,
	}

	cm.RegisterCallback(func() error {
		de.cleanupAll(ctx)
		return nil
	})

	return de, nil
}

func (e *Executor) getStorage(ctx context.Context, engine model.StorageSourceType) (storage.Storage, error) {
	return e.StorageProvider.GetStorage(ctx, engine)
}

// IsInstalled checks if docker itself is installed.
func (e *Executor) IsInstalled(ctx context.Context) (bool, error) {
	return docker.IsInstalled(ctx, e.Client), nil
}

func (e *Executor) HasStorageLocally(ctx context.Context, volume model.StorageSpec) (bool, error) {
	//nolint:ineffassign,staticcheck
	ctx, span := system.GetTracer().Start(ctx, "pkg/executor/docker/Executor.HasStorageLocally")
	defer span.End()

	s, err := e.getStorage(ctx, volume.StorageSource)
	if err != nil {
		return false, err
	}

	return s.HasStorageLocally(ctx, volume)
}

func (e *Executor) GetVolumeSize(ctx context.Context, volume model.StorageSpec) (uint64, error) {
	storageProvider, err := e.getStorage(ctx, volume.StorageSource)
	if err != nil {
		return 0, err
	}
	return storageProvider.GetVolumeSize(ctx, volume)
}

//nolint:funlen,gocyclo // will clean up
func (e *Executor) RunShard(
	ctx context.Context,
	shard model.JobShard,
	jobResultsDir string,
) (*model.RunCommandResult, error) {
	//nolint:ineffassign,staticcheck
	ctx, span := system.GetTracer().Start(ctx, "pkg/executor/docker.RunShard")
	defer span.End()
	system.AddJobIDFromBaggageToSpan(ctx, span)
	system.AddNodeIDFromBaggageToSpan(ctx, span)

	shardStorageSpec, err := jobutils.GetShardStorageSpec(ctx, shard, e.StorageProvider)
	if err != nil {
		return &model.RunCommandResult{}, err
	}

	inputStorageSpecs := []model.StorageSpec{}
	inputStorageSpecs = append(inputStorageSpecs, shard.Job.Spec.Contexts...)
	inputStorageSpecs = append(inputStorageSpecs, shardStorageSpec...)

	inputVolumes, err := storage.ParallelPrepareStorage(ctx, e.StorageProvider, inputStorageSpecs)
	if err != nil {
		return &model.RunCommandResult{}, err
	}

	// the actual mounts we will give to the container
	// these are paths for both input and output data
	mounts := []mount.Mount{}
	for spec, volumeMount := range inputVolumes {
		if volumeMount.Type == storage.StorageVolumeConnectorBind {
			log.Ctx(ctx).Trace().Msgf("Input Volume: %+v %+v", spec, volumeMount)
			mounts = append(mounts, mount.Mount{
				Type: mount.TypeBind,
				// this is an input volume so is read only
				ReadOnly: true,
				Source:   volumeMount.Source,
				Target:   volumeMount.Target,
			})
		} else {
			return &model.RunCommandResult{}, fmt.Errorf("unknown storage volume type: %s", volumeMount.Type)
		}
	}

	// for this phase of the outputs we ignore the engine because it's just about collecting the
	// data from the job and keeping it locally
	// the engine property of the output storage spec is how we will "publish" the output volume
	// if and when the deal is settled
	for _, output := range shard.Job.Spec.Outputs {
		if output.Name == "" {
			err = fmt.Errorf("output volume has no name: %+v", output)
			return &model.RunCommandResult{ErrorMsg: err.Error()}, err
		}

		if output.Path == "" {
			err = fmt.Errorf("output volume has no path: %+v", output)
			return &model.RunCommandResult{ErrorMsg: err.Error()}, err
		}

		srcd := filepath.Join(jobResultsDir, output.Name)
		err = os.Mkdir(srcd, util.OS_ALL_R|util.OS_ALL_X|util.OS_USER_W)
		if err != nil {
			return &model.RunCommandResult{ErrorMsg: err.Error()}, err
		}

		log.Ctx(ctx).Trace().Msgf("Output Volume: %+v", output)

		// create a mount so the output data does not need to be copied back to the host
		mounts = append(mounts, mount.Mount{

			Type: mount.TypeBind,
			// this is an output volume so can be written to
			ReadOnly: false,

			// we create a named folder in the job results folder for this output
			Source: srcd,

			// the path of the output volume is from the perspective of inside the container
			Target: output.Path,
		})
	}

	if os.Getenv("SKIP_IMAGE_PULL") == "" {
		if err := docker.PullImage(ctx, e.Client, shard.Job.Spec.Docker.Image); err != nil { //nolint:govet // ignore err shadowing
			//nolint:stylecheck // Error message for user
			err = fmt.Errorf(`Could not pull image - could be due to repo/image not existing,
 or registry needing authorization. %s: %s`, shard.Job.Spec.Docker.Image, err)
			return returnStdErrWithErr(ctx, err.Error(), err), err
		}
	}

	// json the job spec and pass it into all containers
	// TODO: check if this will overwrite a user supplied version of this value
	// (which is what we actually want to happen)
	log.Ctx(ctx).Debug().Msgf("Job Spec: %+v", shard.Job.Spec)
	jsonJobSpec, err := model.JSONMarshalWithMax(shard.Job.Spec)
	if err != nil {
		return &model.RunCommandResult{ErrorMsg: err.Error()}, err
	}
	log.Ctx(ctx).Debug().Msgf("Job Spec JSON: %s", jsonJobSpec)

	useEnv := append(shard.Job.Spec.Docker.EnvironmentVariables, fmt.Sprintf("BACALHAU_JOB_SPEC=%s", string(jsonJobSpec))) //nolint:gocritic

	containerConfig := &container.Config{
		Image:           shard.Job.Spec.Docker.Image,
		Tty:             false,
		Env:             useEnv,
		Entrypoint:      shard.Job.Spec.Docker.Entrypoint,
		Labels:          e.jobContainerLabels(shard.Job),
		NetworkDisabled: true,
		WorkingDir:      shard.Job.Spec.Docker.WorkingDirectory,
	}

	log.Ctx(ctx).Trace().Msgf("Container: %+v %+v", containerConfig, mounts)

	resourceRequirements := capacitymanager.ParseResourceUsageConfig(shard.Job.Spec.Resources)

	// Create GPU request if the job requests it
	var deviceRequests []container.DeviceRequest
	if resourceRequirements.GPU > 0 {
		deviceRequests = append(deviceRequests,
			container.DeviceRequest{
				DeviceIDs:    []string{"0"}, // TODO: how do we know which device ID to use?
				Capabilities: [][]string{{"gpu"}},
			},
		)
		log.Ctx(ctx).Trace().Msgf("Adding %d GPUs to request", resourceRequirements.GPU)
	}

	jobContainer, err := e.Client.ContainerCreate(
		ctx,
		containerConfig,
		&container.HostConfig{
			Mounts: mounts,
			Resources: container.Resources{
				Memory:         int64(resourceRequirements.Memory),
				NanoCPUs:       int64(resourceRequirements.CPU * NanoCPUCoefficient),
				DeviceRequests: deviceRequests,
			},
		},
		&network.NetworkingConfig{},
		nil,
		e.jobContainerName(shard),
	)
	if err != nil {
		return returnStdErrWithErr(ctx, "failed to create container: ", err), err
	}

	containerStartError := e.Client.ContainerStart(
		ctx,
		jobContainer.ID,
		dockertypes.ContainerStartOptions{},
	)
	if containerStartError != nil {
<<<<<<< HEAD
		log.Ctx(ctx).Err(err).Msg("Failed to start container")
=======
		log.Ctx(ctx).Err(containerStartError).Msg("Failed to start container")
>>>>>>> f772c3eb
		// Special error to alert people about bad executable
		internalContainerStartErrorMsg := "failed to start container: "
		if strings.Contains(containerStartError.Error(), "executable file not found") {
			internalContainerStartErrorMsg = "Executable file not found: " + containerStartError.Error()
		}
		internalContainerStartError := fmt.Errorf(internalContainerStartErrorMsg)
		return returnStdErrWithErr(ctx, internalContainerStartError.Error(),
				internalContainerStartError),
			internalContainerStartError
	}

	defer e.cleanupJob(ctx, shard)

	// the idea here is even if the container errors
	// we want to capture stdout, stderr and feed it back to the user
	var containerError error
	var containerExitStatusCode int64
	statusCh, errCh := e.Client.ContainerWait(
		ctx,
		jobContainer.ID,
		container.WaitConditionNotRunning,
	)
	select {
	case err = <-errCh:
		containerError = err
	case exitStatus := <-statusCh:
		containerExitStatusCode = exitStatus.StatusCode
		if exitStatus.Error != nil {
			containerError = errors.New(exitStatus.Error.Message)
		}
	}

	log.Ctx(ctx).Debug().Msgf("Capturing stdout/stderr for container %s", jobContainer.ID)
	cmd := exec.CommandContext(ctx, "docker", "logs", "-f", jobContainer.ID) //nolint:gosec // not user input
	stdoutPipe, stdoutErr := cmd.StdoutPipe()
	stderrPipe, stderrErr := cmd.StderrPipe()
	startErr := cmd.Start()

	defer func() {
		// Wait will get called once WriteJobResults has consumed all that it
		// wants to (i.e. it has returned), at which point it will close pipes
		err := cmd.Wait()
		if err != nil {
			log.Ctx(ctx).Err(err).Msg("logs process failed")
		}
	}()

	var exitCodeErr error
	if containerExitStatusCode != 0 {
		exitCodeErr = fmt.Errorf("exit code was not zero: %d", containerExitStatusCode)
	}

	return executor.WriteJobResults(
		jobResultsDir,
		stdoutPipe,
		stderrPipe,
		int(containerExitStatusCode),
		multierr.Combine(containerError, startErr, stdoutErr, stderrErr, exitCodeErr),
	)
}

func (e *Executor) CancelShard(ctx context.Context, shard model.JobShard) error {
	return docker.StopContainer(ctx, e.Client, e.jobContainerName(shard))
}

func returnStdErrWithErr(ctx context.Context, msg string, err error) *model.RunCommandResult {
	log.Ctx(ctx).Debug().Str("msg", msg).Err(err).Msg("Returning error")
	return &model.RunCommandResult{
		STDERR:   err.Error(),
		ErrorMsg: errors.Wrap(err, msg).Error(),
	}
}
func (e *Executor) cleanupJob(ctx context.Context, shard model.JobShard) {
	if config.ShouldKeepStack() {
		return
	}

	err := docker.RemoveContainer(ctx, e.Client, e.jobContainerName(shard))
	if err != nil {
		log.Ctx(ctx).Error().Msgf("Docker remove container error: %s", err.Error())
		debug.PrintStack()
	}
}

func (e *Executor) cleanupAll(ctx context.Context) {
	if config.ShouldKeepStack() {
		return
	}

	// We have to use a separate context, rather than the one passed in to `NewExecutor`, as it may have already been
	// canceled and so would prevent us from performing any cleanup work.
	safeCtx := context.Background()

	log.Ctx(ctx).Debug().Msgf("Cleaning up all bacalhau containers for executor %s...", e.ID)
	containersWithLabel, err := docker.GetContainersWithLabel(safeCtx, e.Client, "bacalhau-executor", e.ID)
	if err != nil {
		log.Ctx(ctx).Error().Msgf("Docker executor stop error: %s", err.Error())
		return
	}
	for _, container := range containersWithLabel {
		if err := docker.RemoveContainer(safeCtx, e.Client, container.ID); err != nil { //nolint:govet // ignore err shadowing
			log.Ctx(ctx).Err(err).Msgf("Non-critical error cleaning up container")
		}
	}
	log.Ctx(ctx).Debug().Msgf("Finished cleaning up all bacalhau containers for executor %s", e.ID)
}

func (e *Executor) jobContainerName(shard model.JobShard) string {
	return fmt.Sprintf("bacalhau-%s-%s-%d", e.ID, shard.Job.ID, shard.Index)
}

func (e *Executor) jobContainerLabels(job *model.Job) map[string]string {
	return map[string]string{
		"bacalhau-executor": e.ID,
		"bacalhau-jobID":    job.ID,
	}
}

// Compile-time interface check:
var _ executor.Executor = (*Executor)(nil)<|MERGE_RESOLUTION|>--- conflicted
+++ resolved
@@ -250,11 +250,7 @@
 		dockertypes.ContainerStartOptions{},
 	)
 	if containerStartError != nil {
-<<<<<<< HEAD
-		log.Ctx(ctx).Err(err).Msg("Failed to start container")
-=======
 		log.Ctx(ctx).Err(containerStartError).Msg("Failed to start container")
->>>>>>> f772c3eb
 		// Special error to alert people about bad executable
 		internalContainerStartErrorMsg := "failed to start container: "
 		if strings.Contains(containerStartError.Error(), "executable file not found") {
