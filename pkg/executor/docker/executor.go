--- conflicted
+++ resolved
@@ -183,37 +183,21 @@
 
 		stdout, err := system.RunCommandGetResults( // nolint:govet // shadowing ok
 			"docker",
-<<<<<<< HEAD
-			[]string{"pull", runningJob.Spec.Docker.Image},
-=======
-			[]string{"pull", j.Spec.VM.Image},
->>>>>>> 0a2e67be
+			[]string{"pull", j.Spec.Docker.Image},
 		)
 		if err != nil {
 			return "", err
 		}
 
-<<<<<<< HEAD
-		log.Trace().Msgf("Pull image output: %s\n%s", runningJob.Spec.Docker.Image, stdout)
+		log.Trace().Msgf("Pull image output: %s\n%s", j.Spec.Docker.Image, stdout)
 	}
 
 	containerConfig := &container.Config{
-		Image:           runningJob.Spec.Docker.Image,
+		Image:           j.Spec.Docker.Image,
 		Tty:             false,
-		Env:             runningJob.Spec.Docker.Env,
-		Entrypoint:      runningJob.Spec.Docker.Entrypoint,
-		Labels:          e.jobContainerLabels(runningJob),
-=======
-		log.Trace().Msgf("Pull image output: %s\n%s", j.Spec.VM.Image, stdout)
-	}
-
-	containerConfig := &container.Config{
-		Image:           j.Spec.VM.Image,
-		Tty:             false,
-		Env:             j.Spec.VM.Env,
-		Entrypoint:      j.Spec.VM.Entrypoint,
+		Env:             j.Spec.Docker.Env,
+		Entrypoint:      j.Spec.Docker.Entrypoint,
 		Labels:          e.jobContainerLabels(j),
->>>>>>> 0a2e67be
 		NetworkDisabled: true,
 	}
 
