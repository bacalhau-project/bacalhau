package docker

import (
	"context"
	"fmt"
	"io/ioutil"
	"os"

	dockertypes "github.com/docker/docker/api/types"
	"github.com/docker/docker/api/types/container"
	"github.com/docker/docker/api/types/mount"
	"github.com/docker/docker/api/types/network"
	dockerclient "github.com/docker/docker/client"
	"github.com/filecoin-project/bacalhau/pkg/docker"
	"github.com/filecoin-project/bacalhau/pkg/executor"
	"github.com/filecoin-project/bacalhau/pkg/storage"
	storage_util "github.com/filecoin-project/bacalhau/pkg/storage/util"
	"github.com/filecoin-project/bacalhau/pkg/system"
	"github.com/rs/zerolog/log"
	"go.opentelemetry.io/otel/trace"
)

type Executor struct {
	// used to allow multiple docker executors to run against the same docker server
	Id string

	// where do we copy the results from jobs temporarily?
	ResultsDir string

	// the storage providers we can implement for a job
	StorageProviders map[string]storage.StorageProvider

	Client *dockerclient.Client
}

func NewExecutor(
	cm *system.CleanupManager,
	id string,
	storageProviders map[string]storage.StorageProvider,
) (*Executor, error) {
	dockerClient, err := docker.NewDockerClient()
	if err != nil {
		return nil, err
	}

	dir, err := ioutil.TempDir("", "bacalhau-docker-executor")
	if err != nil {
		return nil, err
	}

	de := &Executor{
		Id:               id,
		ResultsDir:       dir,
		StorageProviders: storageProviders,
		Client:           dockerClient,
	}

	cm.RegisterCallback(func() error {
		de.cleanupAll()
		return nil
	})

	return de, nil
}

func (e *Executor) getStorageProvider(ctx context.Context, engine string) (
	storage.StorageProvider, error) {

	return storage_util.GetStorageProvider(ctx, engine, e.StorageProviders)
}

// IsInstalled checks if docker itself is installed.
func (e *Executor) IsInstalled(ctx context.Context) (bool, error) {

	return docker.IsInstalled(e.Client), nil
}

func (e *Executor) HasStorage(ctx context.Context, volume storage.StorageSpec) (
	bool, error) {

	ctx, span := newSpan(ctx, "HasStorage")
	defer span.End()

	storage, err := e.getStorageProvider(ctx, volume.Engine)
	if err != nil {
		return false, err
	}

	return storage.HasStorage(ctx, volume)
}

func (e *Executor) RunJob(ctx context.Context, runningJob *executor.Job) (
	string, error) {

	ctx, span := newSpan(ctx, "RunJob")
	defer span.End()

	spec := runningJob.Spec
	if spec == nil {
		return "", fmt.Errorf("no job spec provided to docker executor")
	}

	jobResultsDir, err := e.ensureJobResultsDir(runningJob)
	if err != nil {
		return "", err
	}

	// the actual mounts we will give to the container
	// these are paths for both input and output data
	mounts := []mount.Mount{}

	// loop over the job storage inputs and prepare them
	for _, inputStorage := range runningJob.Spec.Inputs {
		storageProvider, err := e.getStorageProvider(ctx, inputStorage.Engine)
		if err != nil {
			return "", err
		}

		volumeMount, err := storageProvider.PrepareStorage(ctx, inputStorage)
		if err != nil {
			return "", err
		}

		if volumeMount == nil {
			return "", fmt.Errorf(
				"no volume mount was returned for input: %+v", inputStorage)
		}

		if volumeMount.Type == storage.STORAGE_VOLUME_TYPE_BIND {
			log.Trace().Msgf("Input Volume: %+v %+v", inputStorage, volumeMount)

			mounts = append(mounts, mount.Mount{
				Type: "bind",

				// this is an input volume so is read only
				ReadOnly: true,
				Source:   volumeMount.Source,
				Target:   volumeMount.Target,
			})
		} else {
			return "", fmt.Errorf(
				"unknown storage volume type: %s", volumeMount.Type)
		}
	}

	// for this phase of the outputs we ignore the engine because it's just about collecting the
	// data from the job and keeping it locally
	// the engine property of the output storage spec is how we will "publish" the output volume
	// if and when the deal is settled
	for _, output := range runningJob.Spec.Outputs {
		if output.Name == "" {
			return "", fmt.Errorf("output volume has no name: %+v", output)
		}

		if output.Path == "" {
			return "", fmt.Errorf("output volume has no path: %+v", output)
		}

		srcd := fmt.Sprintf("%s/%s", jobResultsDir, output.Name)
		err = os.Mkdir(srcd, 0755)
		if err != nil {
			return "", err
		}

		log.Trace().Msgf("Output Volume: %+v", output)

		// create a mount so the output data does not need to be copied back to the host
		mounts = append(mounts, mount.Mount{

			Type: "bind",
			// this is an output volume so can be written to
			ReadOnly: false,

			// we create a named folder in the job results folder for this output
			Source: srcd,

			// the path of the output volume is from the perspective of inside the container
			Target: output.Path,
		})
	}

	if os.Getenv("SKIP_IMAGE_PULL") == "" {
		// TODO: work out why this does not work in github actions
		// err = docker.PullImage(e.Client, job.Spec.Vm.Image)

		// if err != nil {
		// 	return "", err
		// }

		stdout, err := system.RunCommandGetResults(
			"docker",
<<<<<<< HEAD
			[]string{"pull", job.Spec.Docker.Image},
=======
			[]string{"pull", runningJob.Spec.Vm.Image},
>>>>>>> 6a76be6e
		)
		if err != nil {
			return "", err
		}

<<<<<<< HEAD
		log.Trace().Msgf("Pull image output: %s\n%s", job.Spec.Docker.Image, stdout)
	}

	containerConfig := &container.Config{
		Image:           job.Spec.Docker.Image,
		Tty:             false,
		Env:             job.Spec.Docker.Env,
		Entrypoint:      job.Spec.Docker.Entrypoint,
		Labels:          e.jobContainerLabels(job),
=======
		log.Trace().Msgf("Pull image output: %s\n%s", runningJob.Spec.Vm.Image, stdout)
	}

	containerConfig := &container.Config{
		Image:           runningJob.Spec.Vm.Image,
		Tty:             false,
		Env:             runningJob.Spec.Vm.Env,
		Entrypoint:      runningJob.Spec.Vm.Entrypoint,
		Labels:          e.jobContainerLabels(runningJob),
>>>>>>> 6a76be6e
		NetworkDisabled: true,
	}

	log.Trace().Msgf("Container: %+v %+v", containerConfig, mounts)

	jobContainer, err := e.Client.ContainerCreate(
		ctx,
		containerConfig,
		&container.HostConfig{
			Mounts: mounts,
		},
		&network.NetworkingConfig{},
		nil,
		e.jobContainerName(runningJob),
	)
	if err != nil {
		return "", err
	}

	defer e.cleanupJob(runningJob)
	err = e.Client.ContainerStart(
		ctx,
		jobContainer.ID,
		dockertypes.ContainerStartOptions{},
	)
	if err != nil {
		return "", err
	}

	// TODO: we should record all logs and as much diagnostics as possible
	// in the error case so a user can debug why their job failed
	handleErrorLogs := func() {
		stdout, stderr, _ := docker.GetLogs(e.Client, jobContainer.ID)
		log.Error().Msgf("Container stdout: %s", stdout)
		log.Error().Msgf("Container stderr: %s", stderr)
	}

	statusCh, errCh := e.Client.ContainerWait(
		ctx,
		jobContainer.ID,
		container.WaitConditionNotRunning,
	)
	select {
	case err := <-errCh:
		if err != nil {
			handleErrorLogs()
			return "", err
		}
	case exitStatus := <-statusCh:
		if exitStatus.Error != nil {
			handleErrorLogs()
			return "", fmt.Errorf(exitStatus.Error.Message)
		}
		if exitStatus.StatusCode != 0 {
			handleErrorLogs()
			return "", fmt.Errorf("exit code was non zero: %d", exitStatus.StatusCode)
		}
	}

	log.Debug().Msgf("Container stopped: %s", jobContainer.ID)

	stdout, stderr, err := docker.GetLogs(e.Client, jobContainer.ID)
	if err != nil {
		return "", err
	}

	err = os.WriteFile(fmt.Sprintf("%s/stdout", jobResultsDir), []byte(stdout), 0644)
	if err != nil {
		return "", err
	}

	err = os.WriteFile(fmt.Sprintf("%s/stderr", jobResultsDir), []byte(stderr), 0644)
	if err != nil {
		return "", err
	}

	return jobResultsDir, nil
}

func (e *Executor) cleanupJob(job *executor.Job) {
	if system.ShouldKeepStack() {
		return
	}
	err := docker.RemoveContainer(e.Client, e.jobContainerName(job))
	if err != nil {
		log.Error().Msgf("Docker remove container error: %s", err.Error())
	}
}

func (e *Executor) cleanupAll() {
	if system.ShouldKeepStack() {
		return
	}
	containersWithLabel, err := docker.GetContainersWithLabel(e.Client, "bacalhau-executor", e.Id)
	if err != nil {
		log.Error().Msgf("Docker executor stop error: %s", err.Error())
		return
	}
	for _, container := range containersWithLabel {
		err = docker.RemoveContainer(e.Client, container.ID)
		if err != nil {
			log.Error().Msgf("Docker remove container error: %s", err.Error())
		}
	}
}

func (e *Executor) jobContainerName(job *executor.Job) string {
	return fmt.Sprintf("bacalhau-%s-%s", e.Id, job.Id)
}

func (e *Executor) jobContainerLabels(job *executor.Job) map[string]string {
	return map[string]string{
		"bacalhau-executor": e.Id,
	}
}

func (e *Executor) jobResultsDir(job *executor.Job) string {
	return fmt.Sprintf("%s/%s", e.ResultsDir, job.Id)
}

func (e *Executor) ensureJobResultsDir(job *executor.Job) (string, error) {
	dir := e.jobResultsDir(job)
	err := os.MkdirAll(dir, 0777)
	return dir, err
}

func newSpan(ctx context.Context, apiName string) (
	context.Context, trace.Span) {

	return system.Span(ctx, "executor/docker", apiName)
}

// Compile-time interface check:
var _ executor.Executor = (*Executor)(nil)<|MERGE_RESOLUTION|>--- conflicted
+++ resolved
@@ -189,37 +189,21 @@
 
 		stdout, err := system.RunCommandGetResults(
 			"docker",
-<<<<<<< HEAD
-			[]string{"pull", job.Spec.Docker.Image},
-=======
-			[]string{"pull", runningJob.Spec.Vm.Image},
->>>>>>> 6a76be6e
+			[]string{"pull", runningJob.Spec.Docker.Image},
 		)
 		if err != nil {
 			return "", err
 		}
 
-<<<<<<< HEAD
-		log.Trace().Msgf("Pull image output: %s\n%s", job.Spec.Docker.Image, stdout)
+		log.Trace().Msgf("Pull image output: %s\n%s", runningJob.Spec.Docker.Image, stdout)
 	}
 
 	containerConfig := &container.Config{
-		Image:           job.Spec.Docker.Image,
+		Image:           runningJob.Spec.Docker.Image,
 		Tty:             false,
-		Env:             job.Spec.Docker.Env,
-		Entrypoint:      job.Spec.Docker.Entrypoint,
-		Labels:          e.jobContainerLabels(job),
-=======
-		log.Trace().Msgf("Pull image output: %s\n%s", runningJob.Spec.Vm.Image, stdout)
-	}
-
-	containerConfig := &container.Config{
-		Image:           runningJob.Spec.Vm.Image,
-		Tty:             false,
-		Env:             runningJob.Spec.Vm.Env,
-		Entrypoint:      runningJob.Spec.Vm.Entrypoint,
+		Env:             runningJob.Spec.Docker.Env,
+		Entrypoint:      runningJob.Spec.Docker.Entrypoint,
 		Labels:          e.jobContainerLabels(runningJob),
->>>>>>> 6a76be6e
 		NetworkDisabled: true,
 	}
 
