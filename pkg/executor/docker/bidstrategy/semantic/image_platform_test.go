--- conflicted
+++ resolved
@@ -13,19 +13,6 @@
 	"github.com/bacalhau-project/bacalhau/pkg/cache/fake"
 	"github.com/bacalhau-project/bacalhau/pkg/docker"
 	"github.com/bacalhau-project/bacalhau/pkg/executor/docker/bidstrategy/semantic"
-<<<<<<< HEAD
-)
-
-func jobForDockerImage(imageID string) models.Job {
-	return models.Job{
-		Spec: models.Spec{
-			Engine: models.EngineDocker,
-			Docker: models.JobSpecDocker{
-				Image: imageID,
-			},
-		},
-	}
-=======
 	"github.com/bacalhau-project/bacalhau/pkg/job"
 	"github.com/bacalhau-project/bacalhau/pkg/model"
 	testutils "github.com/bacalhau-project/bacalhau/pkg/test/utils"
@@ -37,7 +24,6 @@
 			model.NewDockerEngineBuilder(imageID).Build(),
 		),
 	)
->>>>>>> 82b8aa02
 }
 
 func TestBidsBasedOnImagePlatform(t *testing.T) {
