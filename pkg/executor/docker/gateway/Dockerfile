--- conflicted
+++ resolved
@@ -33,14 +33,9 @@
 RUN apt update && apt install -y squid iptables iproute2 jq curl \
     && rm -rf /var/lib/apt/lists/*
 
-<<<<<<< HEAD
 COPY squid.conf /etc/squid/conf.d/
-COPY gateway.sh /bin
-=======
-ADD squid.conf /etc/squid/conf.d/
-ADD gateway.sh /usr/local/bin
-ADD health_check.sh /usr/local/bin
->>>>>>> a298f936
+COPY gateway.sh /usr/local/bin
+COPY health_check.sh /usr/local/bin
 
 CMD ["bash", "/usr/local/bin/gateway.sh"]
 HEALTHCHECK --interval=1s --start-period=5s CMD ["bash", "/usr/local/bin/health_check.sh" ]