--- conflicted
+++ resolved
@@ -34,16 +34,6 @@
 	suite.Run(t, new(ExecutorTestSuite))
 }
 
-<<<<<<< HEAD
-func (suite *ExecutorTestSuite) SetupTest() {
-	docker.MustHaveDocker(suite.T())
-
-	var err error
-	suite.cm = system.NewCleanupManager()
-	suite.T().Cleanup(suite.cm.Cleanup)
-
-	suite.executor, err = NewExecutor(
-=======
 func (s *ExecutorTestSuite) SetupTest() {
 	docker.MustHaveDocker(s.T())
 
@@ -52,17 +42,12 @@
 	s.T().Cleanup(s.cm.Cleanup)
 
 	s.executor, err = NewExecutor(
->>>>>>> c85c38ca
 		context.Background(),
 		s.cm,
 		"bacalhau-executor-unittest",
 		storage.NewMappedStorageProvider(map[model.StorageSourceType]storage.Storage{}),
 	)
-<<<<<<< HEAD
-	require.NoError(suite.T(), err)
-=======
-	require.NoError(s.T(), err)
->>>>>>> c85c38ca
+	require.NoError(s.T(), err)
 
 	handler := func(w http.ResponseWriter, r *http.Request) {
 		w.Write([]byte(r.URL.Path))
@@ -75,34 +60,28 @@
 	// the "docker0" interface.
 	var gateway net.IP
 	if runtime.GOOS == "linux" {
-<<<<<<< HEAD
-		gateway, err = docker.HostGatewayIP(context.Background(), suite.executor.Client)
-		require.NoError(suite.T(), err)
-=======
 		gateway, err = docker.HostGatewayIP(context.Background(), s.executor.Client)
 		require.NoError(s.T(), err)
->>>>>>> c85c38ca
 	} else {
 		gateway = net.ParseIP("127.0.0.1")
 	}
 
 	serverAddr := net.TCPAddr{IP: gateway, Port: 0}
 	listener, err := net.Listen("tcp", serverAddr.String())
-<<<<<<< HEAD
-	require.NoError(suite.T(), err)
+	require.NoError(s.T(), err)
 	// Don't need to close the listener as it'll be closed by the server.
 
-	suite.server = &http.Server{
+	s.server = &http.Server{
 		Addr:    listener.Addr().String(),
 		Handler: http.HandlerFunc(handler),
 	}
-	suite.cm.RegisterCallback(suite.server.Close)
-	go suite.server.Serve(listener)
-}
-
-func (suite *ExecutorTestSuite) containerHttpURL() *url.URL {
-	url, err := url.Parse("http://" + suite.server.Addr)
-	require.NoError(suite.T(), err)
+	s.cm.RegisterCallback(s.server.Close)
+	go s.server.Serve(listener)
+}
+
+func (s *ExecutorTestSuite) containerHttpURL() *url.URL {
+	url, err := url.Parse("http://" + s.server.Addr)
+	require.NoError(s.T(), err)
 
 	// On Mac/Windows, we are within a VM and hence we need to route to the
 	// host. On Linux we are not, so localhost should work.
@@ -111,45 +90,6 @@
 	return url
 }
 
-func (suite *ExecutorTestSuite) curlTask() model.JobSpecDocker {
-	return model.JobSpecDocker{
-		Image:      "curlimages/curl",
-		Entrypoint: []string{"curl", "--fail-with-body", suite.containerHttpURL().JoinPath("hello.txt").String()},
-	}
-}
-
-func (suite *ExecutorTestSuite) runJob(spec model.Spec) (*model.RunCommandResult, error) {
-	result := suite.T().TempDir()
-	j := &model.Job{Metadata: model.Metadata{ID: "test"}, Spec: spec}
-	shard := model.JobShard{Job: j, Index: 0}
-	return suite.executor.RunShard(context.Background(), shard, result)
-}
-
-func (suite *ExecutorTestSuite) runJobGetStdout(spec model.Spec) (string, error) {
-	runnerOutput, runErr := suite.runJob(spec)
-=======
-	require.NoError(s.T(), err)
-	// Don't need to close the listener as it'll be closed by the server.
-
-	s.server = &http.Server{
-		Addr:    listener.Addr().String(),
-		Handler: http.HandlerFunc(handler),
-	}
-	s.cm.RegisterCallback(s.server.Close)
-	go s.server.Serve(listener)
-}
-
-func (s *ExecutorTestSuite) containerHttpURL() *url.URL {
-	url, err := url.Parse("http://" + s.server.Addr)
-	require.NoError(s.T(), err)
-
-	// On Mac/Windows, we are within a VM and hence we need to route to the
-	// host. On Linux we are not, so localhost should work.
-	// See e.g. https://stackoverflow.com/a/24326540
-	url.Host = fmt.Sprintf("%s:%s", dockerHostHostname, url.Port())
-	return url
-}
-
 func (s *ExecutorTestSuite) curlTask() model.JobSpecDocker {
 	return model.JobSpecDocker{
 		Image:      "curlimages/curl",
@@ -170,7 +110,6 @@
 
 func (s *ExecutorTestSuite) runJobGetStdout(spec model.Spec) (string, error) {
 	runnerOutput, runErr := s.runJob(spec)
->>>>>>> c85c38ca
 	return runnerOutput.STDOUT, runErr
 }
 
@@ -179,25 +118,15 @@
 	MEMORY_LIMIT = "100mb"
 )
 
-<<<<<<< HEAD
-func (suite *ExecutorTestSuite) TestDockerResourceLimitsCPU() {
-	if runtime.GOOS == "windows" {
-		suite.T().Skip("Resource limits don't apply to containers running on Windows")
-=======
 func (s *ExecutorTestSuite) TestDockerResourceLimitsCPU() {
 	if runtime.GOOS == "windows" {
 		s.T().Skip("Resource limits don't apply to containers running on Windows")
->>>>>>> c85c38ca
 	}
 
 	// this will give us a numerator and denominator that should end up at the
 	// same 0.1 value that 100m means
 	// https://access.redhat.com/documentation/en-us/red_hat_enterprise_linux/8/html/managing_monitoring_and_updating_the_kernel/using-cgroups-v2-to-control-distribution-of-cpu-time-for-applications_managing-monitoring-and-updating-the-kernel#proc_controlling-distribution-of-cpu-time-for-applications-by-adjusting-cpu-bandwidth_using-cgroups-v2-to-control-distribution-of-cpu-time-for-applications
-<<<<<<< HEAD
-	result, err := suite.runJobGetStdout(model.Spec{
-=======
 	result, err := s.runJobGetStdout(model.Spec{
->>>>>>> c85c38ca
 		Engine: model.EngineDocker,
 		Resources: model.ResourceUsageConfig{
 			CPU:    CPU_LIMIT,
@@ -226,25 +155,15 @@
 	require.Equal(s.T(), capacity.ConvertCPUString(CPU_LIMIT), containerCPU, "the container reported CPU does not equal the configured limit")
 }
 
-<<<<<<< HEAD
-func (suite *ExecutorTestSuite) TestDockerResourceLimitsMemory() {
-	if runtime.GOOS == "windows" {
-		suite.T().Skip("Resource limits don't apply to containers running on Windows")
-=======
 func (s *ExecutorTestSuite) TestDockerResourceLimitsMemory() {
 	if runtime.GOOS == "windows" {
 		s.T().Skip("Resource limits don't apply to containers running on Windows")
->>>>>>> c85c38ca
 	}
 
 	// this will give us a numerator and denominator that should end up at the
 	// same 0.1 value that 100m means
 	// https://access.redhat.com/documentation/en-us/red_hat_enterprise_linux/8/html/managing_monitoring_and_updating_the_kernel/using-cgroups-v2-to-control-distribution-of-cpu-time-for-applications_managing-monitoring-and-updating-the-kernel#proc_controlling-distribution-of-cpu-time-for-applications-by-adjusting-cpu-bandwidth_using-cgroups-v2-to-control-distribution-of-cpu-time-for-applications
-<<<<<<< HEAD
-	result, err := suite.runJobGetStdout(model.Spec{
-=======
 	result, err := s.runJobGetStdout(model.Spec{
->>>>>>> c85c38ca
 		Engine: model.EngineDocker,
 		Resources: model.ResourceUsageConfig{
 			CPU:    CPU_LIMIT,
@@ -255,58 +174,13 @@
 			Entrypoint: []string{"bash", "-c", "cat /sys/fs/cgroup/memory.max"},
 		},
 	})
-<<<<<<< HEAD
-	require.NoError(suite.T(), err)
-=======
-	require.NoError(s.T(), err)
->>>>>>> c85c38ca
+	require.NoError(s.T(), err)
 
 	intVar, err := strconv.Atoi(strings.TrimSpace(result))
 	require.NoError(s.T(), err)
 	require.Equal(s.T(), capacity.ConvertBytesString(MEMORY_LIMIT), uint64(intVar), "the container reported memory does not equal the configured limit")
 }
 
-<<<<<<< HEAD
-func (suite *ExecutorTestSuite) TestDockerNetworkingFull() {
-	result, err := suite.runJob(model.Spec{
-		Engine:  model.EngineDocker,
-		Network: model.NetworkConfig{Type: model.NetworkFull},
-		Docker:  suite.curlTask(),
-	})
-	require.NoError(suite.T(), err, result.STDERR)
-	require.Zero(suite.T(), result.ExitCode, result.STDERR)
-	require.Equal(suite.T(), "/hello.txt", result.STDOUT)
-}
-
-func (suite *ExecutorTestSuite) TestDockerNetworkingNone() {
-	result, err := suite.runJob(model.Spec{
-		Engine:  model.EngineDocker,
-		Network: model.NetworkConfig{Type: model.NetworkNone},
-		Docker:  suite.curlTask(),
-	})
-	require.NoError(suite.T(), err)
-	require.Empty(suite.T(), result.STDOUT)
-	require.NotEmpty(suite.T(), result.STDERR)
-	require.NotZero(suite.T(), result.ExitCode)
-}
-
-func (suite *ExecutorTestSuite) TestDockerNetworkingHTTP() {
-	result, err := suite.runJob(model.Spec{
-		Engine: model.EngineDocker,
-		Network: model.NetworkConfig{
-			Type:    model.NetworkHTTP,
-			Domains: []string{suite.containerHttpURL().Hostname()},
-		},
-		Docker: suite.curlTask(),
-	})
-	require.NoError(suite.T(), err, result.STDERR)
-	require.Zero(suite.T(), result.ExitCode, result.STDERR)
-	require.Equal(suite.T(), "/hello.txt", result.STDOUT)
-}
-
-func (suite *ExecutorTestSuite) TestDockerNetworkingHTTPWithMultipleDomains() {
-	result, err := suite.runJob(model.Spec{
-=======
 func (s *ExecutorTestSuite) TestDockerNetworkingFull() {
 	result, err := s.runJob(model.Spec{
 		Engine:  model.EngineDocker,
@@ -346,71 +220,10 @@
 
 func (s *ExecutorTestSuite) TestDockerNetworkingHTTPWithMultipleDomains() {
 	result, err := s.runJob(model.Spec{
->>>>>>> c85c38ca
 		Engine: model.EngineDocker,
 		Network: model.NetworkConfig{
 			Type: model.NetworkHTTP,
 			Domains: []string{
-<<<<<<< HEAD
-				suite.containerHttpURL().Hostname(),
-				"bacalhau.org",
-			},
-		},
-		Docker: suite.curlTask(),
-	})
-	require.NoError(suite.T(), err, result.STDERR)
-	require.Zero(suite.T(), result.ExitCode, result.STDERR)
-	require.Equal(suite.T(), "/hello.txt", result.STDOUT)
-}
-
-func (suite *ExecutorTestSuite) TestDockerNetworkingFiltersHTTP() {
-	result, err := suite.runJob(model.Spec{
-		Engine: model.EngineDocker,
-		Network: model.NetworkConfig{
-			Type:    model.NetworkHTTP,
-			Domains: []string{"bacalhau.org"},
-		},
-		Docker: suite.curlTask(),
-	})
-	// The curl will succeed but should return a non-zero exit code and error page.
-	require.NoError(suite.T(), err)
-	require.NotZero(suite.T(), result.ExitCode)
-	require.Contains(suite.T(), result.STDOUT, "ERROR: The requested URL could not be retrieved")
-}
-
-func (suite *ExecutorTestSuite) TestDockerNetworkingFiltersHTTPS() {
-	result, err := suite.runJob(model.Spec{
-		Engine: model.EngineDocker,
-		Network: model.NetworkConfig{
-			Type:    model.NetworkHTTP,
-			Domains: []string{suite.containerHttpURL().Hostname()},
-		},
-		Docker: model.JobSpecDocker{
-			Image:      "curlimages/curl",
-			Entrypoint: []string{"curl", "--fail-with-body", "https://www.bacalhau.org"},
-		},
-	})
-	// The curl will succeed but should return a non-zero exit code and error page.
-	require.NoError(suite.T(), err)
-	require.NotZero(suite.T(), result.ExitCode)
-	require.Empty(suite.T(), result.STDOUT)
-}
-
-func (suite *ExecutorTestSuite) TestDockerNetworkingAppendsHTTPHeader() {
-	suite.server.Handler = http.HandlerFunc(func(w http.ResponseWriter, r *http.Request) {
-		w.Write([]byte(r.Header.Get("X-Bacalhau-Job-ID")))
-	})
-	result, err := suite.runJob(model.Spec{
-		Engine: model.EngineDocker,
-		Network: model.NetworkConfig{
-			Type:    model.NetworkHTTP,
-			Domains: []string{suite.containerHttpURL().Hostname()},
-		},
-		Docker: suite.curlTask(),
-	})
-	require.NoError(suite.T(), err)
-	require.Equal(suite.T(), "test", result.STDOUT, result.STDOUT)
-=======
 				s.containerHttpURL().Hostname(),
 				"bacalhau.org",
 			},
@@ -486,5 +299,4 @@
 	})
 	s.ErrorIs(err, context.DeadlineExceeded)
 	s.Truef(strings.HasPrefix(result.STDOUT, expected), "'%s' does not start with '%s'", result.STDOUT, expected)
->>>>>>> c85c38ca
 }