//go:build unit || !integration

package docker

import (
	"context"
	"fmt"
	"net"
	"net/http"
	"net/url"
	"runtime"
	"strconv"
	"strings"
	"testing"
	"time"

	"github.com/stretchr/testify/require"
	"github.com/stretchr/testify/suite"

	"github.com/bacalhau-project/bacalhau/pkg/compute/capacity"
	"github.com/bacalhau-project/bacalhau/pkg/docker"
	"github.com/bacalhau-project/bacalhau/pkg/executor"
	"github.com/bacalhau-project/bacalhau/pkg/job"
	"github.com/bacalhau-project/bacalhau/pkg/logger"
	"github.com/bacalhau-project/bacalhau/pkg/system"
)

const (
	CurlDockerImageName string = "curlimages/curl"
	CurlDockerImageTag  string = "8.1.0"
	CurlDockerImage     string = CurlDockerImageName + ":" + CurlDockerImageTag
)

type ExecutorTestSuite struct {
	suite.Suite
	executor *Executor
	server   *http.Server
	cm       *system.CleanupManager
}

func TestExecutorTestSuite(t *testing.T) {
	suite.Run(t, new(ExecutorTestSuite))
}

func (s *ExecutorTestSuite) SetupTest() {
	docker.MustHaveDocker(s.T())

	var err error
	s.cm = system.NewCleanupManager()
	s.T().Cleanup(func() {
		s.cm.Cleanup(context.Background())
	})

	s.executor, err = NewExecutor(
		context.Background(),
		s.cm,
		"bacalhau-executor-unittest",
	)
	require.NoError(s.T(), err)

	handler := func(w http.ResponseWriter, r *http.Request) {
		w.Write([]byte(r.URL.Path))
	}

	// We have to manually discover the correct IP address for the server to
	// listen on because on Linux hosts simply using 127.0.0.1 will get caught
	// in the loopback interface of the gateway container. We have to listen on
	// whatever "host.docker.internal" resolves to, which is the IP address of
	// the "docker0" interface.
	var gateway net.IP
	if runtime.GOOS == "linux" {
		gateway, err = s.executor.client.HostGatewayIP(context.Background())
		require.NoError(s.T(), err)
	} else {
		gateway = net.ParseIP("127.0.0.1")
	}

	serverAddr := net.TCPAddr{IP: gateway, Port: 0}
	listener, err := net.Listen("tcp", serverAddr.String())
	require.NoError(s.T(), err)
	// Don't need to close the listener as it'll be closed by the server.

	s.server = &http.Server{
		Addr:    listener.Addr().String(),
		Handler: http.HandlerFunc(handler),
	}
	s.cm.RegisterCallback(s.server.Close)
	go s.server.Serve(listener)
}

func (s *ExecutorTestSuite) containerHttpURL() *url.URL {
	url, err := url.Parse("http://" + s.server.Addr)
	require.NoError(s.T(), err)

	// On Mac/Windows, we are within a VM and hence we need to route to the
	// host. On Linux we are not, so localhost should work.
	// See e.g. https://stackoverflow.com/a/24326540
	url.Host = fmt.Sprintf("%s:%s", dockerHostHostname, url.Port())
	return url
}

<<<<<<< HEAD
func (s *ExecutorTestSuite) curlTask() models.JobSpecDocker {
	return models.JobSpecDocker{
		Image:      CurlDockerImage,
		Entrypoint: []string{"curl", "--fail-with-body", s.containerHttpURL().JoinPath("hello.txt").String()},
	}
=======
func (s *ExecutorTestSuite) curlTask() model.EngineSpec {
	return model.NewDockerEngineBuilder(CurlDockerImage).
		WithEntrypoint("curl", "--fail-with-body", s.containerHttpURL().JoinPath("hello.txt").String()).
		Build()
>>>>>>> 82b8aa02
}

func (s *ExecutorTestSuite) runJob(spec models.Spec) (*models.RunCommandResult, error) {
	return s.runJobWithContext(context.Background(), spec, "test")
}

func (s *ExecutorTestSuite) runJobWithContext(ctx context.Context, spec models.Spec, name string) (*models.RunCommandResult, error) {
	result := s.T().TempDir()
<<<<<<< HEAD
	j := models.Job{Metadata: models.Metadata{ID: name}, Spec: spec}
	args, err := executor.EncodeArguments(spec.Docker)
	if err != nil {
		return nil, err
	}
=======
	j := model.Job{Metadata: model.Metadata{ID: name}, Spec: spec}
	engineArgs, err := spec.EngineSpec.Serialize()
	require.NoError(s.T(), err)
	args := &executor.Arguments{Params: engineArgs}
>>>>>>> 82b8aa02
	return s.executor.Run(
		ctx,
		&executor.RunCommandRequest{
			JobID:        j.ID(),
			ExecutionID:  name,
			Resources:    spec.Resources,
			Network:      spec.Network,
			Outputs:      spec.Outputs,
			Inputs:       nil,
			ResultsDir:   result,
			EngineParams: args,
			OutputLimits: executor.OutputLimits{
				MaxStdoutFileLength:   system.MaxStdoutFileLength,
				MaxStdoutReturnLength: system.MaxStdoutReturnLength,
				MaxStderrFileLength:   system.MaxStderrFileLength,
				MaxStderrReturnLength: system.MaxStderrReturnLength,
			},
		},
	)
}

func (s *ExecutorTestSuite) runJobGetStdout(spec models.Spec) (string, error) {
	runnerOutput, runErr := s.runJob(spec)
	return runnerOutput.STDOUT, runErr
}

const (
	CPU_LIMIT    = "100m"
	MEMORY_LIMIT = "100mb"
)

func (s *ExecutorTestSuite) TestDockerResourceLimitsCPU() {
	if runtime.GOOS == "windows" {
		s.T().Skip("Resource limits don't apply to containers running on Windows")
	}

	// this will give us a numerator and denominator that should end up at the
	// same 0.1 value that 100m means
	// https://access.redhat.com/documentation/en-us/red_hat_enterprise_linux/8/html/managing_monitoring_and_updating_the_kernel/using-cgroups-v2-to-control-distribution-of-cpu-time-for-applications_managing-monitoring-and-updating-the-kernel#proc_controlling-distribution-of-cpu-time-for-applications-by-adjusting-cpu-bandwidth_using-cgroups-v2-to-control-distribution-of-cpu-time-for-applications
<<<<<<< HEAD
	result, err := s.runJobGetStdout(models.Spec{
		Engine: models.EngineDocker,
		Resources: models.ResourceUsageConfig{
			CPU:    CPU_LIMIT,
			Memory: MEMORY_LIMIT,
		},
		Docker: models.JobSpecDocker{
			Image:      "ubuntu",
			Entrypoint: []string{"bash", "-c", "cat /sys/fs/cgroup/cpu.max"},
		},
	})
=======
	spec, err := job.MakeSpec(
		job.WithEngineSpec(
			model.NewDockerEngineBuilder("ubuntu").
				WithEntrypoint("bash", "-c", "cat /sys/fs/cgroup/cpu.max").
				Build(),
		),
		job.WithResources(CPU_LIMIT, MEMORY_LIMIT, "", ""),
	)
	require.NoError(s.T(), err)

	result, err := s.runJobGetStdout(spec)
>>>>>>> 82b8aa02
	require.NoError(s.T(), err)

	values := strings.Fields(result)

	numerator, err := strconv.Atoi(values[0])
	require.NoError(s.T(), err)

	denominator, err := strconv.Atoi(values[1])
	require.NoError(s.T(), err)

	var containerCPU float64 = 0

	if denominator > 0 {
		containerCPU = float64(numerator) / float64(denominator)
	}

	require.Equal(s.T(), capacity.ConvertCPUString(CPU_LIMIT), containerCPU, "the container reported CPU does not equal the configured limit")
}

func (s *ExecutorTestSuite) TestDockerResourceLimitsMemory() {
	if runtime.GOOS == "windows" {
		s.T().Skip("Resource limits don't apply to containers running on Windows")
	}

	// this will give us a numerator and denominator that should end up at the
	// same 0.1 value that 100m means
	// https://access.redhat.com/documentation/en-us/red_hat_enterprise_linux/8/html/managing_monitoring_and_updating_the_kernel/using-cgroups-v2-to-control-distribution-of-cpu-time-for-applications_managing-monitoring-and-updating-the-kernel#proc_controlling-distribution-of-cpu-time-for-applications-by-adjusting-cpu-bandwidth_using-cgroups-v2-to-control-distribution-of-cpu-time-for-applications
<<<<<<< HEAD
	result, err := s.runJobGetStdout(models.Spec{
		Engine: models.EngineDocker,
		Resources: models.ResourceUsageConfig{
			CPU:    CPU_LIMIT,
			Memory: MEMORY_LIMIT,
		},
		Docker: models.JobSpecDocker{
			Image:      "ubuntu",
			Entrypoint: []string{"bash", "-c", "cat /sys/fs/cgroup/memory.max"},
		},
	})
=======

	spec, err := job.MakeSpec(
		job.WithEngineSpec(
			model.NewDockerEngineBuilder("ubuntu").
				WithEntrypoint("bash", "-c", "cat /sys/fs/cgroup/memory.max").
				Build(),
		),
		job.WithResources(CPU_LIMIT, MEMORY_LIMIT, "", ""),
	)
	require.NoError(s.T(), err)

	result, err := s.runJobGetStdout(spec)
>>>>>>> 82b8aa02
	require.NoError(s.T(), err)

	intVar, err := strconv.Atoi(strings.TrimSpace(result))
	require.NoError(s.T(), err)
	require.Equal(s.T(), capacity.ConvertBytesString(MEMORY_LIMIT), uint64(intVar), "the container reported memory does not equal the configured limit")
}

func (s *ExecutorTestSuite) TestDockerNetworkingFull() {
<<<<<<< HEAD
	result, err := s.runJob(models.Spec{
		Engine:  models.EngineDocker,
		Network: models.NetworkConfig{Type: models.NetworkFull},
		Docker:  s.curlTask(),
=======
	result, err := s.runJob(model.Spec{
		Network:    model.NetworkConfig{Type: model.NetworkFull},
		EngineSpec: s.curlTask(),
>>>>>>> 82b8aa02
	})
	require.NoError(s.T(), err, result.STDERR)
	require.Zero(s.T(), result.ExitCode, result.STDERR)
	require.Equal(s.T(), "/hello.txt", result.STDOUT)
}

func (s *ExecutorTestSuite) TestDockerNetworkingNone() {
<<<<<<< HEAD
	result, err := s.runJob(models.Spec{
		Engine:  models.EngineDocker,
		Network: models.NetworkConfig{Type: models.NetworkNone},
		Docker:  s.curlTask(),
=======
	result, err := s.runJob(model.Spec{
		Network:    model.NetworkConfig{Type: model.NetworkNone},
		EngineSpec: s.curlTask(),
>>>>>>> 82b8aa02
	})
	require.NoError(s.T(), err)
	require.Empty(s.T(), result.STDOUT)
	require.NotEmpty(s.T(), result.STDERR)
	require.NotZero(s.T(), result.ExitCode)
}

func (s *ExecutorTestSuite) TestDockerNetworkingHTTP() {
<<<<<<< HEAD
	result, err := s.runJob(models.Spec{
		Engine: models.EngineDocker,
		Network: models.NetworkConfig{
			Type:    models.NetworkHTTP,
=======
	result, err := s.runJob(model.Spec{
		Network: model.NetworkConfig{
			Type:    model.NetworkHTTP,
>>>>>>> 82b8aa02
			Domains: []string{s.containerHttpURL().Hostname()},
		},
		EngineSpec: s.curlTask(),
	})
	require.NoError(s.T(), err, result.STDERR)
	require.Zero(s.T(), result.ExitCode, result.STDERR)
	require.Equal(s.T(), "/hello.txt", result.STDOUT)
}

func (s *ExecutorTestSuite) TestDockerNetworkingHTTPWithMultipleDomains() {
<<<<<<< HEAD
	result, err := s.runJob(models.Spec{
		Engine: models.EngineDocker,
		Network: models.NetworkConfig{
			Type: models.NetworkHTTP,
=======
	result, err := s.runJob(model.Spec{
		Network: model.NetworkConfig{
			Type: model.NetworkHTTP,
>>>>>>> 82b8aa02
			Domains: []string{
				s.containerHttpURL().Hostname(),
				"bacalhau.org",
			},
		},
		EngineSpec: s.curlTask(),
	})
	require.NoError(s.T(), err, result.STDERR)
	require.Zero(s.T(), result.ExitCode, result.STDERR)
	require.Equal(s.T(), "/hello.txt", result.STDOUT)
}

func (s *ExecutorTestSuite) TestDockerNetworkingWithSubdomains() {
	hostname := s.containerHttpURL().Hostname()
	hostroot := strings.Join(strings.SplitN(hostname, ".", 2)[:1], ".")

<<<<<<< HEAD
	result, err := s.runJob(models.Spec{
		Engine: models.EngineDocker,
		Network: models.NetworkConfig{
			Type:    models.NetworkHTTP,
=======
	result, err := s.runJob(model.Spec{
		Network: model.NetworkConfig{
			Type:    model.NetworkHTTP,
>>>>>>> 82b8aa02
			Domains: []string{hostname, hostroot},
		},
		EngineSpec: s.curlTask(),
	})
	require.NoError(s.T(), err, result.STDERR)
	require.Zero(s.T(), result.ExitCode, result.STDERR)
	require.Equal(s.T(), "/hello.txt", result.STDOUT)
}

func (s *ExecutorTestSuite) TestDockerNetworkingFiltersHTTP() {
<<<<<<< HEAD
	result, err := s.runJob(models.Spec{
		Engine: models.EngineDocker,
		Network: models.NetworkConfig{
			Type:    models.NetworkHTTP,
=======
	result, err := s.runJob(model.Spec{
		Network: model.NetworkConfig{
			Type:    model.NetworkHTTP,
>>>>>>> 82b8aa02
			Domains: []string{"bacalhau.org"},
		},
		EngineSpec: s.curlTask(),
	})
	// The curl will succeed but should return a non-zero exit code and error page.
	require.NoError(s.T(), err)
	require.NotZero(s.T(), result.ExitCode)
	require.Contains(s.T(), result.STDOUT, "ERROR: The requested URL could not be retrieved")
}

func (s *ExecutorTestSuite) TestDockerNetworkingFiltersHTTPS() {
<<<<<<< HEAD
	result, err := s.runJob(models.Spec{
		Engine: models.EngineDocker,
		Network: models.NetworkConfig{
			Type:    models.NetworkHTTP,
			Domains: []string{s.containerHttpURL().Hostname()},
		},
		Docker: models.JobSpecDocker{
			Image:      CurlDockerImage,
			Entrypoint: []string{"curl", "--fail-with-body", "https://www.bacalhau.org"},
		},
	})
=======
	spec, err := job.MakeSpec(
		job.WithNetwork(model.NetworkHTTP, []string{s.containerHttpURL().Hostname()}),
		job.WithEngineSpec(
			model.NewDockerEngineBuilder(CurlDockerImage).
				WithEntrypoint("curl", "--fail-with-body", "https://www.bacalhau.org").
				Build(),
		),
	)
	require.NoError(s.T(), err)

	result, err := s.runJob(spec)
>>>>>>> 82b8aa02
	// The curl will succeed but should return a non-zero exit code and error page.
	require.NoError(s.T(), err)
	require.NotZero(s.T(), result.ExitCode)
	require.Empty(s.T(), result.STDOUT)
}

func (s *ExecutorTestSuite) TestDockerNetworkingAppendsHTTPHeader() {
	s.server.Handler = http.HandlerFunc(func(w http.ResponseWriter, r *http.Request) {
		_, err := w.Write([]byte(r.Header.Get("X-Bacalhau-Job-ID")))
		s.Require().NoError(err)
	})
<<<<<<< HEAD
	result, err := s.runJob(models.Spec{
		Engine: models.EngineDocker,
		Network: models.NetworkConfig{
			Type:    models.NetworkHTTP,
=======
	result, err := s.runJob(model.Spec{
		Network: model.NetworkConfig{
			Type:    model.NetworkHTTP,
>>>>>>> 82b8aa02
			Domains: []string{s.containerHttpURL().Hostname()},
		},
		EngineSpec: s.curlTask(),
	})
	require.NoError(s.T(), err)
	require.Equal(s.T(), "test", result.STDOUT, result.STDOUT)
}

func (s *ExecutorTestSuite) TestTimesOutCorrectly() {
	expected := "message after sleep"
	ctx, cancel := context.WithTimeout(context.Background(), 2*time.Second)
	defer cancel()

<<<<<<< HEAD
	result, err := s.runJobWithContext(ctx, models.Spec{
		Engine: models.EngineDocker,
		Docker: models.JobSpecDocker{
			Image:      "ubuntu",
			Entrypoint: []string{"bash", "-c", fmt.Sprintf(`sleep 1 && echo "%s" && sleep 20`, expected)},
		},
	}, "timeout")
=======
	spec, err := job.MakeSpec(
		job.WithEngineSpec(
			model.NewDockerEngineBuilder("ubuntu").
				WithEntrypoint("bash", "-c", fmt.Sprintf(`sleep 1 && echo "%s" && sleep 20`, expected)).
				Build(),
		),
	)
	require.NoError(s.T(), err)

	result, err := s.runJobWithContext(ctx, spec, "timeout")
>>>>>>> 82b8aa02
	// The Docker client has changed so that it prioritizes container error message
	// and not the error message from the context. It does error upon timeout, but not
	// with a context.DeadlineExceeded error.
	s.Error(err)
	s.Truef(strings.HasPrefix(result.STDOUT, expected), "'%s' does not start with '%s'", result.STDOUT, expected)
}

func (s *ExecutorTestSuite) TestDockerStreamsAlreadyComplete() {
	id := "streams-fail"
	done := make(chan bool, 1)
	ctx, cancel := context.WithCancel(context.Background())
	defer cancel()

<<<<<<< HEAD
	spec := models.Spec{
		Engine: models.EngineDocker,
		Resources: models.ResourceUsageConfig{
			CPU:    CPU_LIMIT,
			Memory: MEMORY_LIMIT,
		},
		Docker: models.JobSpecDocker{
			Image:      "ubuntu",
			Entrypoint: []string{"bash", "-c", "cat /sys/fs/cgroup/cpu.max"},
		},
	}
=======
	spec, err := job.MakeSpec(
		job.WithEngineSpec(
			model.NewDockerEngineBuilder("ubuntu").
				WithEntrypoint("bash", "-c", "cat /sys/fs/cgroup/cpu.max").
				Build(),
		),
		job.WithResources(CPU_LIMIT, MEMORY_LIMIT, "", ""),
	)
	require.NoError(s.T(), err)
>>>>>>> 82b8aa02

	go func() {
		_, _ = s.runJobWithContext(ctx, spec, id)
		done <- true
	}()

	reader, err := s.executor.GetOutputStream(ctx, id, true, true)

	<-done
	require.Nil(s.T(), reader)
	require.Error(s.T(), err)
}

func (s *ExecutorTestSuite) TestDockerStreamsSlowTask() {
	id := "streams-ok"
	done := make(chan bool, 1)
	ctx, cancel := context.WithCancel(context.Background())
	defer cancel()

<<<<<<< HEAD
	spec := models.Spec{
		Engine: models.EngineDocker,
		Resources: models.ResourceUsageConfig{
			CPU:    CPU_LIMIT,
			Memory: MEMORY_LIMIT,
		},
		Docker: models.JobSpecDocker{
			Image:      "ubuntu",
			Entrypoint: []string{"bash", "-c", "echo hello && sleep 20"},
		},
	}
=======
	spec, err := job.MakeSpec(
		job.WithEngineSpec(
			model.NewDockerEngineBuilder("ubuntu").
				WithEntrypoint("bash", "-c", "echo hello && sleep 20").
				Build(),
		),
		job.WithResources(CPU_LIMIT, MEMORY_LIMIT, "", ""),
	)
	require.NoError(s.T(), err)
>>>>>>> 82b8aa02

	go func() {
		_, _ = s.runJobWithContext(ctx, spec, id)
		done <- true
	}()

	// Give docker time to start the container, otherwise there
	// be nothing to retrieve the output from.
	time.Sleep(time.Duration(500) * time.Millisecond)

	reader, err := s.executor.GetOutputStream(ctx, id, true, true)

	require.NotNil(s.T(), reader)
	require.NoError(s.T(), err)

	df, err := logger.NewDataFrameFromReader(reader)
	require.NoError(s.T(), err)
	require.Equal(s.T(), string(df.Data), "hello\n")
	require.Equal(s.T(), df.Size, 6)
	require.Equal(s.T(), df.Tag, logger.StdoutStreamTag)
}<|MERGE_RESOLUTION|>--- conflicted
+++ resolved
@@ -22,6 +22,7 @@
 	"github.com/bacalhau-project/bacalhau/pkg/executor"
 	"github.com/bacalhau-project/bacalhau/pkg/job"
 	"github.com/bacalhau-project/bacalhau/pkg/logger"
+	"github.com/bacalhau-project/bacalhau/pkg/model"
 	"github.com/bacalhau-project/bacalhau/pkg/system"
 )
 
@@ -99,38 +100,22 @@
 	return url
 }
 
-<<<<<<< HEAD
-func (s *ExecutorTestSuite) curlTask() models.JobSpecDocker {
-	return models.JobSpecDocker{
-		Image:      CurlDockerImage,
-		Entrypoint: []string{"curl", "--fail-with-body", s.containerHttpURL().JoinPath("hello.txt").String()},
-	}
-=======
 func (s *ExecutorTestSuite) curlTask() model.EngineSpec {
 	return model.NewDockerEngineBuilder(CurlDockerImage).
 		WithEntrypoint("curl", "--fail-with-body", s.containerHttpURL().JoinPath("hello.txt").String()).
 		Build()
->>>>>>> 82b8aa02
-}
-
-func (s *ExecutorTestSuite) runJob(spec models.Spec) (*models.RunCommandResult, error) {
+}
+
+func (s *ExecutorTestSuite) runJob(spec model.Spec) (*model.RunCommandResult, error) {
 	return s.runJobWithContext(context.Background(), spec, "test")
 }
 
-func (s *ExecutorTestSuite) runJobWithContext(ctx context.Context, spec models.Spec, name string) (*models.RunCommandResult, error) {
+func (s *ExecutorTestSuite) runJobWithContext(ctx context.Context, spec model.Spec, name string) (*model.RunCommandResult, error) {
 	result := s.T().TempDir()
-<<<<<<< HEAD
-	j := models.Job{Metadata: models.Metadata{ID: name}, Spec: spec}
-	args, err := executor.EncodeArguments(spec.Docker)
-	if err != nil {
-		return nil, err
-	}
-=======
 	j := model.Job{Metadata: model.Metadata{ID: name}, Spec: spec}
 	engineArgs, err := spec.EngineSpec.Serialize()
 	require.NoError(s.T(), err)
 	args := &executor.Arguments{Params: engineArgs}
->>>>>>> 82b8aa02
 	return s.executor.Run(
 		ctx,
 		&executor.RunCommandRequest{
@@ -152,7 +137,7 @@
 	)
 }
 
-func (s *ExecutorTestSuite) runJobGetStdout(spec models.Spec) (string, error) {
+func (s *ExecutorTestSuite) runJobGetStdout(spec model.Spec) (string, error) {
 	runnerOutput, runErr := s.runJob(spec)
 	return runnerOutput.STDOUT, runErr
 }
@@ -170,19 +155,6 @@
 	// this will give us a numerator and denominator that should end up at the
 	// same 0.1 value that 100m means
 	// https://access.redhat.com/documentation/en-us/red_hat_enterprise_linux/8/html/managing_monitoring_and_updating_the_kernel/using-cgroups-v2-to-control-distribution-of-cpu-time-for-applications_managing-monitoring-and-updating-the-kernel#proc_controlling-distribution-of-cpu-time-for-applications-by-adjusting-cpu-bandwidth_using-cgroups-v2-to-control-distribution-of-cpu-time-for-applications
-<<<<<<< HEAD
-	result, err := s.runJobGetStdout(models.Spec{
-		Engine: models.EngineDocker,
-		Resources: models.ResourceUsageConfig{
-			CPU:    CPU_LIMIT,
-			Memory: MEMORY_LIMIT,
-		},
-		Docker: models.JobSpecDocker{
-			Image:      "ubuntu",
-			Entrypoint: []string{"bash", "-c", "cat /sys/fs/cgroup/cpu.max"},
-		},
-	})
-=======
 	spec, err := job.MakeSpec(
 		job.WithEngineSpec(
 			model.NewDockerEngineBuilder("ubuntu").
@@ -194,7 +166,6 @@
 	require.NoError(s.T(), err)
 
 	result, err := s.runJobGetStdout(spec)
->>>>>>> 82b8aa02
 	require.NoError(s.T(), err)
 
 	values := strings.Fields(result)
@@ -222,19 +193,6 @@
 	// this will give us a numerator and denominator that should end up at the
 	// same 0.1 value that 100m means
 	// https://access.redhat.com/documentation/en-us/red_hat_enterprise_linux/8/html/managing_monitoring_and_updating_the_kernel/using-cgroups-v2-to-control-distribution-of-cpu-time-for-applications_managing-monitoring-and-updating-the-kernel#proc_controlling-distribution-of-cpu-time-for-applications-by-adjusting-cpu-bandwidth_using-cgroups-v2-to-control-distribution-of-cpu-time-for-applications
-<<<<<<< HEAD
-	result, err := s.runJobGetStdout(models.Spec{
-		Engine: models.EngineDocker,
-		Resources: models.ResourceUsageConfig{
-			CPU:    CPU_LIMIT,
-			Memory: MEMORY_LIMIT,
-		},
-		Docker: models.JobSpecDocker{
-			Image:      "ubuntu",
-			Entrypoint: []string{"bash", "-c", "cat /sys/fs/cgroup/memory.max"},
-		},
-	})
-=======
 
 	spec, err := job.MakeSpec(
 		job.WithEngineSpec(
@@ -247,7 +205,6 @@
 	require.NoError(s.T(), err)
 
 	result, err := s.runJobGetStdout(spec)
->>>>>>> 82b8aa02
 	require.NoError(s.T(), err)
 
 	intVar, err := strconv.Atoi(strings.TrimSpace(result))
@@ -256,16 +213,9 @@
 }
 
 func (s *ExecutorTestSuite) TestDockerNetworkingFull() {
-<<<<<<< HEAD
-	result, err := s.runJob(models.Spec{
-		Engine:  models.EngineDocker,
-		Network: models.NetworkConfig{Type: models.NetworkFull},
-		Docker:  s.curlTask(),
-=======
 	result, err := s.runJob(model.Spec{
 		Network:    model.NetworkConfig{Type: model.NetworkFull},
 		EngineSpec: s.curlTask(),
->>>>>>> 82b8aa02
 	})
 	require.NoError(s.T(), err, result.STDERR)
 	require.Zero(s.T(), result.ExitCode, result.STDERR)
@@ -273,16 +223,9 @@
 }
 
 func (s *ExecutorTestSuite) TestDockerNetworkingNone() {
-<<<<<<< HEAD
-	result, err := s.runJob(models.Spec{
-		Engine:  models.EngineDocker,
-		Network: models.NetworkConfig{Type: models.NetworkNone},
-		Docker:  s.curlTask(),
-=======
 	result, err := s.runJob(model.Spec{
 		Network:    model.NetworkConfig{Type: model.NetworkNone},
 		EngineSpec: s.curlTask(),
->>>>>>> 82b8aa02
 	})
 	require.NoError(s.T(), err)
 	require.Empty(s.T(), result.STDOUT)
@@ -291,16 +234,9 @@
 }
 
 func (s *ExecutorTestSuite) TestDockerNetworkingHTTP() {
-<<<<<<< HEAD
-	result, err := s.runJob(models.Spec{
-		Engine: models.EngineDocker,
-		Network: models.NetworkConfig{
-			Type:    models.NetworkHTTP,
-=======
 	result, err := s.runJob(model.Spec{
 		Network: model.NetworkConfig{
 			Type:    model.NetworkHTTP,
->>>>>>> 82b8aa02
 			Domains: []string{s.containerHttpURL().Hostname()},
 		},
 		EngineSpec: s.curlTask(),
@@ -311,16 +247,9 @@
 }
 
 func (s *ExecutorTestSuite) TestDockerNetworkingHTTPWithMultipleDomains() {
-<<<<<<< HEAD
-	result, err := s.runJob(models.Spec{
-		Engine: models.EngineDocker,
-		Network: models.NetworkConfig{
-			Type: models.NetworkHTTP,
-=======
 	result, err := s.runJob(model.Spec{
 		Network: model.NetworkConfig{
 			Type: model.NetworkHTTP,
->>>>>>> 82b8aa02
 			Domains: []string{
 				s.containerHttpURL().Hostname(),
 				"bacalhau.org",
@@ -337,16 +266,9 @@
 	hostname := s.containerHttpURL().Hostname()
 	hostroot := strings.Join(strings.SplitN(hostname, ".", 2)[:1], ".")
 
-<<<<<<< HEAD
-	result, err := s.runJob(models.Spec{
-		Engine: models.EngineDocker,
-		Network: models.NetworkConfig{
-			Type:    models.NetworkHTTP,
-=======
 	result, err := s.runJob(model.Spec{
 		Network: model.NetworkConfig{
 			Type:    model.NetworkHTTP,
->>>>>>> 82b8aa02
 			Domains: []string{hostname, hostroot},
 		},
 		EngineSpec: s.curlTask(),
@@ -357,16 +279,9 @@
 }
 
 func (s *ExecutorTestSuite) TestDockerNetworkingFiltersHTTP() {
-<<<<<<< HEAD
-	result, err := s.runJob(models.Spec{
-		Engine: models.EngineDocker,
-		Network: models.NetworkConfig{
-			Type:    models.NetworkHTTP,
-=======
 	result, err := s.runJob(model.Spec{
 		Network: model.NetworkConfig{
 			Type:    model.NetworkHTTP,
->>>>>>> 82b8aa02
 			Domains: []string{"bacalhau.org"},
 		},
 		EngineSpec: s.curlTask(),
@@ -378,19 +293,6 @@
 }
 
 func (s *ExecutorTestSuite) TestDockerNetworkingFiltersHTTPS() {
-<<<<<<< HEAD
-	result, err := s.runJob(models.Spec{
-		Engine: models.EngineDocker,
-		Network: models.NetworkConfig{
-			Type:    models.NetworkHTTP,
-			Domains: []string{s.containerHttpURL().Hostname()},
-		},
-		Docker: models.JobSpecDocker{
-			Image:      CurlDockerImage,
-			Entrypoint: []string{"curl", "--fail-with-body", "https://www.bacalhau.org"},
-		},
-	})
-=======
 	spec, err := job.MakeSpec(
 		job.WithNetwork(model.NetworkHTTP, []string{s.containerHttpURL().Hostname()}),
 		job.WithEngineSpec(
@@ -402,7 +304,6 @@
 	require.NoError(s.T(), err)
 
 	result, err := s.runJob(spec)
->>>>>>> 82b8aa02
 	// The curl will succeed but should return a non-zero exit code and error page.
 	require.NoError(s.T(), err)
 	require.NotZero(s.T(), result.ExitCode)
@@ -414,16 +315,9 @@
 		_, err := w.Write([]byte(r.Header.Get("X-Bacalhau-Job-ID")))
 		s.Require().NoError(err)
 	})
-<<<<<<< HEAD
-	result, err := s.runJob(models.Spec{
-		Engine: models.EngineDocker,
-		Network: models.NetworkConfig{
-			Type:    models.NetworkHTTP,
-=======
 	result, err := s.runJob(model.Spec{
 		Network: model.NetworkConfig{
 			Type:    model.NetworkHTTP,
->>>>>>> 82b8aa02
 			Domains: []string{s.containerHttpURL().Hostname()},
 		},
 		EngineSpec: s.curlTask(),
@@ -437,15 +331,6 @@
 	ctx, cancel := context.WithTimeout(context.Background(), 2*time.Second)
 	defer cancel()
 
-<<<<<<< HEAD
-	result, err := s.runJobWithContext(ctx, models.Spec{
-		Engine: models.EngineDocker,
-		Docker: models.JobSpecDocker{
-			Image:      "ubuntu",
-			Entrypoint: []string{"bash", "-c", fmt.Sprintf(`sleep 1 && echo "%s" && sleep 20`, expected)},
-		},
-	}, "timeout")
-=======
 	spec, err := job.MakeSpec(
 		job.WithEngineSpec(
 			model.NewDockerEngineBuilder("ubuntu").
@@ -456,7 +341,6 @@
 	require.NoError(s.T(), err)
 
 	result, err := s.runJobWithContext(ctx, spec, "timeout")
->>>>>>> 82b8aa02
 	// The Docker client has changed so that it prioritizes container error message
 	// and not the error message from the context. It does error upon timeout, but not
 	// with a context.DeadlineExceeded error.
@@ -470,19 +354,6 @@
 	ctx, cancel := context.WithCancel(context.Background())
 	defer cancel()
 
-<<<<<<< HEAD
-	spec := models.Spec{
-		Engine: models.EngineDocker,
-		Resources: models.ResourceUsageConfig{
-			CPU:    CPU_LIMIT,
-			Memory: MEMORY_LIMIT,
-		},
-		Docker: models.JobSpecDocker{
-			Image:      "ubuntu",
-			Entrypoint: []string{"bash", "-c", "cat /sys/fs/cgroup/cpu.max"},
-		},
-	}
-=======
 	spec, err := job.MakeSpec(
 		job.WithEngineSpec(
 			model.NewDockerEngineBuilder("ubuntu").
@@ -492,7 +363,6 @@
 		job.WithResources(CPU_LIMIT, MEMORY_LIMIT, "", ""),
 	)
 	require.NoError(s.T(), err)
->>>>>>> 82b8aa02
 
 	go func() {
 		_, _ = s.runJobWithContext(ctx, spec, id)
@@ -512,19 +382,6 @@
 	ctx, cancel := context.WithCancel(context.Background())
 	defer cancel()
 
-<<<<<<< HEAD
-	spec := models.Spec{
-		Engine: models.EngineDocker,
-		Resources: models.ResourceUsageConfig{
-			CPU:    CPU_LIMIT,
-			Memory: MEMORY_LIMIT,
-		},
-		Docker: models.JobSpecDocker{
-			Image:      "ubuntu",
-			Entrypoint: []string{"bash", "-c", "echo hello && sleep 20"},
-		},
-	}
-=======
 	spec, err := job.MakeSpec(
 		job.WithEngineSpec(
 			model.NewDockerEngineBuilder("ubuntu").
@@ -534,7 +391,6 @@
 		job.WithResources(CPU_LIMIT, MEMORY_LIMIT, "", ""),
 	)
 	require.NoError(s.T(), err)
->>>>>>> 82b8aa02
 
 	go func() {
 		_, _ = s.runJobWithContext(ctx, spec, id)
