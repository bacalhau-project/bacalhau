package computenode

import (
	"context"
	"fmt"
	"time"

	"github.com/filecoin-project/bacalhau/pkg/capacitymanager"
	"github.com/filecoin-project/bacalhau/pkg/model"
	sync "github.com/lukemarsden/golang-mutex-tracer"
	"github.com/rs/zerolog/log"
)

// types of actions that can be performed on a shard state machine
type shardStateAction int

const (
	// do bid on a shard
	actionBid shardStateAction = iota // must be first

	// bid was rejected, and do cancel the bid
	actionRejected

	// job has failed for some reason outside of the fsm
	actionFail

	// bid was accepted, resources are available, and do run the job
	actionRun

	// results were verified, and do publish them
	actionPublish
)

func (a shardStateAction) String() string {
	return [...]string{"ActionBid", "ActionRejected", "ActionFail", "ActionRun"}[a]
}

// request to change the state of the fsm
type shardStateRequest struct {
	action        shardStateAction
	failureReason string
}

// types of shard state machines
type shardStateType int

const (
	shardInitialState shardStateType = iota // must be first

	// Selected as a candidate shard that can be executed by this node,
	// but waiting for available capacity to be reserved before actually
	// bidding on the job.
	shardEnqueued

	// Bid on the job, and wait for the bid to be accepted.
	shardBidding

	// The bid has been accepted, and the job is now running.
	shardRunning

	// The execution of the job has completed, and publishing the results to the verifier.
	shardPublishingToVerifier

	// Waiting for the verifier to verify the results
	shardVerifyingResults

	// The results of the job has been verified, and publishing the results to the requester.
	shardPublishingToRequester

	// The job has failed due to an error.
	shardError

	// The job has been completed, either successfully, or due to an error.
	shardCompleted
)

func (s shardStateType) String() string {
	return [...]string{
		"InitialState", "Enqueued", "Bidding", "Running", "PublishingToVerifier",
		"VerifyingResults", "PublishingToRequester", "Error", "Completed"}[s]
}

type shardStateMachineManager struct {
	// map fo the shard flatID and shard state machine.
	// Used to find the shard state machine for a given flatID.
	shardStates map[string]*shardStateMachine

	// list of all shard state machines ordered by their creation time
	// according the priority defined by the capacity manager
	shardStatesList []*shardStateMachine

	mu sync.Mutex
}

func NewShardComputeStateMachineManager() (*shardStateMachineManager, error) {
	stateManager := &shardStateMachineManager{
		shardStates:     make(map[string]*shardStateMachine),
		shardStatesList: []*shardStateMachine{},
	}

	stateManager.mu.EnableTracerWithOpts(sync.Opts{
		Threshold: 10 * time.Millisecond,
		Id:        "ComputeNode.ShardStateMachineManagerMu",
	})

	return stateManager, nil
}

// Start a new shard state machine, if it does not already exist,
// and run the fsm in a separate goroutine.
func (m *shardStateMachineManager) StartShardStateIfNecessery(
	shard model.JobShard, node *ComputeNode, requirements model.ResourceUsageData) {
	m.mu.Lock()
	defer m.mu.Unlock()

	if _, ok := m.shardStates[shard.ID()]; !ok {
		shardState := m.newStateMachine(shard, node, requirements)
		go func() {
			shardState.Run()
		}()
		m.shardStates[shard.ID()] = shardState
		m.shardStatesList = append(m.shardStatesList, shardState)
	} // else, fsm was already running
}

// Implements CapacityTracker interface to apply the handler on enqueued shards.
func (m *shardStateMachineManager) BacklogIterator(handler func(item capacitymanager.CapacityManagerItem)) {
	for _, item := range m.GetEnqueued() {
		handler(item.capacity)
	}
}

// Implements CapacityTracker interface to apply the handler on active shards.
func (m *shardStateMachineManager) ActiveIterator(handler func(item capacitymanager.CapacityManagerItem)) {
	for _, item := range m.GetActive() {
		handler(item.capacity)
	}
}

func (m *shardStateMachineManager) GetEnqueued() []*shardStateMachine {
	m.mu.Lock()
	defer m.mu.Unlock()
	m.cleanupCompleted()
	enqueud := []*shardStateMachine{}
	for _, i := range m.shardStatesList {
		if i.currentState == shardEnqueued {
			enqueud = append(enqueud, i)
		}
	}
	return enqueud
}

func (m *shardStateMachineManager) GetActive() []*shardStateMachine {
	m.mu.Lock()
	defer m.mu.Unlock()
	m.cleanupCompleted()
	active := []*shardStateMachine{}
	for _, i := range m.shardStatesList {
		if i.currentState == shardBidding || i.currentState == shardRunning {
			active = append(active, i)
		}
	}
	return active
}

func (m *shardStateMachineManager) Get(flatID string) (*shardStateMachine, bool) {
	m.mu.Lock()
	defer m.mu.Unlock()
	fsm, ok := m.shardStates[flatID]
	return fsm, ok
}

// Since we want to keep the list of shard state machines ordered by their creation time,
// and since shards can complete at any time, we need to remove completed shards
// from the list without impacting the order of the remaining shards, and without
// having to copy things around.
// This method only removes completed shards from the beginning of the list, and is
// called inside GetEnqueued and GetActive.
func (m *shardStateMachineManager) cleanupCompleted() {
	firstActive := len(m.shardStatesList)
	for index, item := range m.shardStatesList {
		if item.currentState != shardCompleted {
			firstActive = index
			break
		}
		delete(m.shardStates, item.Shard.ID())
	}
	m.shardStatesList = m.shardStatesList[firstActive:]
}

type shardStateMachine struct {
	Shard    model.JobShard
	capacity capacitymanager.CapacityManagerItem

	manager *shardStateMachineManager
	node    *ComputeNode
	mu      sync.Mutex
	req     chan shardStateRequest

	currentState   shardStateType
	previousState  shardStateType
	resultProposal []byte
	bidSent        bool
	errorMsg       string
}

func (m *shardStateMachineManager) newStateMachine(
	shard model.JobShard, node *ComputeNode, requirements model.ResourceUsageData) *shardStateMachine {
	stateMachine := &shardStateMachine{
		Shard:        shard,
		manager:      m,
		node:         node,
		capacity:     capacitymanager.CapacityManagerItem{Shard: shard, Requirements: requirements},
		req:          make(chan shardStateRequest),
		currentState: shardInitialState,
	}

	stateMachine.mu.EnableTracerWithOpts(sync.Opts{
		Threshold: 10 * time.Millisecond,
		Id:        "ComputeNode.ShardStateMachinerMu",
	})

	return stateMachine
}

func (m *shardStateMachine) String() string {
	return fmt.Sprintf("[%s] shard: %s at state: %s", m.node.id[:8], m.Shard, m.currentState)
}

// run the state machineuntil it is completed.
func (m *shardStateMachine) Run() {
	for state := enqueuedState; state != nil; {
		state = state(m)
	}
	// close the request channel.
	// Check `sendRequest` comments for more details.
	close(m.req)
}

func (m *shardStateMachine) Bid() {
	m.sendRequest(shardStateRequest{action: actionBid})
}

func (m *shardStateMachine) BidRejected() {
	m.sendRequest(shardStateRequest{action: actionRejected})
}

func (m *shardStateMachine) Execute() {
	m.sendRequest(shardStateRequest{action: actionRun})
}

func (m *shardStateMachine) Publish() {
	m.sendRequest(shardStateRequest{action: actionPublish})
}

func (m *shardStateMachine) Fail(reason string) {
	m.sendRequest(shardStateRequest{action: actionFail, failureReason: reason})
}

// send a request to the state machine by enquing it in the request channel.
// it is possible due to race condition or duplicate network events that a
// request is sent after the fsm is completed and no longer a goroutin is
// consuming from the channel, which will lead to a deadlock in the
// computenode when trying to send the request.
// To mitigagte this, we close the channel when the fsm is completed, and handle
// the panic gracefully here.
func (m *shardStateMachine) sendRequest(request shardStateRequest) {
	defer func() {
		if r := recover(); r != nil {
			log.Warn().Msgf("%s ignoring action after channel closed: %s", m, request.action)
		}
	}()
	m.req <- request
}

type StateFn func(*shardStateMachine) StateFn

func (m *shardStateMachine) transitionedTo(newState shardStateType) {
	m.mu.Lock()
	defer m.mu.Unlock()
	log.Debug().Msgf("%s transitioning from %s -> %s", m, m.currentState, newState)
	m.previousState = m.currentState
	m.currentState = newState
}

// The job has been selected by the computeNode, and currently enqueued and waiting for
// available capacity to be reserved before actually bidding on the job.
func enqueuedState(m *shardStateMachine) StateFn {
	m.transitionedTo(shardEnqueued)

<<<<<<< HEAD
	// trigger the bidding loop as soon as the shard state is updated to enqueued.
	go m.node.controlLoopBidOnJobs("job enqueued")

=======
>>>>>>> dc87fb98
	for {
		req := <-m.req
		switch req.action {
		case actionBid:
			err := m.node.BidOnJob(context.Background(), m.Shard)
			if err != nil {
				m.errorMsg = err.Error()
				return errorState
			}

			// we've sent a bid, which means we are to send an error if anything fails afterwards
			// to let the requesterNode know fast to cancel the job or retry on another node.
			m.bidSent = true

			return biddingState
		case actionFail:
			m.errorMsg = req.failureReason
			return errorState
		default:
			log.Warn().Msgf("%s ignoring unknown action: %s", m, req.action)
		}
	}
}

// the computeNode has sent a bid and is waiting for the bid to be accepted or rejected.
func biddingState(m *shardStateMachine) StateFn {
	m.transitionedTo(shardBidding)

	for {
		req := <-m.req
		switch req.action {
		case actionRun:
			return runningState
		case actionRejected:
			return completedState
		case actionFail:
			m.errorMsg = req.failureReason
			return errorState
		default:
			log.Warn().Msgf("%s ignoring unknown action: %s", m, req.action)
		}
	}
}

// the bid has been accepted and now we trigger the execution of the job.
func runningState(m *shardStateMachine) StateFn {
	m.transitionedTo(shardRunning)

	// we get a "proposal" from this method which is not the results
	// but what the compute node verifier wants to pass to the requester
	// node verifier
	ctx := context.Background()
	proposal, err := m.node.RunShard(ctx, m.Shard)
	if err == nil {
		m.resultProposal = proposal
		return publishingToVerifierState
	} else {
		m.errorMsg = err.Error()
		return errorState
	}
}

// the job has been executed and now we verify the results.
func publishingToVerifierState(m *shardStateMachine) StateFn {
	m.transitionedTo(shardPublishingToVerifier)

	ctx := context.Background()
	err := m.node.controller.ShardExecutionFinished(
		ctx,
		m.Shard.Job.ID,
		m.Shard.Index,
		fmt.Sprintf("Got results proposal of length: %d", len(m.resultProposal)),
		m.resultProposal,
	)

	if err != nil {
		m.errorMsg = err.Error()
		return errorState
	} else {
		return verifyingResultsState
	}
}

// the job has been executed and the results are being published.
func verifyingResultsState(m *shardStateMachine) StateFn {
	m.transitionedTo(shardVerifyingResults)

	for {
		req := <-m.req
		switch req.action {
		case actionPublish:
			return publishingToRequesterState
		case actionFail:
			m.errorMsg = req.failureReason
			return errorState
		default:
			log.Warn().Msgf("%s ignoring unknown action: %s", m, req.action)
		}
	}
}

// the job has been executed and the results are being published.
func publishingToRequesterState(m *shardStateMachine) StateFn {
	m.transitionedTo(shardPublishingToRequester)

	ctx := context.Background()
	err := m.node.PublishShard(ctx, m.Shard)
	if err != nil {
		m.errorMsg = err.Error()
		return errorState
	} else {
		return completedState
	}
}

func errorState(m *shardStateMachine) StateFn {
	m.transitionedTo(shardError)
	errMessage := fmt.Sprintf("%s error completing job due to %s", m, m.errorMsg)
	log.Error().Msgf(errMessage)

	if m.bidSent {
		// we sent a bid, so we need to publish our failure to the network
		ctx := context.Background()
		err := m.node.controller.ShardError(
			ctx,
			m.Shard.Job.ID,
			m.Shard.Index,
			errMessage,
		)
		if err != nil {
			log.Error().Msgf("%s failed to report error of job due to %s",
				m, err.Error())
		}
	}

	return completedState
}

// we always reach this state, whether the job completed successfully or due to a failure.
func completedState(m *shardStateMachine) StateFn {
	m.transitionedTo(shardCompleted)
	return nil
}<|MERGE_RESOLUTION|>--- conflicted
+++ resolved
@@ -288,12 +288,6 @@
 func enqueuedState(m *shardStateMachine) StateFn {
 	m.transitionedTo(shardEnqueued)
 
-<<<<<<< HEAD
-	// trigger the bidding loop as soon as the shard state is updated to enqueued.
-	go m.node.controlLoopBidOnJobs("job enqueued")
-
-=======
->>>>>>> dc87fb98
 	for {
 		req := <-m.req
 		switch req.action {
