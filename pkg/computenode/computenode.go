--- conflicted
+++ resolved
@@ -12,11 +12,8 @@
 	"github.com/filecoin-project/bacalhau/pkg/capacitymanager"
 	"github.com/filecoin-project/bacalhau/pkg/controller"
 	"github.com/filecoin-project/bacalhau/pkg/executor"
-<<<<<<< HEAD
+	jobutils "github.com/filecoin-project/bacalhau/pkg/job"
 	"github.com/filecoin-project/bacalhau/pkg/publisher"
-=======
-	jobutils "github.com/filecoin-project/bacalhau/pkg/job"
->>>>>>> ea618845
 	"github.com/filecoin-project/bacalhau/pkg/system"
 	"github.com/filecoin-project/bacalhau/pkg/verifier"
 	"github.com/prometheus/client_golang/prometheus"
@@ -47,24 +44,16 @@
 	// The configuration used to create this compute node.
 	config ComputeNodeConfig
 
-<<<<<<< HEAD
-	controller      *controller.Controller
-	executors       map[executor.EngineType]executor.Executor
-	verifiers       map[verifier.VerifierType]verifier.Verifier
-	publishers      map[publisher.PublisherType]publisher.Publisher
-	capacityManager *capacitymanager.CapacityManager
-	componentMu     sync.Mutex
-	bidMu           sync.Mutex
-=======
-	controller              *controller.Controller
-	executors               map[executor.EngineType]executor.Executor
-	executorsInstalledCache map[executor.EngineType]bool
-	verifiers               map[verifier.VerifierType]verifier.Verifier
-	verifiersInstalledCache map[verifier.VerifierType]bool
-	capacityManager         *capacitymanager.CapacityManager
-	componentMu             sync.RWMutex
-	bidMu                   sync.Mutex
->>>>>>> ea618845
+	controller               *controller.Controller
+	executors                map[executor.EngineType]executor.Executor
+	executorsInstalledCache  map[executor.EngineType]bool
+	verifiers                map[verifier.VerifierType]verifier.Verifier
+	verifiersInstalledCache  map[verifier.VerifierType]bool
+	publishers               map[publisher.PublisherType]publisher.Publisher
+	publishersInstalledCache map[publisher.PublisherType]bool
+	capacityManager          *capacitymanager.CapacityManager
+	componentMu              sync.Mutex
+	bidMu                    sync.Mutex
 }
 
 func NewDefaultComputeNodeConfig() ComputeNodeConfig {
@@ -113,24 +102,16 @@
 	}
 
 	computeNode := &ComputeNode{
-<<<<<<< HEAD
-		id:              nodeID,
-		config:          config,
-		controller:      c,
-		executors:       executors,
-		verifiers:       verifiers,
-		publishers:      publishers,
-		capacityManager: capacityManager,
-	}
-=======
-		id:                      nodeID,
-		config:                  config,
-		controller:              c,
-		executors:               executors,
-		executorsInstalledCache: map[executor.EngineType]bool{},
-		verifiers:               verifiers,
-		verifiersInstalledCache: map[verifier.VerifierType]bool{},
-		capacityManager:         capacityManager,
+		id:                       nodeID,
+		config:                   config,
+		controller:               c,
+		executors:                executors,
+		executorsInstalledCache:  map[executor.EngineType]bool{},
+		verifiers:                verifiers,
+		verifiersInstalledCache:  map[verifier.VerifierType]bool{},
+		publishers:               publishers,
+		publishersInstalledCache: map[publisher.PublisherType]bool{},
+		capacityManager:          capacityManager,
 	}
 
 	computeNode.componentMu.EnableTracerWithOpts(sync.Opts{
@@ -141,7 +122,6 @@
 		Threshold: 10 * time.Millisecond,
 		Id:        "ComputeNode.bidMu",
 	})
->>>>>>> ea618845
 
 	return computeNode, nil
 }
@@ -647,8 +627,8 @@
 //nolint:dupl // methods are not duplicates
 func (node *ComputeNode) getExecutor(ctx context.Context, typ executor.EngineType) (executor.Executor, error) {
 	e := func() *executor.Executor {
-		node.componentMu.RLock()
-		defer node.componentMu.RUnlock()
+		node.componentMu.Lock()
+		defer node.componentMu.Unlock()
 		if _, ok := node.executors[typ]; !ok {
 			return nil
 		}
@@ -718,15 +698,28 @@
 
 //nolint:dupl // methods are not duplicates
 func (node *ComputeNode) getPublisher(ctx context.Context, typ publisher.PublisherType) (publisher.Publisher, error) {
-	node.componentMu.Lock()
-	defer node.componentMu.Unlock()
-
-	if _, ok := node.publishers[typ]; !ok {
+
+	p := func() *publisher.Publisher {
+		node.componentMu.Lock()
+		defer node.componentMu.Unlock()
+		if _, ok := node.publishers[typ]; !ok {
+			return nil
+		}
+		pp := node.publishers[typ]
+		return &pp
+	}()
+
+	if p == nil {
 		return nil, fmt.Errorf(
 			"no matching publisher found on this server: %s", typ.String())
 	}
-
-	publisher := node.publishers[typ]
+	publisher := *p
+
+	// cache it being installed so we're not hammering it
+	if node.publishersInstalledCache[typ] {
+		return publisher, nil
+	}
+
 	installed, err := publisher.IsInstalled(ctx)
 	if err != nil {
 		return nil, err
@@ -734,6 +727,8 @@
 	if !installed {
 		return nil, fmt.Errorf("verifier is not installed: %s", typ.String())
 	}
+
+	node.publishersInstalledCache[typ] = true
 
 	return publisher, nil
 }
