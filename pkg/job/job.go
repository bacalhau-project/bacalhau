--- conflicted
+++ resolved
@@ -9,12 +9,7 @@
 	"github.com/filecoin-project/bacalhau/pkg/capacitymanager"
 	"github.com/filecoin-project/bacalhau/pkg/executor"
 	"github.com/filecoin-project/bacalhau/pkg/storage"
-<<<<<<< HEAD
 	"github.com/filecoin-project/bacalhau/pkg/storage/url/urldownload"
-	"github.com/filecoin-project/bacalhau/pkg/system"
-	"github.com/filecoin-project/bacalhau/pkg/types"
-=======
->>>>>>> 0b2500a6
 	"github.com/filecoin-project/bacalhau/pkg/verifier"
 	"github.com/rs/zerolog/log"
 )
@@ -22,8 +17,8 @@
 func ConstructDockerJob(
 	engine executor.EngineType,
 	v verifier.VerifierType,
-  cpu, memory, gpu string,
-  inputUrls []string,
+	cpu, memory, gpu string,
+	inputUrls []string,
 	inputVolumes []string,
 	outputVolumes []string,
 	env []string,
@@ -51,10 +46,10 @@
 		// should loop through all available storage providers?
 		_, err := urldownload.IsURLSupported(rawURL)
 		if err != nil {
-			return nil, nil, err
+			return executor.JobSpec{}, executor.JobDeal{}, err
 		}
 		jobInputs = append(jobInputs, storage.StorageSpec{
-			Engine: "url_download",
+			Engine: storage.StorageSourceURLDownload,
 			URL:    rawURL,
 			Path:   path,
 		})
