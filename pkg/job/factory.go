--- conflicted
+++ resolved
@@ -12,12 +12,11 @@
 
 func ConstructJobFromEvent(ev model.JobEvent) model.Job {
 	log.Debug().Msgf("Constructing job from event: %+v", ev)
-<<<<<<< HEAD
 	publicKey := ev.SenderPublicKey
 	if publicKey == nil {
 		publicKey = []byte{}
 	}
-	return executor.Job{
+	return model.Job{
 		ID:                 ev.JobID,
 		RequesterNodeID:    ev.SourceNodeID,
 		RequesterPublicKey: publicKey,
@@ -26,16 +25,6 @@
 		Deal:               ev.JobDeal,
 		ExecutionPlan:      ev.JobExecutionPlan,
 		CreatedAt:          time.Now(),
-=======
-	return model.Job{
-		ID:              ev.JobID,
-		RequesterNodeID: ev.SourceNodeID,
-		ClientID:        ev.ClientID,
-		Spec:            ev.JobSpec,
-		Deal:            ev.JobDeal,
-		ExecutionPlan:   ev.JobExecutionPlan,
-		CreatedAt:       time.Now(),
->>>>>>> 304d83a8
 	}
 }
 
