--- conflicted
+++ resolved
@@ -89,11 +89,8 @@
 					[]string{}, // entrypoint
 					"",         // image
 					1,          // concurrency
-<<<<<<< HEAD
+					0,          // confidence
 					0,          // min bids
-=======
-					0,          // confidence
->>>>>>> d99f401e
 					[]string{}, // annotations
 					"",         // working dir
 					"",         // sharding base path
