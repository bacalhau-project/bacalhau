--- conflicted
+++ resolved
@@ -142,11 +142,7 @@
 	ctx, span := system.GetTracer().Start(ctx, "pkg/publisher/filecoin_lotus/importData")
 	defer span.End()
 
-<<<<<<< HEAD
-	rawOutput, err := lotusPublisher.runLotusCommand(ctx, []string{"exec", "lotus", "lotus", "client", "import", filePath})
-=======
-	r, err := lotusPublisher.runLotusCommand(ctx, []string{"client", "import", filePath})
->>>>>>> d6e6ae4b
+	r, err := lotusPublisher.runLotusCommand(ctx, []string{"exec", "lotus", "lotus", "client", "import", filePath})
 	if err != nil {
 		return "", err
 	}
@@ -169,13 +165,8 @@
 	ctx, span := system.GetTracer().Start(ctx, "pkg/publisher/filecoin_lotus/createDeal")
 	defer span.End()
 
-<<<<<<< HEAD
-	rawOutput, err := lotusPublisher.runLotusCommand(ctx, []string{
+	r, err := lotusPublisher.runLotusCommand(ctx, []string{
 		"exec", "lotus", "lotus", "client", "deal",
-=======
-	r, err := lotusPublisher.runLotusCommand(ctx, []string{
-		"client", "deal",
->>>>>>> d6e6ae4b
 		contentCid,
 		lotusPublisher.Config.MinerAddress,
 		lotusPublisher.Config.StoragePrice,
@@ -185,17 +176,8 @@
 		return "", err
 	}
 	dealCid := ""
-<<<<<<< HEAD
-	for _, line := range strings.Split(strings.TrimSpace(rawOutput), "\n") {
+	for _, line := range strings.Split(strings.TrimSpace(r.STDOUT), "\n") {
 		dealCid = line
-=======
-	for _, line := range strings.Split(strings.TrimSpace(r.STDOUT), "\n") {
-		if !strings.Contains(line, lotusPublisher.Config.MinerAddress) {
-			continue
-		}
-		parts := strings.Split(strings.TrimSpace(line), " ")
-		dealCid = parts[len(parts)-1]
->>>>>>> d6e6ae4b
 	}
 	if dealCid == "" {
 		return "", fmt.Errorf("no deal cid found in output")
