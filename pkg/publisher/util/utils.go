--- conflicted
+++ resolved
@@ -39,18 +39,10 @@
 	if err != nil {
 		return nil, err
 	}
-<<<<<<< HEAD
 	return provider.NewMappedProvider(map[string]publisher.Publisher{
-		models.PublisherNoop:    tracing.Wrap(noopPublisher),
-		models.PublisherIPFS:    tracing.Wrap(ipfsPublisher),
-		models.PublisherS3:      tracing.Wrap(s3Publisher),
-		models.PublisherEstuary: tracing.Wrap(estuaryPublisher),
-=======
-	return model.NewMappedProvider(map[model.Publisher]publisher.Publisher{
-		model.PublisherNoop: tracing.Wrap(noopPublisher),
-		model.PublisherIpfs: tracing.Wrap(ipfsPublisher),
-		model.PublisherS3:   tracing.Wrap(s3Publisher),
->>>>>>> cd0d6ea5
+		models.PublisherNoop: tracing.Wrap(noopPublisher),
+		models.PublisherIPFS: tracing.Wrap(ipfsPublisher),
+		models.PublisherS3:   tracing.Wrap(s3Publisher),
 	}), nil
 }
 
