package simulator

import (
	"fmt"
	"sync"
	"time"

	"github.com/davecgh/go-spew/spew"
	"github.com/filecoin-project/bacalhau/pkg/model"
	"github.com/filecoin-project/bacalhau/pkg/util/generic"
	"github.com/rs/zerolog/log"
)

// wallets get initialized with ₾1,000
// at < 100 we stop them putting any more messages on the network
// before they deposit more
// we also slash by this amount - it ensures the nodes always have this much at
// stake

const MinWallet = 100 //nolint:gomnd

type walletsModel struct {
	// keep track of which wallet address "owns" which job
	// the "ClientID" is only submitted for the create event
	// so we "remember" the ClientID for the job id
	jobOwners generic.SyncMap[string, string]

	// keep track of wallet balances - STUB (for Luke to fill in)
	balances map[string]int64

	// keep track of a payment channel balance PER JOB, a.k.a per-job escrow
	// NB: in the real implementation, this would be indexed on (client, server,
	// job) and the payment channel would persist on the (client, server) prefix
	// of the key
	escrow map[string]int64

	// don't trust the server publishing the result to mean the client accepted it
	// mark in the smart contract that the client accepted it, instead
<<<<<<< HEAD
	accepted map[string]bool
=======
	accepted generic.SyncMap[string, bool]
>>>>>>> 19f9da76

	// money mutex - hold this when adding/subtracting to/from balances and
	// escrow channels
	moneyMutex sync.Mutex
}

func newWalletsModel() *walletsModel {
	w := &walletsModel{
		jobOwners: generic.SyncMap[string, string]{},
		balances:  map[string]int64{},
		escrow:    map[string]int64{},
<<<<<<< HEAD
		accepted:  map[string]bool{},
=======
		accepted:  generic.SyncMap[string, bool]{},
>>>>>>> 19f9da76
	}
	go w.logWallets()
	return w
}

func (wallets *walletsModel) logWallets() {
	for {
		log.Info().Msg("======== WALLET BALANCES =========")
		spew.Dump(wallets.balances)
		log.Info().Msg("======== ESCROW BALANCES =========")
		spew.Dump(wallets.escrow)
		time.Sleep(10 * time.Second) //nolint:gomnd
	}
}

// For now, annotate message types that we know come from requestor nodes as
// belonging to a requestor wallet, and similarly for compute nodes.
// This won't be necessary once
func fromClient(event model.JobEvent) model.JobEvent {
	event.SourceNodeID = event.SourceNodeID + "-requestor"
	if event.TargetNodeID != "" {
		event.TargetNodeID = event.TargetNodeID + "-computenode"
	}
	return event
}

func fromServer(event model.JobEvent) model.JobEvent {
	event.SourceNodeID = event.SourceNodeID + "-computenode"
	if event.TargetNodeID != "" {
		event.TargetNodeID = event.TargetNodeID + "-requestornode"
	}
	return event
}

// interpret each event as it comes in and adjust the wallet balances accordingly
// (as well as interrogate the localDB state)
func (wallets *walletsModel) addEvent(event model.JobEvent) error {
	log.Info().Msgf("SIM: wallets model received event %+v", event.EventName.String())

	/*
	   C: Created
	   S: Bid
	   C: Escrow & BidAccepted
	   S: ResultsProposed
	   C: ResultsAccepted
	   S: ResultsPublished & Payout
	*/

	// TODO: factor actual logic into fns below

	switch event.EventName {
	case model.JobEventCreated:
		// C->S: Created
		return wallets.created(fromClient(event))
	case model.JobEventBid:
		// S->C: Bid
		return wallets.bid(fromServer(event))
	case model.JobEventBidAccepted:
		// C->S: Escrow & BidAccepted
		event = fromClient(event)
		client, _ := wallets.jobOwners.Get(event.JobID)
		server := event.TargetNodeID
		// TODO: price in job spec! verify price per hour!
		// TODO: the client itself should escrow the funds, not the smart contract?
		err := wallets.escrowFunds(client, server, event.JobID, 33) //nolint:gomnd
		if err != nil {
			return err
		}
		// TODO: server should actually check that funds got escrowed?
		return wallets.bidAccepted(event)
	case model.JobEventResultsProposed:
		// S->C: ResultsProposed
		return wallets.resultsProposed(fromServer(event))
	case model.JobEventResultsAccepted:
		// C->S: ResultsAccepted
		event = fromClient(event)
		client, _ := wallets.jobOwners.Get(event.JobID)
		server := event.TargetNodeID
		escrowID := escrowID(client, server, event.JobID)
		wallets.accepted.Put(escrowID, true)
		return wallets.resultsAccepted(event)
	case model.JobEventResultsRejected:
		event = fromClient(event)
		client, _ := wallets.jobOwners.Get(event.JobID)
		server := event.TargetNodeID
		err := wallets.refundAndSlash(client, server, event.JobID)
		if err != nil {
			return err
		}
	case model.JobEventResultsPublished:
		// S->C: ResultsPublished
		event = fromServer(event)
		client, _ := wallets.jobOwners.Get(event.JobID)
		server := event.SourceNodeID
		escrowID := escrowID(client, server, event.JobID)
		if accepted, _ := wallets.accepted.Get(escrowID); !accepted {
			return fmt.Errorf(
				"tried to release escrow on job %s that was not accepted! "+
					"(on message from %s). naughty server",
				escrowID,
				server,
			)
		}
		err := wallets.releaseEscrow(client, server, event.JobID)
		if err != nil {
			return err
		}
		return wallets.resultsPublished(event)
	}
	return nil
}

func (wallets *walletsModel) created(event model.JobEvent) error {
	log.Info().Msgf("SIM: received create event for job id: %s wallet address: %s\n", event.JobID, event.ClientID)
	// wallets.jobOwners[event.JobID] = event.ClientID
	// if we want to use the requester node as the wallet address then it's this
	wallets.jobOwners.Put(event.JobID, event.SourceNodeID)
	return nil
}

func (wallets *walletsModel) checkWallet(event model.JobEvent) error {
	log.Info().Msgf("--> SIM(%s): ClientID: %s, SourceNodeID: %s", event.EventName.String(), event.ClientID, event.SourceNodeID)
	walletID := event.SourceNodeID
	wallets.ensureWallet(walletID)
	if wallets.balances[walletID] < MinWallet {
		return fmt.Errorf("wallet %s fell below min balance, sorry", walletID)
	}
	return nil
}

func (wallets *walletsModel) ensureWallet(wallet string) {
	if _, ok := wallets.balances[wallet]; !ok {
		wallets.balances[wallet] = 1000
	}
}

func escrowID(client, server, jobID string) string {
	return fmt.Sprintf("%s -> %s; jobID=%s", client, server, jobID)
}

func (wallets *walletsModel) escrowFunds(client, server, jobID string, amount int64) error {
	wallets.moneyMutex.Lock()
	defer wallets.moneyMutex.Unlock()
	wallet, ok := wallets.jobOwners.Get(jobID)
	if !ok {
		return fmt.Errorf("job %s not found", jobID)
	}
	wallets.ensureWallet(wallet)
	if wallets.balances[wallet]-MinWallet < amount {
		return fmt.Errorf(
			"wallet %s has insufficient funds to escrow %d, "+
				"taking into account minimum wallet balance of %d",
			wallet,
			amount,
			MinWallet,
		)
	}
	wallets.balances[wallet] -= amount
	wallets.escrow[escrowID(client, server, jobID)] += amount
	return nil
}

func (wallets *walletsModel) releaseEscrow(client, server, jobID string) error {
	wallets.moneyMutex.Lock()
	defer wallets.moneyMutex.Unlock()
	escrowID := escrowID(client, server, jobID)
	amount, ok := wallets.escrow[escrowID]
	if !ok {
		return fmt.Errorf("no escrow found for %s", escrowID)
	}
	wallets.ensureWallet(server)
	wallets.balances[server] += amount
	delete(wallets.escrow, escrowID)
	return nil
}

func (wallets *walletsModel) refundAndSlash(client, server, jobID string) error {
	wallets.moneyMutex.Lock()
	defer wallets.moneyMutex.Unlock()
	escrowID := escrowID(client, server, jobID)
	amount, ok := wallets.escrow[escrowID]
	if !ok {
		return fmt.Errorf("no escrow found for %s", escrowID)
	}
	wallets.ensureWallet(client)
	wallets.ensureWallet(server)
	wallets.balances[client] += amount
	delete(wallets.escrow, escrowID)

	// and slash!
	log.Info().Msgf(`
 __________________________
< YOU GOT SLASHED %s >
 --------------------------
        \   ^__^
         \  (oo)\_______
            (__)\       )\/\
                ||----w |
                ||     ||
	`, server)
	// NB: the following is slash and burn
	wallets.balances[server] -= MinWallet
	return nil
}

// an example of an event handler that maps the wallet address that "owns" the job
// and uses the state resolver to query the local DB for the current state of the job
func (wallets *walletsModel) bid(event model.JobEvent) error {
	err := wallets.checkWallet(event)
	if err != nil {
		return err
	}

<<<<<<< HEAD
	walletAddress := wallets.jobOwners[event.JobID]
=======
	walletAddress, _ := wallets.jobOwners.Get(event.JobID)
>>>>>>> 19f9da76
	wallets.ensureWallet(walletAddress)
	log.Info().Msgf("SIM: received bid event for job id: %s wallet address: %s\n", event.JobID, walletAddress)
	return nil
}

func (wallets *walletsModel) bidAccepted(event model.JobEvent) error {
	err := wallets.checkWallet(event)
	if err != nil {
		return err
	}

	log.Info().Msgf("SIM: received bidAccepted event for job id: %s wallet address: %s\n", event.JobID, event.ClientID)
	return nil
}

func (wallets *walletsModel) resultsProposed(event model.JobEvent) error {
	err := wallets.checkWallet(event)
	if err != nil {
		return err
	}

	log.Info().Msgf("SIM: received resultsProposed event for job id: %s wallet address: %s\n", event.JobID, event.ClientID)
	return nil
}

func (wallets *walletsModel) resultsAccepted(event model.JobEvent) error {
	err := wallets.checkWallet(event)
	if err != nil {
		return err
	}

	log.Info().Msgf("SIM: received resultsAccepted event for job id: %s wallet address: %s\n", event.JobID, event.ClientID)
	return nil
}

func (wallets *walletsModel) resultsPublished(event model.JobEvent) error {
	err := wallets.checkWallet(event)
	if err != nil {
		return err
	}

	log.Info().Msgf("SIM: received resultsPublished event for job id: %s wallet address: %s\n", event.JobID, event.ClientID)
	return nil
}<|MERGE_RESOLUTION|>--- conflicted
+++ resolved
@@ -36,11 +36,7 @@
 
 	// don't trust the server publishing the result to mean the client accepted it
 	// mark in the smart contract that the client accepted it, instead
-<<<<<<< HEAD
-	accepted map[string]bool
-=======
 	accepted generic.SyncMap[string, bool]
->>>>>>> 19f9da76
 
 	// money mutex - hold this when adding/subtracting to/from balances and
 	// escrow channels
@@ -52,11 +48,7 @@
 		jobOwners: generic.SyncMap[string, string]{},
 		balances:  map[string]int64{},
 		escrow:    map[string]int64{},
-<<<<<<< HEAD
-		accepted:  map[string]bool{},
-=======
 		accepted:  generic.SyncMap[string, bool]{},
->>>>>>> 19f9da76
 	}
 	go w.logWallets()
 	return w
@@ -270,11 +262,7 @@
 		return err
 	}
 
-<<<<<<< HEAD
-	walletAddress := wallets.jobOwners[event.JobID]
-=======
 	walletAddress, _ := wallets.jobOwners.Get(event.JobID)
->>>>>>> 19f9da76
 	wallets.ensureWallet(walletAddress)
 	log.Info().Msgf("SIM: received bid event for job id: %s wallet address: %s\n", event.JobID, walletAddress)
 	return nil
