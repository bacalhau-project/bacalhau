--- conflicted
+++ resolved
@@ -57,11 +57,7 @@
 					continue
 				}
 				// cancel jobs that have been in progress beyond the timeout period
-<<<<<<< HEAD
-				if now.Sub(jobDescription.State.CreateTime).Seconds() > jobDescription.Job.Task().Timeouts.ExecutionTimeout {
-=======
 				if now.Sub(jobDescription.State.CreateTime) > jobDescription.Job.Spec.GetTimeout() {
->>>>>>> 82b8aa02
 					log.Ctx(ctx).Info().Msgf("job %s timed out. Canceling", jobDescription.Job.Metadata.ID)
 					go func(jobID string) {
 						_, innerErr := h.endpoint.CancelJob(ctx, CancelJobRequest{
