package publicapi

import (
	"encoding/json"
	"fmt"
	"net/http"

	"github.com/filecoin-project/bacalhau/pkg/bacerrors"
	"github.com/filecoin-project/bacalhau/pkg/job"
	"github.com/filecoin-project/bacalhau/pkg/model"
	"github.com/filecoin-project/bacalhau/pkg/publicapi/handlerwrapper"
	"github.com/filecoin-project/bacalhau/pkg/system"
	"github.com/rs/zerolog/log"
	"go.opentelemetry.io/otel/attribute"
)

type submitRequest struct {
	// The data needed to submit and run a job on the network:
<<<<<<< HEAD
	JobCreatePayload model.JobCreatePayload `json:"jobCreatePayload" validate:"required"`
=======
	JobCreatePayload *json.RawMessage `json:"job_create_payload" validate:"required"`
>>>>>>> a298f936

	// A base64-encoded signature of the data, signed by the client:
	ClientSignature string `json:"signature" validate:"required"`

	// The base64-encoded public key of the client:
	ClientPublicKey string `json:"clientPublicKey" validate:"required"`
}

type submitResponse struct {
	Job *model.Job `json:"job"`
}

// submit godoc
<<<<<<< HEAD
// @ID                   pkg/apiServer.submit
=======
//
// @ID                   pkg/requester/publicapi/submit
>>>>>>> a298f936
// @Summary              Submits a new job to the network.
// @Description.markdown endpoints_submit
// @Tags                 Job
// @Accept               json
// @Produce              json
// @Param                submitRequest body     submitRequest true " "
// @Success              200           {object} submitResponse
// @Failure              400           {object} string
// @Failure              500           {object} string
// @Router               /requester/submit [post]
func (s *RequesterAPIServer) submit(res http.ResponseWriter, req *http.Request) {
	ctx, span := system.GetSpanFromRequest(req, "pkg/apiServer.submit")
	defer span.End()

	if otherJobID := req.Header.Get("X-Bacalhau-Job-ID"); otherJobID != "" {
		err := fmt.Errorf("rejecting job because HTTP header X-Bacalhau-Job-ID was set")
		log.Ctx(ctx).Info().Str("X-Bacalhau-Job-ID", otherJobID).Err(err).Send()
		http.Error(res, bacerrors.ErrorToErrorResponse(err), http.StatusBadRequest)
		return
	}

	var submitReq submitRequest
	if err := json.NewDecoder(req.Body).Decode(&submitReq); err != nil {
		log.Ctx(ctx).Debug().Msgf("====> Decode submitReq error: %s", err)
		http.Error(res, bacerrors.ErrorToErrorResponse(err), http.StatusBadRequest)
		return
	}

	// first verify the signature on the raw bytes
	if err := verifyRequestSignature(&submitReq); err != nil {
		log.Ctx(ctx).Debug().Msgf("====> VerifyRequestSignature error: %s", err)
		errorResponse := bacerrors.ErrorToErrorResponse(err)
		http.Error(res, errorResponse, http.StatusBadRequest)
		return
	}

	// then decode the job create payload
	var jobCreatePayload model.JobCreatePayload
	if err := json.Unmarshal(*submitReq.JobCreatePayload, &jobCreatePayload); err != nil {
		log.Ctx(ctx).Debug().Msgf("====> Decode JobCreatePayload error: %s", err)
		http.Error(res, bacerrors.ErrorToErrorResponse(err), http.StatusBadRequest)
		return
	}
	res.Header().Set(handlerwrapper.HTTPHeaderClientID, jobCreatePayload.ClientID)

	if err := verifySubmitRequest(&submitReq, &jobCreatePayload); err != nil {
		log.Ctx(ctx).Debug().Msgf("====> VerifySubmitRequest error: %s", err)
		errorResponse := bacerrors.ErrorToErrorResponse(err)
		http.Error(res, errorResponse, http.StatusBadRequest)
		return
	}

	if err := job.VerifyJobCreatePayload(ctx, &jobCreatePayload); err != nil {
		log.Ctx(ctx).Debug().Msgf("====> VerifyJobCreate error: %s", err)
		errorResponse := bacerrors.ErrorToErrorResponse(err)
		http.Error(res, errorResponse, http.StatusBadRequest)
		return
	}

	j, err := s.requester.SubmitJob(
		ctx,
		jobCreatePayload,
	)
	res.Header().Set(handlerwrapper.HTTPHeaderJobID, j.Metadata.ID)
	span.SetAttributes(attribute.String(model.TracerAttributeNameJobID, j.Metadata.ID))

	if err != nil {
		http.Error(res, err.Error(), http.StatusInternalServerError)
		return
	}

	res.WriteHeader(http.StatusOK)
	err = json.NewEncoder(res).Encode(submitResponse{
		Job: j,
	})
	if err != nil {
		http.Error(res, bacerrors.ErrorToErrorResponse(err), http.StatusInternalServerError)
		return
	}
}<|MERGE_RESOLUTION|>--- conflicted
+++ resolved
@@ -16,11 +16,7 @@
 
 type submitRequest struct {
 	// The data needed to submit and run a job on the network:
-<<<<<<< HEAD
-	JobCreatePayload model.JobCreatePayload `json:"jobCreatePayload" validate:"required"`
-=======
-	JobCreatePayload *json.RawMessage `json:"job_create_payload" validate:"required"`
->>>>>>> a298f936
+	JobCreatePayload model.JobCreatePayload `json:"job_create_payload" validate:"required"`
 
 	// A base64-encoded signature of the data, signed by the client:
 	ClientSignature string `json:"signature" validate:"required"`
@@ -34,12 +30,7 @@
 }
 
 // submit godoc
-<<<<<<< HEAD
-// @ID                   pkg/apiServer.submit
-=======
-//
 // @ID                   pkg/requester/publicapi/submit
->>>>>>> a298f936
 // @Summary              Submits a new job to the network.
 // @Description.markdown endpoints_submit
 // @Tags                 Job
