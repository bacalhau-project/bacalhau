--- conflicted
+++ resolved
@@ -10,13 +10,8 @@
 // Sets a default timeout value if one is not passed or below an acceptable value
 func NewTimeoutApplier(minTimeout, defaultTimeout time.Duration) Transformer {
 	return func(ctx context.Context, job *model.Job) (modified bool, err error) {
-<<<<<<< HEAD
 		if job.Task().Timeouts.ExecutionTimeout <= minTimeout {
-			job.Task().Timeouts.ExecutionTimeout = defaultTimeout.Seconds()
-=======
-		if job.Spec.GetTimeout() <= minTimeout {
-			job.Spec.Timeout = int64(defaultTimeout.Seconds())
->>>>>>> 82b8aa02
+			job.Task().Timeouts.ExecutionTimeout = int64(defaultTimeout.Seconds())
 			return true, nil
 		}
 		return
