//go:generate mockgen --source types.go --destination mocks.go --package jobstore
package jobstore

import (
	"context"

	"k8s.io/apimachinery/pkg/labels"

	"github.com/bacalhau-project/bacalhau/pkg/models"
)

type JobQuery struct {
	Namespace string

	// IncludeTags and ExcludeTags are used primarily by the requester's list API.
	// In the orchestrator API, we insted use the Selector field to filter jobs.
	IncludeTags []string
	ExcludeTags []string
	Limit       uint32
	Offset      uint32
	ReturnAll   bool
	SortBy      string
	SortReverse bool
	Selector    labels.Selector
}

type JobQueryResponse struct {
	Jobs       []models.Job
	Offset     uint32 // Offset into the filtered results of the first returned record
	Limit      uint32 // The number of records to return, 0 means all
	NextOffset uint32 // Offset + Limit of the next page of results, 0 means no more results
}

type JobHistoryQuery struct {
	Since                 int64  `json:"since"`
	Limit                 uint32 `json:"limit"`
	ExcludeExecutionLevel bool   `json:"exclude_execution_level"`
	ExcludeJobLevel       bool   `json:"exclude_job_level"`
	ExecutionID           string `json:"execution_id"`
	NodeID                string `json:"node_id"`
	NextToken             string `json:"next_token"`
}

type JobHistoryQueryResponse struct {
	JobHistory []models.JobHistory
	Offset     uint32
	NextToken  string
}

// TxContext is a transactional context that can be used to commit or rollback
type TxContext interface {
	context.Context
	Commit() error
	Rollback() error
}

// A Store will persist jobs and their state to the underlying storage.
// It also gives an efficient way to retrieve jobs using queries.
type Store interface {
	// BeginTx starts a new transaction and returns a transactional context
	BeginTx(ctx context.Context) (TxContext, error)

	// Watch returns a channel from which the caller can read specific events
	// as they are transmitted. When called the combination of parameters
	// will determine which events are sent.  Both the StoreWatcherType and
	// StoreEventType parameters can be a bitmask of entries, so to listen
	// for Create and Delete events for Jobs and Executions you would set
	//   types = JobWatcher | ExecutionWatcher
	//   events = CreateEvent | DeleteEvent
	//
	// The structure sent down the channel when one of these events occurs
	// will contain a timestamp, but also the StoreWatcherType and
	// StoreEventType that triggered the event. A json encoded `[]byte`
	// of the related object will also be included in the [WatchEvent].
	Watch(ctx context.Context, types StoreWatcherType, events StoreEventType, options ...WatcherOption) *Watcher

	// GetJob returns a job, identified by the id parameter, or an error if
	// it does not exist.
	GetJob(ctx context.Context, id string) (models.Job, error)

	// GetJobs retrieves a slice of jobs defined by the contents of the
	// [JobQuery]. If it fails, it will return an error
	GetJobs(ctx context.Context, query JobQuery) (*JobQueryResponse, error)

	// GetInProgressJobs retrieves all jobs that have a state that can be
	// considered, 'in progress'. Failure generates an error. If the jobType
	// is provided, only active jobs of that type will be returned.
	GetInProgressJobs(ctx context.Context, jobType string) ([]models.Job, error)

	// GetJobHistory retrieves the history for the specified job.  The
	// history returned is filtered by the contents of the provided
	// [JobHistoryFilterOptions].
	GetJobHistory(ctx context.Context, jobID string, options JobHistoryQuery) (*JobHistoryQueryResponse, error)

	// CreateJob will create a new job and persist it in the store.
	CreateJob(ctx context.Context, j models.Job) error

	// GetExecutions retrieves all executions for the specified job.
	GetExecutions(ctx context.Context, options GetExecutionsOptions) ([]models.Execution, error)

	// UpdateJobState updates the state for the job identified in the
	// [UpdateJobStateRequest].
	UpdateJobState(ctx context.Context, request UpdateJobStateRequest) error

	// AddJobHistory adds a new history entry for the specified job
	AddJobHistory(ctx context.Context, jobID string, events ...models.Event) error

	// CreateExecution creates a new execution
	CreateExecution(ctx context.Context, execution models.Execution) error

	// UpdateExecution updates the execution state according to the values
	// within [UpdateExecutionRequest].
	UpdateExecution(ctx context.Context, request UpdateExecutionRequest) error

	// AddExecutionHistory adds a new history entry for the specified execution
	AddExecutionHistory(ctx context.Context, jobID, executionID string, events ...models.Event) error

	// DeleteJob removes all trace of the provided job from storage
	DeleteJob(ctx context.Context, jobID string) error

	// CreateEvaluation creates a new evaluation
	CreateEvaluation(ctx context.Context, eval models.Evaluation) error

	// GetEvaluation retrieves the specified evaluation
	GetEvaluation(ctx context.Context, id string) (models.Evaluation, error)

	// DeleteEvaluation deletes the specified evaluation
	DeleteEvaluation(ctx context.Context, id string) error

	// Close provides an interface to cleanup any resources in use when the
	// store is no longer required
	Close(ctx context.Context) error
}

type UpdateJobStateRequest struct {
	JobID     string
	Condition UpdateJobCondition
	NewState  models.JobStateType
	Message   string
}

type UpdateExecutionRequest struct {
	ExecutionID string
	Condition   UpdateExecutionCondition
	NewValues   models.Execution
}

type UpdateJobCondition struct {
	ExpectedState    models.JobStateType
	UnexpectedStates []models.JobStateType
	ExpectedRevision uint64
}

// Validate checks if the condition matches the given job
func (condition UpdateJobCondition) Validate(job models.Job) error {
	if !condition.ExpectedState.IsUndefined() && condition.ExpectedState != job.State.StateType {
		return NewErrInvalidJobState(job.ID, job.State.StateType, condition.ExpectedState)
	}
	if condition.ExpectedRevision != 0 && condition.ExpectedRevision != job.Revision {
		return NewErrInvalidJobVersion(job.ID, job.Revision, condition.ExpectedRevision)
	}
	if len(condition.UnexpectedStates) > 0 {
		for _, s := range condition.UnexpectedStates {
			if s == job.State.StateType {
				return NewErrInvalidJobState(job.ID, job.State.StateType, models.JobStateTypeUndefined)
			}
		}
	}
	return nil
}

type UpdateExecutionCondition struct {
	ExpectedStates   []models.ExecutionStateType
	ExpectedRevision uint64
	UnexpectedStates []models.ExecutionStateType
}

// Validate checks if the condition matches the given execution
func (condition UpdateExecutionCondition) Validate(execution models.Execution) error {
	if len(condition.ExpectedStates) > 0 {
		validState := false
		for _, s := range condition.ExpectedStates {
			if s == execution.ComputeState.StateType {
				validState = true
				break
			}
		}
		if !validState {
			return NewErrInvalidExecutionState(execution.ID, execution.ComputeState.StateType, condition.ExpectedStates...)
		}
	}

	if condition.ExpectedRevision != 0 && condition.ExpectedRevision != execution.Revision {
		return NewErrInvalidExecutionVersion(execution.ID, execution.Revision, condition.ExpectedRevision)
	}
	if len(condition.UnexpectedStates) > 0 {
		for _, s := range condition.UnexpectedStates {
			if s == execution.ComputeState.StateType {
				return NewErrInvalidExecutionState(execution.ID, execution.ComputeState.StateType)
			}
		}
	}
	return nil
}

<<<<<<< HEAD
type JobHistoryFilterOptions struct {
	Since                 int64  `json:"since"`
	ExcludeExecutionLevel bool   `json:"exclude_execution_level"`
	ExcludeJobLevel       bool   `json:"exclude_job_level"`
	ExecutionID           string `json:"execution_id"`
}

=======
>>>>>>> 2bd15a77
type GetExecutionsOptions struct {
	JobID      string `json:"job_id"`
	IncludeJob bool   `json:"include_job"`
	OrderBy    string `json:"order_by"`
	Reverse    bool   `json:"reverse"`
	Limit      int    `json:"limit"`
}<|MERGE_RESOLUTION|>--- conflicted
+++ resolved
@@ -37,7 +37,6 @@
 	ExcludeExecutionLevel bool   `json:"exclude_execution_level"`
 	ExcludeJobLevel       bool   `json:"exclude_job_level"`
 	ExecutionID           string `json:"execution_id"`
-	NodeID                string `json:"node_id"`
 	NextToken             string `json:"next_token"`
 }
 
@@ -203,16 +202,6 @@
 	return nil
 }
 
-<<<<<<< HEAD
-type JobHistoryFilterOptions struct {
-	Since                 int64  `json:"since"`
-	ExcludeExecutionLevel bool   `json:"exclude_execution_level"`
-	ExcludeJobLevel       bool   `json:"exclude_job_level"`
-	ExecutionID           string `json:"execution_id"`
-}
-
-=======
->>>>>>> 2bd15a77
 type GetExecutionsOptions struct {
 	JobID      string `json:"job_id"`
 	IncludeJob bool   `json:"include_job"`
