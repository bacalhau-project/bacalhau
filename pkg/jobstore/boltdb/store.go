--- conflicted
+++ resolved
@@ -699,15 +699,7 @@
 			return false
 		}
 
-<<<<<<< HEAD
-		if event.Time.Unix() < options.Since {
-=======
-		if query.NodeID != "" && !strings.HasPrefix(event.NodeID, query.NodeID) {
-			return false
-		}
-
 		if event.Time.Unix() < query.Since {
->>>>>>> 2bd15a77
 			return false
 		}
 		return true
@@ -1196,13 +1188,7 @@
 	})
 }
 
-<<<<<<< HEAD
 func (b *BoltJobStore) addExecutionHistory(tx *bolt.Tx, jobID, executionID string, event models.Event) error {
-=======
-func (b *BoltJobStore) appendExecutionHistory(tx *bolt.Tx, updated models.Execution,
-	previous models.ExecutionStateType, event models.Event,
-) error {
->>>>>>> 2bd15a77
 	historyEntry := models.JobHistory{
 		Type:        models.JobHistoryTypeExecutionLevel,
 		JobID:       jobID,
