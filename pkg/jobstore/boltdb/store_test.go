//go:build unit || !integration

package boltjobstore

import (
	"context"
	"os"
	"path/filepath"
	"testing"
	"time"

	"github.com/benbjohnson/clock"
	"github.com/samber/lo"
	"github.com/stretchr/testify/require"
	"github.com/stretchr/testify/suite"
	"k8s.io/apimachinery/pkg/labels"

	"github.com/bacalhau-project/bacalhau/pkg/bacerrors"
	"github.com/bacalhau-project/bacalhau/pkg/jobstore"
	"github.com/bacalhau-project/bacalhau/pkg/models"
	"github.com/bacalhau-project/bacalhau/pkg/test/mock"
)

type BoltJobstoreTestSuite struct {
	suite.Suite
	store  *BoltJobStore
	dbFile string
	ctx    context.Context
	clock  *clock.Mock
}

func TestBoltJobstoreTestSuite(t *testing.T) {
	suite.Run(t, new(BoltJobstoreTestSuite))
}

func (s *BoltJobstoreTestSuite) SetupTest() {
	s.clock = clock.NewMock()

	dir, _ := os.MkdirTemp("", "bacalhau-executionstore")
	s.dbFile = filepath.Join(dir, "test.boltdb")

	s.store, _ = NewBoltJobStore(s.dbFile, WithClock(s.clock))
	s.ctx = context.Background()

	jobFixtures := []struct {
		id         string
		jobType    string
		client     string
		tags       map[string]string
		jobStates  []models.JobStateType
		executions map[int][]models.ExecutionStateType
	}{
		{
			id:        "110",
			client:    "client1",
			jobType:   "batch",
			tags:      map[string]string{"gpu": "true", "fast": "true"},
			jobStates: []models.JobStateType{models.JobStateTypePending, models.JobStateTypeRunning, models.JobStateTypeStopped},
			executions: map[int][]models.ExecutionStateType{
				1: {models.ExecutionStateAskForBid, models.ExecutionStateAskForBidAccepted, models.ExecutionStateCancelled},
			},
		},
		{
			id:        "120",
			client:    "client2",
			jobType:   "batch",
			tags:      map[string]string{},
			jobStates: []models.JobStateType{models.JobStateTypePending, models.JobStateTypeRunning, models.JobStateTypeStopped},
			executions: map[int][]models.ExecutionStateType{
				1: {models.ExecutionStateAskForBid, models.ExecutionStateAskForBidAccepted, models.ExecutionStateCancelled},
			},
		},
		{
			id:        "130",
			client:    "client3",
			jobType:   "batch",
			tags:      map[string]string{"slow": "true", "max": "10"},
			jobStates: []models.JobStateType{models.JobStateTypePending, models.JobStateTypeRunning},
			executions: map[int][]models.ExecutionStateType{
				1: {models.ExecutionStateAskForBid, models.ExecutionStateAskForBidAccepted},
			},
		},
		{
			id:        "140",
			client:    "client4",
			jobType:   "batch",
			tags:      map[string]string{"max": "10"},
			jobStates: []models.JobStateType{models.JobStateTypePending, models.JobStateTypeRunning},
			executions: map[int][]models.ExecutionStateType{
				1: {models.ExecutionStateAskForBid, models.ExecutionStateAskForBidAccepted},
			},
		},
		{
			id:        "150",
			client:    "client5",
			jobType:   "daemon",
			tags:      map[string]string{"max": "10"},
			jobStates: []models.JobStateType{models.JobStateTypePending, models.JobStateTypeRunning},
			executions: map[int][]models.ExecutionStateType{
				1: {models.ExecutionStateAskForBid, models.ExecutionStateAskForBidAccepted},
			},
		},
		{
			id:        "160",
			client:    "client6",
			jobType:   "batch",
			tags:      map[string]string{"max": "10"},
			jobStates: []models.JobStateType{models.JobStateTypePending, models.JobStateTypeRunning},
			executions: map[int][]models.ExecutionStateType{
				1: {models.ExecutionStateAskForBid, models.ExecutionStateAskForBidAccepted, models.ExecutionStateFailed},
				2: {models.ExecutionStateAskForBid, models.ExecutionStateAskForBidAccepted, models.ExecutionStateCompleted},
			},
		},
	}

	for _, fixture := range jobFixtures {
		s.clock.Add(1 * time.Second)
		job := makeDockerEngineJob(
			[]string{"bash", "-c", "echo hello"})

		job.ID = fixture.id
		job.Type = fixture.jobType
		job.Labels = fixture.tags
		job.Namespace = fixture.client
		s.Require().NoError(s.store.CreateJob(s.ctx, *job))
		s.Require().NoError(s.store.AddJobHistory(s.ctx, fixture.id, *models.NewEvent("test").WithMessage("job created")))

<<<<<<< HEAD
		s.clock.Add(1 * time.Second)
		execution := mock.ExecutionForJob(job)
		execution.ComputeState.StateType = models.ExecutionStateNew
		// clear out CreateTime and ModifyTime from the mocked execution to let the job store fill those
		execution.CreateTime = 0
		execution.ModifyTime = 0
		s.Require().NoError(s.store.CreateExecution(s.ctx, *execution))
		s.Require().NoError(s.store.AddExecutionHistory(s.ctx, fixture.id, execution.ID, *models.NewEvent("test").WithMessage("execution created")))

=======
>>>>>>> 2bd15a77
		for i, state := range fixture.jobStates {
			s.clock.Add(1 * time.Second)

			oldState := models.JobStateTypePending
			if i > 0 {
				oldState = fixture.jobStates[i-1]
			}

			request := jobstore.UpdateJobStateRequest{
				JobID:    fixture.id,
				NewState: state,
				Condition: jobstore.UpdateJobCondition{
					ExpectedState:    oldState,
					ExpectedRevision: uint64(i + 1),
				},
			}
			s.Require().NoError(s.store.UpdateJobState(s.ctx, request))
			s.Require().NoError(s.store.AddJobHistory(s.ctx, fixture.id, *models.NewEvent("test").WithMessage(state.String())))
		}

		for _, executionStates := range fixture.executions {
			s.clock.Add(1 * time.Second)
<<<<<<< HEAD

			oldState := models.ExecutionStateNew
			if i > 0 {
				oldState = fixture.executionStates[i-1]
			}

			// We are pretending this is a new execution struct
			execution.ComputeState.StateType = state
			execution.ModifyTime = s.clock.Now().UTC().UnixNano()

			request := jobstore.UpdateExecutionRequest{
				ExecutionID: execution.ID,
				Condition: jobstore.UpdateExecutionCondition{
					ExpectedStates:   []models.ExecutionStateType{oldState},
					ExpectedRevision: uint64(i + 1),
				},
				NewValues: *execution,
			}

			s.Require().NoError(s.store.UpdateExecution(s.ctx, request))
			s.Require().NoError(s.store.AddExecutionHistory(s.ctx, fixture.id, execution.ID, *models.NewEvent("test").WithMessage(state.String())))
=======
			execution := mock.ExecutionForJob(job)
			execution.ComputeState.StateType = models.ExecutionStateNew
			// clear out CreateTime and ModifyTime from the mocked execution to let the job store fill those
			execution.CreateTime = 0
			execution.ModifyTime = 0
			err = s.store.CreateExecution(s.ctx, *execution, models.Event{})
			s.Require().NoError(err)
			for i, state := range executionStates {

				s.clock.Add(1 * time.Second)

				oldState := models.ExecutionStateNew
				if i > 0 {
					oldState = executionStates[i-1]
				}

				// We are pretending this is a new execution struct
				execution.ComputeState.StateType = state
				execution.ModifyTime = s.clock.Now().UTC().UnixNano()

				request := jobstore.UpdateExecutionRequest{
					ExecutionID: execution.ID,
					Condition: jobstore.UpdateExecutionCondition{
						ExpectedStates:   []models.ExecutionStateType{oldState},
						ExpectedRevision: uint64(i + 1),
					},
					NewValues: *execution,
					Event:     models.Event{},
				}

				err = s.store.UpdateExecution(s.ctx, request)
				s.Require().NoError(err)
			}
>>>>>>> 2bd15a77
		}

	}
}

func (s *BoltJobstoreTestSuite) TearDownTest() {
	s.store.Close(s.ctx)
	os.Remove(s.dbFile)
}

func (s *BoltJobstoreTestSuite) TestUnfilteredJobHistory() {
	jobHistoryQueryResponse, err := s.store.GetJobHistory(s.ctx, "110", jobstore.JobHistoryQuery{})
	s.Require().NoError(err, "failed to get job history")
	s.Require().Equal(8, len(jobHistoryQueryResponse.JobHistory))

	jobHistoryQueryResponse, err = s.store.GetJobHistory(s.ctx, "11", jobstore.JobHistoryQuery{})
	s.Require().NoError(err)
	s.NotEmpty(jobHistoryQueryResponse)
	s.Require().Equal("110", jobHistoryQueryResponse.JobHistory[0].JobID)

	jobHistoryQueryResponse, err = s.store.GetJobHistory(s.ctx, "1", jobstore.JobHistoryQuery{})
	s.Require().Error(err)
	s.Require().IsType(err, &bacerrors.MultipleJobsFound{})
	s.Require().Nil(jobHistoryQueryResponse)
}

func (s *BoltJobstoreTestSuite) TestJobHistoryOrdering() {
	jobHistoryQueryResponse, err := s.store.GetJobHistory(s.ctx, "110", jobstore.JobHistoryQuery{})
	require.NoError(s.T(), err, "failed to get job history")

	// There are 6 history entries that we created directly, and 2 created by
	// CreateJob and CreateExecution
	require.Equal(s.T(), 8, len(jobHistoryQueryResponse.JobHistory))

	// Make sure they come back in order
	values := make([]int64, len(jobHistoryQueryResponse.JobHistory))
	for i, h := range jobHistoryQueryResponse.JobHistory {
		values[i] = h.Time.Unix()
	}

	require.Equal(s.T(), []int64{1, 2, 3, 4, 5, 6, 7, 8}, values)
}

func (s *BoltJobstoreTestSuite) TestJobHistoryPagination() {
	jobHistoryQueryResponse, err := s.store.GetJobHistory(s.ctx, "110", jobstore.JobHistoryQuery{
		Limit: 2,
	})
	require.NoError(s.T(), err, "Failed to get job history")

	require.NotEmpty(s.T(), jobHistoryQueryResponse.NextToken, "Next Token should be populated")
	nextToken := jobHistoryQueryResponse.NextToken
	require.Len(s.T(), jobHistoryQueryResponse.JobHistory, 2)

	jobHistoryQueryResponse, err = s.store.GetJobHistory(s.ctx, "110", jobstore.JobHistoryQuery{
		Limit:     1,
		NextToken: nextToken,
	})
	require.NoError(s.T(), err, "Failed to get job history")

	require.NotEmpty(s.T(), jobHistoryQueryResponse.NextToken, "Next Token should be populated")
	nextToken = jobHistoryQueryResponse.NextToken
	require.Len(s.T(), jobHistoryQueryResponse.JobHistory, 1)

	jobHistoryQueryResponse, err = s.store.GetJobHistory(s.ctx, "110", jobstore.JobHistoryQuery{
		Limit:     5,
		NextToken: nextToken,
	})
	require.NoError(s.T(), err, "Failed to get job history")

	require.NotEmpty(s.T(), jobHistoryQueryResponse.NextToken, "Next Token should be populated")
	nextToken = jobHistoryQueryResponse.NextToken
	require.Len(s.T(), jobHistoryQueryResponse.JobHistory, 5)

	jobHistoryQueryResponse, err = s.store.GetJobHistory(s.ctx, "110", jobstore.JobHistoryQuery{
		Limit:     5,
		NextToken: nextToken,
	})
	require.NoError(s.T(), err, "Failed to get job history")
	require.Empty(s.T(), jobHistoryQueryResponse.NextToken)
	require.Len(s.T(), jobHistoryQueryResponse.JobHistory, 0)

}

func (s *BoltJobstoreTestSuite) TestTimeFilteredJobHistory() {
	options := jobstore.JobHistoryQuery{
		Since: 5,
	}

	jobHistoryQueryResponse, err := s.store.GetJobHistory(s.ctx, "110", options)
	require.NoError(s.T(), err, "failed to get job history")
	require.Equal(s.T(), 4, len(jobHistoryQueryResponse.JobHistory))
}

func (s *BoltJobstoreTestSuite) TestExecutionFilteredJobHistory() {
	jobHistoryQueryResponse, err := s.store.GetJobHistory(s.ctx, "110", jobstore.JobHistoryQuery{})
	require.NoError(s.T(), err)

	var executionID string
	for _, h := range jobHistoryQueryResponse.JobHistory {
		if h.ExecutionID != "" {
			executionID = h.ExecutionID
			break
		}
	}
	require.NotEmpty(s.T(), executionID, "failed to find execution ID")

	options := jobstore.JobHistoryQuery{
		ExecutionID: executionID,
	}

	jobHistoryQueryResponse, err = s.store.GetJobHistory(s.ctx, "110", options)
	require.NoError(s.T(), err, "failed to get job history")

	for _, h := range jobHistoryQueryResponse.JobHistory {
		require.Equal(s.T(), executionID, h.ExecutionID)
	}
}

<<<<<<< HEAD
=======
func (s *BoltJobstoreTestSuite) TestNodeFilteredJobHistory() {
	jobHistoryQueryResponse, err := s.store.GetJobHistory(s.ctx, "110", jobstore.JobHistoryQuery{})
	require.NoError(s.T(), err)

	var nodeID string
	for _, h := range jobHistoryQueryResponse.JobHistory {
		if h.NodeID != "" {
			nodeID = h.NodeID
			break
		}
	}
	require.NotEmpty(s.T(), nodeID, "failed to find node ID")

	options := jobstore.JobHistoryQuery{
		NodeID: nodeID,
	}

	jobHistoryQueryResponse, err = s.store.GetJobHistory(s.ctx, "110", options)
	require.NoError(s.T(), err, "failed to get job history")

	for _, h := range jobHistoryQueryResponse.JobHistory {
		require.Equal(s.T(), nodeID, h.NodeID)
	}
}

>>>>>>> 2bd15a77
func (s *BoltJobstoreTestSuite) TestLevelFilteredJobHistory() {
	jobOptions := jobstore.JobHistoryQuery{
		ExcludeExecutionLevel: true,
	}
	execOptions := jobstore.JobHistoryQuery{
		ExcludeJobLevel: true,
	}

	jobHistoryQueryResponse, err := s.store.GetJobHistory(s.ctx, "110", jobOptions)
	s.Require().NoError(err, "failed to get job history")
<<<<<<< HEAD
	s.Require().Equal(4, len(history))
=======
	s.Require().Equal(4, len(jobHistoryQueryResponse.JobHistory))
	s.Require().Equal(models.JobStateTypePending, jobHistoryQueryResponse.JobHistory[1].JobState.New)
>>>>>>> 2bd15a77

	count := lo.Reduce(jobHistoryQueryResponse.JobHistory, func(agg int, item models.JobHistory, _ int) int {
		if item.Type == models.JobHistoryTypeJobLevel {
			return agg + 1
		}
		return agg
	}, 0)
	s.Require().Equal(count, 4)

	jobHistoryQueryResponse, err = s.store.GetJobHistory(s.ctx, "110", execOptions)
	s.Require().NoError(err, "failed to get job history")
<<<<<<< HEAD
	s.Require().Equal(4, len(history))
=======
	s.Require().Equal(4, len(jobHistoryQueryResponse.JobHistory))
	s.Require().Equal(models.ExecutionStateAskForBid, jobHistoryQueryResponse.JobHistory[1].ExecutionState.New)
>>>>>>> 2bd15a77

	count = lo.Reduce(jobHistoryQueryResponse.JobHistory, func(agg int, item models.JobHistory, _ int) int {
		if item.Type == models.JobHistoryTypeExecutionLevel {
			return agg + 1
		}
		return agg
	}, 0)
	s.Require().Equal(count, 4)
}

func (s *BoltJobstoreTestSuite) TestSearchJobs() {
	s.T().Run("by client ID and included tags", func(t *testing.T) {
		response, err := s.store.GetJobs(s.ctx, jobstore.JobQuery{
			Namespace:   "client1",
			IncludeTags: []string{"fast", "slow"},
		})
		require.NoError(t, err)
		jobs := response.Jobs
		require.Equal(t, 1, len(jobs))
		require.Equal(t, "client1", jobs[0].Namespace)
		require.Contains(t, jobs[0].Labels, "fast")
		require.NotContains(t, jobs[0].Labels, "slow")
	})

	s.T().Run("basic selectors", func(t *testing.T) {
		response, err := s.store.GetJobs(s.ctx, jobstore.JobQuery{
			Namespace: "client1",
			Selector:  s.parseLabels("gpu=true,fast=true"),
		})
		require.NoError(t, err)
		jobs := response.Jobs
		require.Equal(t, 1, len(jobs))
		require.Equal(t, "client1", jobs[0].Namespace)
	})

	s.T().Run("all records with selectors and paging", func(t *testing.T) {
		response, err := s.store.GetJobs(s.ctx, jobstore.JobQuery{
			SortBy:   "created_at",
			Selector: s.parseLabels("max>1"),
			Limit:    2,
		})
		require.NoError(t, err)
		jobs := response.Jobs
		require.Equal(t, 2, len(jobs))

		// Having skipped the first two s.ids because of non-matching selectors,
		// we expect the next two to match
		require.Equal(t, "130", jobs[0].ID)
		require.Equal(t, "140", jobs[1].ID)

		response, err = s.store.GetJobs(s.ctx, jobstore.JobQuery{
			SortBy:   "created_at",
			Selector: s.parseLabels("max>1"),
			Limit:    2,
			Offset:   2,
		})

		require.NoError(t, err)
		require.Equal(t, 2, len(response.Jobs))
	})

	s.T().Run("everything sorted by created_at", func(t *testing.T) {
		response, err := s.store.GetJobs(s.ctx, jobstore.JobQuery{
			ReturnAll: true,
		})
		require.NoError(t, err)
		jobs := response.Jobs
		require.Equal(t, 6, len(jobs))
		ids := lo.Map(jobs, func(item models.Job, _ int) string {
			return item.ID
		})
		require.EqualValues(t, []string{"110", "120", "130", "140", "150", "160"}, ids)

		response, err = s.store.GetJobs(s.ctx, jobstore.JobQuery{
			ReturnAll:   true,
			SortReverse: true,
		})
		require.NoError(t, err)
		jobs = response.Jobs
		require.Equal(t, 6, len(jobs))
		ids = lo.Map(jobs, func(item models.Job, _ int) string {
			return item.ID
		})
		require.EqualValues(t, []string{"160", "150", "140", "130", "120", "110"}, ids)
	})

	s.T().Run("everything", func(t *testing.T) {
		response, err := s.store.GetJobs(s.ctx, jobstore.JobQuery{
			ReturnAll: true,
		})
		require.NoError(t, err)
		require.Equal(t, 6, len(response.Jobs))
	})

	s.T().Run("everything offset", func(t *testing.T) {
		response, err := s.store.GetJobs(s.ctx, jobstore.JobQuery{
			ReturnAll: true,
			Offset:    1,
		})
		require.NoError(t, err)
		require.Equal(t, 5, len(response.Jobs))
		require.Equal(t, uint32(1), response.Offset)
	})

	s.T().Run("everything limit", func(t *testing.T) {
		response, err := s.store.GetJobs(s.ctx, jobstore.JobQuery{
			ReturnAll: true,
			Limit:     2,
		})
		require.NoError(t, err)
		require.Equal(t, 2, len(response.Jobs))
	})

	s.T().Run("everything offset/limit", func(t *testing.T) {
		response, err := s.store.GetJobs(s.ctx, jobstore.JobQuery{
			ReturnAll: true,
			Offset:    1,
			Limit:     1,
		})
		require.NoError(t, err)
		require.Equal(t, 1, len(response.Jobs))
	})

	s.T().Run("include tags", func(t *testing.T) {
		response, err := s.store.GetJobs(s.ctx, jobstore.JobQuery{
			IncludeTags: []string{"gpu"},
		})
		require.NoError(t, err)
		require.Equal(t, 1, len(response.Jobs))
		require.Equal(t, "110", response.Jobs[0].ID)
	})

	s.T().Run("all but exclude tags", func(t *testing.T) {
		response, err := s.store.GetJobs(s.ctx, jobstore.JobQuery{
			ReturnAll:   true,
			ExcludeTags: []string{"fast"},
		})
		require.NoError(t, err)
		require.Equal(t, 5, len(response.Jobs))
	})

	s.T().Run("include/exclude same tag", func(t *testing.T) {
		response, err := s.store.GetJobs(s.ctx, jobstore.JobQuery{
			IncludeTags: []string{"gpu"},
			ExcludeTags: []string{"fast"},
		})
		require.NoError(t, err)
		require.Equal(t, 0, len(response.Jobs))
	})
}

func (s *BoltJobstoreTestSuite) TestDeleteJob() {
	job := makeDockerEngineJob(
		[]string{"bash", "-c", "echo hello"})
	job.Labels = map[string]string{"tag": "value"}
	job.ID = "deleteme"
	job.Namespace = "client1"

	err := s.store.CreateJob(s.ctx, *job)
	s.Require().NoError(err)

	err = s.store.DeleteJob(s.ctx, job.ID)
	s.Require().NoError(err)
}

func (s *BoltJobstoreTestSuite) TestGetJob() {
	job, err := s.store.GetJob(s.ctx, "110")
	s.Require().NoError(err)
	s.NotNil(job)

	_, err = s.store.GetJob(s.ctx, "100")
	s.Require().Error(err)
}

func (s *BoltJobstoreTestSuite) TestCreateExecution() {
	job := mock.Job()
	execution := mock.ExecutionForJob(job)
	s.Require().NoError(s.store.CreateJob(s.ctx, *job))
	s.Require().NoError(s.store.CreateExecution(s.ctx, *execution))

	// Ensure that the execution is created
	exec, err := s.store.GetExecutions(s.ctx, jobstore.GetExecutionsOptions{
		JobID: job.ID,
	})
	s.Require().NoError(err)
	s.Require().Equal(1, len(exec))
	s.Require().Nil(exec[0].Job)

	// Ensure that the execution is created and the job is included
	exec, err = s.store.GetExecutions(s.ctx, jobstore.GetExecutionsOptions{
		JobID:      job.ID,
		IncludeJob: true,
	})
	s.Require().NoError(err)
	s.Require().Equal(1, len(exec))
	s.Require().NotNil(exec[0].Job)
	s.Require().Equal(job.ID, exec[0].Job.ID)
}

func (s *BoltJobstoreTestSuite) TestGetExecutions() {
	state, err := s.store.GetExecutions(s.ctx, jobstore.GetExecutionsOptions{
		JobID: "110",
	})
	s.Require().NoError(err)
	s.NotNil(state)
	s.Equal(len(state), 1)
	s.Nil(state[0].Job)

	state, err = s.store.GetExecutions(s.ctx, jobstore.GetExecutionsOptions{
		JobID:      "110",
		IncludeJob: true,
	})
	s.Require().NoError(err)
	s.NotNil(state)
	s.Equal(len(state), 1)
	s.NotNil(state[0].Job)
	s.Equal("110", state[0].Job.ID)

	state, err = s.store.GetExecutions(s.ctx, jobstore.GetExecutionsOptions{
		JobID: "100",
	})
	s.Require().Error(err)
	s.Require().IsType(err, &bacerrors.JobNotFound{})
	s.Require().Nil(state)

	state, err = s.store.GetExecutions(s.ctx, jobstore.GetExecutionsOptions{
		JobID: "11",
	})
	s.Require().NoError(err)
	s.NotNil(state)
	s.Require().Equal("110", state[0].JobID)

	state, err = s.store.GetExecutions(s.ctx, jobstore.GetExecutionsOptions{
		JobID: "1",
	})
	s.Require().Error(err)
	s.Require().IsType(err, &bacerrors.MultipleJobsFound{})
	s.Require().Nil(state)

	// Created At Ascending Order Sort
	state, err = s.store.GetExecutions(s.ctx, jobstore.GetExecutionsOptions{
		JobID:   "160",
		OrderBy: "created_at",
	})
	s.Require().NoError(err)
	s.NotNil(state)
	s.Equal(2, len(state))
	s.Equal(state[0].GetCreateTime().Before(state[1].GetCreateTime()), true)

	// Created At Descending Order Sort
	state, err = s.store.GetExecutions(s.ctx, jobstore.GetExecutionsOptions{
		JobID:   "160",
		OrderBy: "created_at",
		Reverse: true,
	})
	s.Require().NoError(err)
	s.NotNil(state)
	s.Equal(2, len(state))
	s.Equal(state[0].GetCreateTime().After(state[1].GetCreateTime()), true)

	// Created Time Backward Compatibility Ascending Order Sort
	state, err = s.store.GetExecutions(s.ctx, jobstore.GetExecutionsOptions{
		JobID:   "160",
		OrderBy: "create_time",
	})
	s.Require().NoError(err)
	s.NotNil(state)
	s.Equal(2, len(state))
	s.Equal(state[0].GetCreateTime().Before(state[1].GetCreateTime()), true)

	// Create Time Backward Compatibility Descending Order Sort
	state, err = s.store.GetExecutions(s.ctx, jobstore.GetExecutionsOptions{
		JobID:   "160",
		OrderBy: "create_time",
		Reverse: true,
	})
	s.Require().NoError(err)
	s.NotNil(state)
	s.Equal(2, len(state))
	s.Equal(state[0].GetCreateTime().After(state[1].GetCreateTime()), true)

	// When OrderBy Empty, Created At Used as Default
	state, err = s.store.GetExecutions(s.ctx, jobstore.GetExecutionsOptions{
		JobID: "160",
	})
	s.Require().NoError(err)
	s.NotNil(state)
	s.Equal(2, len(state))
	s.Equal(state[0].GetCreateTime().Before(state[1].GetCreateTime()), true)

	// When OrderBy is set to Modified At
	state, err = s.store.GetExecutions(s.ctx, jobstore.GetExecutionsOptions{
		JobID:   "160",
		OrderBy: "modified_at",
	})
	s.Require().NoError(err)
	s.NotNil(state)
	s.Equal(2, len(state))
	s.Equal(state[0].GetModifyTime().Before(state[1].GetModifyTime()), true)

	// When OrderBy is set to Modified At With Reverese
	state, err = s.store.GetExecutions(s.ctx, jobstore.GetExecutionsOptions{
		JobID:   "160",
		OrderBy: "modified_at",
		Reverse: true,
	})
	s.Require().NoError(err)
	s.NotNil(state)
	s.Equal(2, len(state))
	s.Equal(state[0].GetModifyTime().After(state[1].GetModifyTime()), true)

	// When OrderBy is set to Modify Time (Backward Compatibility)
	state, err = s.store.GetExecutions(s.ctx, jobstore.GetExecutionsOptions{
		JobID:   "160",
		OrderBy: "modify_time",
	})
	s.Require().NoError(err)
	s.NotNil(state)
	s.Equal(2, len(state))
	s.Equal(state[0].GetModifyTime().Before(state[1].GetModifyTime()), true)

	// When OrderBy is set to Modify Time (Backward Compatibility)
	state, err = s.store.GetExecutions(s.ctx, jobstore.GetExecutionsOptions{
		JobID:   "160",
		OrderBy: "modify_time",
		Reverse: true,
	})
	s.Require().NoError(err)
	s.NotNil(state)
	s.Equal(2, len(state))
	s.Equal(state[0].GetModifyTime().After(state[1].GetModifyTime()), true)
}

func (s *BoltJobstoreTestSuite) TestInProgressJobs() {
	infos, err := s.store.GetInProgressJobs(s.ctx, "")
	s.Require().NoError(err)
	s.Require().Equal(4, len(infos))
	s.Require().Equal("130", infos[0].ID)

	infos, err = s.store.GetInProgressJobs(s.ctx, "batch")
	s.Require().NoError(err)
	s.Require().Equal(3, len(infos))
	s.Require().Equal("130", infos[0].ID)

	infos, err = s.store.GetInProgressJobs(s.ctx, "daemon")
	s.Require().NoError(err)
	s.Require().Equal(1, len(infos))
	s.Require().Equal("150", infos[0].ID)
}

func (s *BoltJobstoreTestSuite) TestShortIDs() {
	uuidString := "9308d0d2-d93c-4e22-8a5b-c392e614922e"
	uuidString2 := "9308d0d2-d93c-4e22-8a5b-c392e614922f"
	shortString := "9308d0d2"

	job := makeDockerEngineJob(
		[]string{"bash", "-c", "echo hello"})
	job.ID = uuidString
	job.Namespace = "110"

	// No matches
	_, err := s.store.GetJob(s.ctx, shortString)
	s.Require().Error(err)
	s.Require().IsType(err, &bacerrors.JobNotFound{})

	// Create and fetch the single entry
	err = s.store.CreateJob(s.ctx, *job)
	s.Require().NoError(err)

	j, err := s.store.GetJob(s.ctx, shortString)
	s.Require().NoError(err)
	s.Require().Equal(uuidString, j.ID)

	// Add a record that will also match and expect an appropriate error
	job.ID = uuidString2
	err = s.store.CreateJob(s.ctx, *job)
	s.Require().NoError(err)

	_, err = s.store.GetJob(s.ctx, shortString)
	s.Require().Error(err)
	s.Require().IsType(err, &bacerrors.MultipleJobsFound{})
}

func (s *BoltJobstoreTestSuite) TestEvents() {
	watcher := s.store.Watch(s.ctx,
		jobstore.JobWatcher|jobstore.ExecutionWatcher,
		jobstore.CreateEvent|jobstore.UpdateEvent|jobstore.DeleteEvent,
	)

	job := makeDockerEngineJob(
		[]string{"bash", "-c", "echo hello"})
	job.ID = "10"
	job.Namespace = "110"

	var execution models.Execution

	s.Run("job create event", func() {
		err := s.store.CreateJob(s.ctx, *job)
		s.Require().NoError(err)

		// Read an event, it should be a jobcreate
		ev := <-watcher.Channel()
		s.Require().Equal(ev.Event, jobstore.CreateEvent)
		s.Require().Equal(ev.Kind, jobstore.JobWatcher)

		expectedJob, ok := ev.Object.(models.Job)
		s.Require().True(ok, "expected object to be a job")
		s.Require().Equal(expectedJob.ID, job.ID)
	})

	s.Run("execution create event", func() {
		s.clock.Add(1 * time.Second)
		execution = *mock.Execution()
		execution.JobID = "10"
		execution.ComputeState = models.State[models.ExecutionStateType]{StateType: models.ExecutionStateNew}
		err := s.store.CreateExecution(s.ctx, execution)
		s.Require().NoError(err)

		// Read an event, it should be a ExecutionForJob Create
		ev := <-watcher.Channel()
		s.Require().Equal(ev.Event, jobstore.CreateEvent)
		s.Require().Equal(ev.Kind, jobstore.ExecutionWatcher)
	})

	s.Run("update job state event", func() {
		request := jobstore.UpdateJobStateRequest{
			JobID:    "10",
			NewState: models.JobStateTypeRunning,
			Condition: jobstore.UpdateJobCondition{
				ExpectedState: models.JobStateTypePending,
			},
		}
		_ = s.store.UpdateJobState(s.ctx, request)
		ev := <-watcher.Channel()
		s.Require().Equal(ev.Event, jobstore.UpdateEvent)
		s.Require().Equal(ev.Kind, jobstore.JobWatcher)
	})

	s.Run("update execution state event", func() {
		execution.ComputeState.StateType = models.ExecutionStateAskForBid
		execution.ModifyTime = s.clock.Now().UTC().UnixNano()
		s.store.UpdateExecution(s.ctx, jobstore.UpdateExecutionRequest{
			ExecutionID: execution.ID,
			Condition: jobstore.UpdateExecutionCondition{
				ExpectedStates: []models.ExecutionStateType{models.ExecutionStateNew},
			},
			NewValues: execution,
		})
		ev := <-watcher.Channel()
		s.Require().Equal(ev.Event, jobstore.UpdateEvent)
		s.Require().Equal(ev.Kind, jobstore.ExecutionWatcher)

		expectedExec, ok := ev.Object.(models.Execution)
		s.Require().True(ok, "expected object to be an execution")
		s.Require().Equal(expectedExec.ID, execution.ID)
	})

	s.Run("delete job event", func() {
		_ = s.store.DeleteJob(s.ctx, job.ID)
		ev := <-watcher.Channel()
		s.Require().Equal(ev.Event, jobstore.DeleteEvent)
		s.Require().Equal(ev.Kind, jobstore.JobWatcher)
	})
}

func (s *BoltJobstoreTestSuite) TestEvaluations() {
	eval := models.Evaluation{
		ID:    "e1",
		JobID: "10",
	}

	// Wrong job ID means JobNotFound
	err := s.store.CreateEvaluation(s.ctx, eval)
	s.Require().Error(err)

	// Correct job ID
	eval.JobID = "110"
	err = s.store.CreateEvaluation(s.ctx, eval)
	s.Require().NoError(err)

	_, err = s.store.GetEvaluation(s.ctx, "missing")
	s.Require().Error(err)

	e, err := s.store.GetEvaluation(s.ctx, eval.ID)
	s.Require().NoError(err)
	s.Require().Equal(e, eval)

	err = s.store.DeleteEvaluation(s.ctx, eval.ID)
	s.Require().NoError(err)
}

// TestTransactionsWithTxContext tests the creation of transactional context
// and that multiple operations will be committed atomically with the context.
func (s *BoltJobstoreTestSuite) TestTransactionsWithTxContext() {
	txCtx, err := s.store.BeginTx(s.ctx)
	s.Require().NoError(err)
	s.Require().NotNil(txCtx)

	job := mock.Job()
	execution := mock.ExecutionForJob(job)
	evaluation := mock.EvalForJob(job)
	s.Require().NoError(s.store.CreateJob(txCtx, *job))
	s.Require().NoError(s.store.CreateExecution(txCtx, *execution))
	s.Require().NoError(s.store.CreateEvaluation(txCtx, *evaluation))

	// Commit the transaction
	s.Require().NoError(txCtx.Commit())

	// Ensure that the job is now available
	j, err := s.store.GetJob(s.ctx, job.ID)
	s.Require().NoError(err)
	s.Require().Equal(job.ID, j.ID)

	// Ensure that the execution is now available
	exec, err := s.store.GetExecutions(s.ctx, jobstore.GetExecutionsOptions{
		JobID:      job.ID,
		IncludeJob: true,
	})
	s.Require().NoError(err)
	s.Require().Equal(1, len(exec))
	s.Require().NotNil(exec[0].Job)
	s.Require().Equal(job.ID, exec[0].Job.ID)

	// Ensure that the evaluation is now available
	eval, err := s.store.GetEvaluation(s.ctx, evaluation.ID)
	s.Require().NoError(err)
	s.Require().Equal(evaluation.ID, eval.ID)
}

// TestTransactionsWithTxContextRollback tests the creation of transactional context
// and that multiple operations will be rolled back atomically with the context.
func (s *BoltJobstoreTestSuite) TestTransactionsWithTxContextRollback() {
	txCtx, err := s.store.BeginTx(s.ctx)
	s.Require().NoError(err)
	s.Require().NotNil(txCtx)

	job := mock.Job()
	execution := mock.ExecutionForJob(job)
	evaluation := mock.EvalForJob(job)
	s.Require().NoError(s.store.CreateJob(txCtx, *job))
	s.Require().NoError(s.store.CreateExecution(txCtx, *execution))
	s.Require().NoError(s.store.CreateEvaluation(txCtx, *evaluation))

	// Rollback the transaction
	s.Require().NoError(txCtx.Rollback())

	// Ensure that no jobs are returned as the tx is not committed
	_, err = s.store.GetJob(s.ctx, job.ID)
	s.Require().Error(err)

	// Ensure that no executions are returned as the tx is not committed
	_, err = s.store.GetExecutions(s.ctx, jobstore.GetExecutionsOptions{
		JobID: job.ID,
	})
	s.Require().Error(err)

	// Ensure no evaluation is returned as the tx is not committed
	_, err = s.store.GetEvaluation(s.ctx, evaluation.ID)
	s.Require().Error(err)
}

// TestTransactionsWithTxContextCancellation tests the creation of transactional context
// and that multiple operations will be rolled back atomically with the context cancellation
func (s *BoltJobstoreTestSuite) TestTransactionsWithTxContextCancellation() {
	ctx, cancel := context.WithCancel(s.ctx)
	txCtx, err := s.store.BeginTx(ctx)
	s.Require().NoError(err)
	s.Require().NotNil(txCtx)

	job := mock.Job()
	execution := mock.ExecutionForJob(job)
	evaluation := mock.EvalForJob(job)
	s.Require().NoError(s.store.CreateJob(txCtx, *job))
	s.Require().NoError(s.store.CreateExecution(txCtx, *execution))
	s.Require().NoError(s.store.CreateEvaluation(txCtx, *evaluation))

	// cancel the context
	cancel()
	<-txCtx.Done()

	// Ensure that no jobs are returned as the tx is not committed
	_, err = s.store.GetJob(s.ctx, job.ID)
	s.Require().Error(err)

	// Ensure that no executions are returned as the tx is not committed
	_, err = s.store.GetExecutions(s.ctx, jobstore.GetExecutionsOptions{
		JobID: job.ID,
	})
	s.Require().Error(err)

	// Ensure no evaluation is returned as the tx is not committed
	_, err = s.store.GetEvaluation(s.ctx, evaluation.ID)
	s.Require().Error(err)
}

// TestTransactionsReadDuringWrite tests we can read data that was written in the same transaction
func (s *BoltJobstoreTestSuite) TestTransactionsReadDuringWrite() {
	// Create a job outside the transaction
	oldJob := mock.Job()
	s.Require().NoError(s.store.CreateJob(s.ctx, *oldJob))

	txCtx, err := s.store.BeginTx(s.ctx)
	s.Require().NoError(err)
	s.Require().NotNil(txCtx)

	job := mock.Job()
	s.Require().NoError(s.store.CreateJob(txCtx, *job))

	// make sure we can read existing data during transaction
	readOldJob, err := s.store.GetJob(txCtx, oldJob.ID)
	s.Require().NoError(err)
	s.Require().Equal(oldJob.ID, readOldJob.ID)

	// make sure we can read uncommitted data during transaction
	readJob, err := s.store.GetJob(txCtx, job.ID)
	s.Require().NoError(err)
	s.Require().Equal(job.ID, readJob.ID)

	// Commit the transaction
	s.Require().NoError(txCtx.Commit())
}

func (s *BoltJobstoreTestSuite) TestBeginMultipleTransactions_Sequential() {
	txCtx1, err := s.store.BeginTx(s.ctx)
	s.Require().NoError(err)
	s.Require().NotNil(txCtx1)
	tx1, ok := txFromContext(txCtx1)
	s.Require().True(ok)
	// commit to release the transaction
	s.Require().NoError(txCtx1.Commit())

	// start second transaction, even through tcCtx1
	txCtx2, err := s.store.BeginTx(txCtx1)
	s.Require().NoError(err)
	s.Require().NotNil(txCtx2)
	tx2, ok := txFromContext(txCtx2)
	s.Require().True(ok)
	// commit to release the transaction
	s.Require().NoError(txCtx2.Commit())

	// assert that the two transactions were different
	s.Require().NotEqual(txCtx1, txCtx2)
	s.Require().NotEqual(tx1, tx2)
}

func (s *BoltJobstoreTestSuite) TestBeginMultipleTransactions_Concurrent() {
	// Start the first transaction
	txCtx1, err := s.store.BeginTx(s.ctx)
	s.Require().NoError(err)
	s.Require().NotNil(txCtx1)

	// Channel to signal when the second transaction attempt is complete
	done := make(chan bool)

	// Start a goroutine to attempt the second transaction
	var txCtx2 jobstore.TxContext
	go func() {
		txCtx2, err = s.store.BeginTx(s.ctx)
		s.Require().NoError(err)
		done <- true
	}()

	// Ensure the second transaction attempt has completed
	select {
	case <-done:
		s.Fail("The second transaction attempt should not have completed")
	case <-time.After(100 * time.Millisecond):
		// Success
	}

	// Commit the first transaction
	s.Require().NoError(txCtx1.Commit())
	select {
	case <-done:
		// Success, now commit the second transaction
		s.Require().NoError(txCtx2.Commit())
	case <-time.After(100 * time.Millisecond):
		s.Fail("The second transaction should've started")
	}
}

func (s *BoltJobstoreTestSuite) parseLabels(selector string) labels.Selector {
	req, err := labels.ParseToRequirements(selector)
	s.NoError(err)

	return labels.NewSelector().Add(req...)
}

func makeDockerEngineJob(entrypointArray []string) *models.Job {
	j := mock.Job()
	j.Task().Engine = &models.SpecConfig{
		Type: models.EngineDocker,
		Params: map[string]interface{}{
			"Image":      "ubuntu:latest",
			"Entrypoint": entrypointArray,
		},
	}
	return j
}<|MERGE_RESOLUTION|>--- conflicted
+++ resolved
@@ -125,18 +125,6 @@
 		s.Require().NoError(s.store.CreateJob(s.ctx, *job))
 		s.Require().NoError(s.store.AddJobHistory(s.ctx, fixture.id, *models.NewEvent("test").WithMessage("job created")))
 
-<<<<<<< HEAD
-		s.clock.Add(1 * time.Second)
-		execution := mock.ExecutionForJob(job)
-		execution.ComputeState.StateType = models.ExecutionStateNew
-		// clear out CreateTime and ModifyTime from the mocked execution to let the job store fill those
-		execution.CreateTime = 0
-		execution.ModifyTime = 0
-		s.Require().NoError(s.store.CreateExecution(s.ctx, *execution))
-		s.Require().NoError(s.store.AddExecutionHistory(s.ctx, fixture.id, execution.ID, *models.NewEvent("test").WithMessage("execution created")))
-
-=======
->>>>>>> 2bd15a77
 		for i, state := range fixture.jobStates {
 			s.clock.Add(1 * time.Second)
 
@@ -159,36 +147,14 @@
 
 		for _, executionStates := range fixture.executions {
 			s.clock.Add(1 * time.Second)
-<<<<<<< HEAD
-
-			oldState := models.ExecutionStateNew
-			if i > 0 {
-				oldState = fixture.executionStates[i-1]
-			}
-
-			// We are pretending this is a new execution struct
-			execution.ComputeState.StateType = state
-			execution.ModifyTime = s.clock.Now().UTC().UnixNano()
-
-			request := jobstore.UpdateExecutionRequest{
-				ExecutionID: execution.ID,
-				Condition: jobstore.UpdateExecutionCondition{
-					ExpectedStates:   []models.ExecutionStateType{oldState},
-					ExpectedRevision: uint64(i + 1),
-				},
-				NewValues: *execution,
-			}
-
-			s.Require().NoError(s.store.UpdateExecution(s.ctx, request))
-			s.Require().NoError(s.store.AddExecutionHistory(s.ctx, fixture.id, execution.ID, *models.NewEvent("test").WithMessage(state.String())))
-=======
 			execution := mock.ExecutionForJob(job)
 			execution.ComputeState.StateType = models.ExecutionStateNew
 			// clear out CreateTime and ModifyTime from the mocked execution to let the job store fill those
 			execution.CreateTime = 0
 			execution.ModifyTime = 0
-			err = s.store.CreateExecution(s.ctx, *execution, models.Event{})
-			s.Require().NoError(err)
+			s.Require().NoError(s.store.CreateExecution(s.ctx, *execution))
+			s.Require().NoError(s.store.AddExecutionHistory(s.ctx, fixture.id, execution.ID, *models.NewEvent("test").WithMessage("execution created")))
+
 			for i, state := range executionStates {
 
 				s.clock.Add(1 * time.Second)
@@ -209,13 +175,11 @@
 						ExpectedRevision: uint64(i + 1),
 					},
 					NewValues: *execution,
-					Event:     models.Event{},
 				}
 
-				err = s.store.UpdateExecution(s.ctx, request)
-				s.Require().NoError(err)
+				s.Require().NoError(s.store.UpdateExecution(s.ctx, request))
+				s.Require().NoError(s.store.AddExecutionHistory(s.ctx, fixture.id, execution.ID, *models.NewEvent("test").WithMessage(state.String())))
 			}
->>>>>>> 2bd15a77
 		}
 
 	}
@@ -334,34 +298,6 @@
 	}
 }
 
-<<<<<<< HEAD
-=======
-func (s *BoltJobstoreTestSuite) TestNodeFilteredJobHistory() {
-	jobHistoryQueryResponse, err := s.store.GetJobHistory(s.ctx, "110", jobstore.JobHistoryQuery{})
-	require.NoError(s.T(), err)
-
-	var nodeID string
-	for _, h := range jobHistoryQueryResponse.JobHistory {
-		if h.NodeID != "" {
-			nodeID = h.NodeID
-			break
-		}
-	}
-	require.NotEmpty(s.T(), nodeID, "failed to find node ID")
-
-	options := jobstore.JobHistoryQuery{
-		NodeID: nodeID,
-	}
-
-	jobHistoryQueryResponse, err = s.store.GetJobHistory(s.ctx, "110", options)
-	require.NoError(s.T(), err, "failed to get job history")
-
-	for _, h := range jobHistoryQueryResponse.JobHistory {
-		require.Equal(s.T(), nodeID, h.NodeID)
-	}
-}
-
->>>>>>> 2bd15a77
 func (s *BoltJobstoreTestSuite) TestLevelFilteredJobHistory() {
 	jobOptions := jobstore.JobHistoryQuery{
 		ExcludeExecutionLevel: true,
@@ -372,12 +308,7 @@
 
 	jobHistoryQueryResponse, err := s.store.GetJobHistory(s.ctx, "110", jobOptions)
 	s.Require().NoError(err, "failed to get job history")
-<<<<<<< HEAD
-	s.Require().Equal(4, len(history))
-=======
 	s.Require().Equal(4, len(jobHistoryQueryResponse.JobHistory))
-	s.Require().Equal(models.JobStateTypePending, jobHistoryQueryResponse.JobHistory[1].JobState.New)
->>>>>>> 2bd15a77
 
 	count := lo.Reduce(jobHistoryQueryResponse.JobHistory, func(agg int, item models.JobHistory, _ int) int {
 		if item.Type == models.JobHistoryTypeJobLevel {
@@ -389,12 +320,7 @@
 
 	jobHistoryQueryResponse, err = s.store.GetJobHistory(s.ctx, "110", execOptions)
 	s.Require().NoError(err, "failed to get job history")
-<<<<<<< HEAD
-	s.Require().Equal(4, len(history))
-=======
 	s.Require().Equal(4, len(jobHistoryQueryResponse.JobHistory))
-	s.Require().Equal(models.ExecutionStateAskForBid, jobHistoryQueryResponse.JobHistory[1].ExecutionState.New)
->>>>>>> 2bd15a77
 
 	count = lo.Reduce(jobHistoryQueryResponse.JobHistory, func(agg int, item models.JobHistory, _ int) int {
 		if item.Type == models.JobHistoryTypeExecutionLevel {
@@ -600,7 +526,7 @@
 	})
 	s.Require().NoError(err)
 	s.NotNil(state)
-	s.Equal(len(state), 1)
+	s.Equal(1, len(state))
 	s.Nil(state[0].Job)
 
 	state, err = s.store.GetExecutions(s.ctx, jobstore.GetExecutionsOptions{
