package transport

import (
	"context"
	"errors"
	"fmt"
	"sync"
	"time"

	"github.com/filecoin-project/bacalhau/pkg/executor"
	"github.com/filecoin-project/bacalhau/pkg/system"
	"github.com/google/uuid"
	"github.com/rs/zerolog/log"
	"go.opentelemetry.io/otel/attribute"
	"go.opentelemetry.io/otel/trace"
)

// WriteEventHandlerFn is provided by a parent transport layer for broadcasting
// messages to other bacalhau nodes.
type WriteEventHandlerFn func(context.Context, *executor.JobEvent) error

// GenericTransport is a generic base transport layer that handles a bunch of
// boilerplate for a parent transport. The parent transport just has to provide
// a WriteEventHandlerFn for broadcasting messages to other bacalhau nodes, and
// call the appropriate GenericTransport functions when messages are received
// from other bacalhau nodes.
type GenericTransport struct {
	// NodeID is the ID of the compute node running this transport.
	NodeID string

	// SubscribeFuncs contains callbacks for in-process event listeners.
	SubscribeFuncs []SubscribeFn

	// Internal state:
	jobs              map[string]*executor.Job   // list of known jobs
	jobContexts       map[string]context.Context // total job lifecycle
	jobNodeContexts   map[string]context.Context // per-node job lifecycle
	writeEventHandler WriteEventHandlerFn        // parent transport callback
	mutex             sync.RWMutex               // thread-safety for maps
}

func NewGenericTransport(nodeID string, writeEventHandler WriteEventHandlerFn) *GenericTransport {
	return &GenericTransport{
		NodeID:         nodeID,
		SubscribeFuncs: []SubscribeFn{},

		jobs:              make(map[string]*executor.Job),
		jobContexts:       make(map[string]context.Context),
		jobNodeContexts:   make(map[string]context.Context),
		writeEventHandler: writeEventHandler,
	}
}

// writeEvent calls the parent transport's WriteEventHandler, which should
// broadcast the event to its distributed network of bacalhau nodes.
func (gt *GenericTransport) writeEvent(ctx context.Context, event *executor.JobEvent) error {
	if event.NodeID == "" {
		event.NodeID = gt.NodeID
	}

	return gt.writeEventHandler(ctx, event)
}

// BroadcastEvent notifies every listener in the transport's process of a
// new event. Note that this is purely local, and doesn't broadcast the
// event to the parent transport's network of bacalhau nodes.
func (gt *GenericTransport) BroadcastEvent(ctx context.Context, event *executor.JobEvent) {
	gt.mutex.Lock()
	defer gt.mutex.Unlock()

	// Keep track of the state of jobs we hear about:
	if _, ok := gt.jobs[event.JobID]; !ok {
		gt.jobs[event.JobID] = &executor.Job{
			ID:        event.JobID,
			Owner:     event.NodeID,
			Spec:      nil,
			Deal:      nil,
			State:     make(map[string]*executor.JobState),
			CreatedAt: time.Now(),
		}
	}

	// Passed in for create and update events:
	if event.JobSpec != nil {
		gt.jobs[event.JobID].Spec = event.JobSpec
	}

	// Keep track of job owner so we know who can edit a job:
	if event.JobDeal != nil {
		gt.jobs[event.JobID].Deal = event.JobDeal
	}

	// Jobs have different states on different nodes:
	if event.JobState != nil && event.NodeID != "" {
		gt.jobs[event.JobID].State[event.NodeID] = event.JobState
	}

	// Attach metadata to local job lifecycle context:
	jobCtx := gt.getJobNodeContext(ctx, event.JobID)
	gt.addJobLifecycleEvent(jobCtx, event.JobID,
		fmt.Sprintf("receive_%s", event.EventName))

	// If the event is known to be terminal, end the lifecycle context:
	if event.EventName.IsTerminal() {
		gt.endJobContext(event.JobID)
	}

	// Actually notify in-process listeners:
	for _, subscribeFunc := range gt.SubscribeFuncs {
		go subscribeFunc(jobCtx, event, gt.jobs[event.JobID])
	}
}

/////////////////////////////////////////////////////////////
/// LIFECYCLE
/////////////////////////////////////////////////////////////

func (gt *GenericTransport) Start(ctx context.Context) error {
	panic("should be implemented by parent transport")
}

func (gt *GenericTransport) Shutdown(ctx context.Context) error {
	// End all job lifecycle spans so we don't lose any tracing data:
	for _, ctx := range gt.jobContexts {
		trace.SpanFromContext(ctx).End()
	}
	for _, ctx := range gt.jobNodeContexts {
		trace.SpanFromContext(ctx).End()
	}

	return nil
}

func (gt *GenericTransport) HostID(ctx context.Context) (string, error) {
	msg := "hostID should be implemented by parent transport"
	log.Fatal().Msg(msg)
	return "", errors.New(msg)
}

/////////////////////////////////////////////////////////////
/// READ OPERATIONS
/////////////////////////////////////////////////////////////

<<<<<<< HEAD
func (gt *GenericTransport) List(ctx context.Context) (ListResponse, error) {
=======
func (gt *GenericTransport) List(ctx context.Context) (
	ListResponse, error) {

	response := map[string]*executor.Job{}

	gt.mutex.RLock()
	defer gt.mutex.RUnlock()
	for k, v := range gt.jobs {
		response[k] = v
	}

>>>>>>> a1749cd3
	return ListResponse{
		Jobs: response,
	}, nil
}

<<<<<<< HEAD
func (gt *GenericTransport) Get(ctx context.Context, id string) (*executor.Job, error) {
=======
func (gt *GenericTransport) Get(ctx context.Context, id string) (
	*executor.Job, error) {

	gt.mutex.RLock()
	defer gt.mutex.RUnlock()
>>>>>>> a1749cd3
	job, ok := gt.jobs[id]
	if !ok {
		return nil, fmt.Errorf("job not found in transport: %s", id)
	}

	return job, nil
}

func (gt *GenericTransport) Subscribe(ctx context.Context, fn SubscribeFn) {
	gt.SubscribeFuncs = append(gt.SubscribeFuncs, fn)
}

/////////////////////////////////////////////////////////////
/// WRITE OPERATIONS - "CLIENT" / REQUESTER NODE
/////////////////////////////////////////////////////////////

func (gt *GenericTransport) SubmitJob(ctx context.Context, spec *executor.JobSpec, deal *executor.JobDeal) (*executor.Job, error) {
	jobUUID, err := uuid.NewRandom()
	if err != nil {
		return nil, fmt.Errorf("error creating job id: %w", err)
	}
	jobID := jobUUID.String()

	// Creates a new root context to track a job's lifecycle for tracing. This
	// should be fine as only one node will call SubmitJob(...) - the other
	// nodes will hear about the job via events on the transport.
	jobCtx, _ := gt.newRootSpanForJob(ctx, jobID)

	func() {
		gt.mutex.Lock()
		defer gt.mutex.Unlock()
		gt.jobContexts[jobID] = jobCtx
	}()

	if err := gt.writeEvent(jobCtx, &executor.JobEvent{
		JobID:     jobID,
		EventName: executor.JobEventCreated,
		JobSpec:   spec,
		JobDeal:   deal,
		EventTime: time.Now(),
	}); err != nil {
		return nil, fmt.Errorf("error writing job event: %w", err)
	}

	return &executor.Job{
		ID:        jobID,
		Spec:      spec,
		Deal:      deal,
		State:     make(map[string]*executor.JobState),
		CreatedAt: time.Now(),
	}, nil
}

func (gt *GenericTransport) UpdateDeal(ctx context.Context, jobID string, deal *executor.JobDeal) error {
	ctx = gt.getJobNodeContext(ctx, jobID)
	gt.addJobLifecycleEvent(ctx, jobID, "write_UpdateDeal")

	return gt.writeEvent(ctx, &executor.JobEvent{
		JobID:     jobID,
		EventName: executor.JobEventDealUpdated,
		JobDeal:   deal,
		EventTime: time.Now(),
	})
}

func (gt *GenericTransport) CancelJob(ctx context.Context, jobID string) error {
	msg := "should be implemented by parent transport"
	log.Fatal().Msg(msg)
	return errors.New(msg)
}

func (gt *GenericTransport) AcceptJobBid(ctx context.Context, jobID, nodeID string) error {
	ctx = gt.getJobNodeContext(ctx, jobID)
	gt.addJobLifecycleEvent(ctx, jobID, "write_AcceptJobBid")

	job, err := gt.Get(ctx, jobID)
	if err != nil {
		return err
	}

	job.Deal.AssignedNodes = append(job.Deal.AssignedNodes, nodeID)
	return gt.writeEvent(ctx, &executor.JobEvent{
		JobID:     jobID,
		NodeID:    nodeID,
		EventName: executor.JobEventBidAccepted,
		JobDeal:   job.Deal,
		JobState: &executor.JobState{
			State: executor.JobStateRunning,
		},
		EventTime: time.Now(),
	})
}

func (gt *GenericTransport) RejectJobBid(ctx context.Context, jobID, nodeID, message string) error {
	if message == "" {
		message = "Job bid rejected by client."
	}

	ctx = gt.getJobNodeContext(ctx, jobID)
	gt.addJobLifecycleEvent(ctx, jobID, "write_RejectJobBid",
		attribute.String("message", message),
	)

	return gt.writeEvent(ctx, &executor.JobEvent{
		JobID:     jobID,
		NodeID:    nodeID,
		EventName: executor.JobEventBidRejected,
		JobState: &executor.JobState{
			State:  executor.JobStateBidRejected,
			Status: message,
		},
		EventTime: time.Now(),
	})
}

/////////////////////////////////////////////////////////////
/// WRITE OPERATIONS - "SERVER" / COMPUTE NODE
/////////////////////////////////////////////////////////////

func (gt *GenericTransport) BidJob(ctx context.Context, jobID string) error {
	ctx = gt.getJobNodeContext(ctx, jobID)
	gt.addJobLifecycleEvent(ctx, jobID, "write_BidJob")

	return gt.writeEvent(ctx, &executor.JobEvent{
		JobID:     jobID,
		EventName: executor.JobEventBid,
		JobState: &executor.JobState{
			State: executor.JobStateBidding,
		},
		EventTime: time.Now(),
	})
}

func (gt *GenericTransport) SubmitResult(ctx context.Context, jobID, status, resultsID string) error {
	ctx = gt.getJobNodeContext(ctx, jobID)
	gt.addJobLifecycleEvent(ctx, jobID, "write_SubmitResult")

	return gt.writeEvent(ctx, &executor.JobEvent{
		JobID:     jobID,
		EventName: executor.JobEventResults,
		JobState: &executor.JobState{
			State:     executor.JobStateComplete,
			Status:    status,
			ResultsID: resultsID,
		},
		EventTime: time.Now(),
	})
}

func (gt *GenericTransport) ErrorJob(ctx context.Context, jobID, status string) error {
	ctx = gt.getJobNodeContext(ctx, jobID)
	gt.addJobLifecycleEvent(ctx, jobID, "write_ErrorJob")

	return gt.writeEvent(ctx, &executor.JobEvent{
		JobID:     jobID,
		EventName: executor.JobEventError,
		JobState: &executor.JobState{
			State:  executor.JobStateError,
			Status: status,
		},
		EventTime: time.Now(),
	})
}

// this is when the requester node needs to error the status for a node
// for example - results have been given by the compute node
// and in checking the results, the requester node came across some kind of error
// we need to flag that error against the node that submitted the results
// (but we are the requester node) - so we need this util function
func (gt *GenericTransport) ErrorJobForNode(ctx context.Context, jobID, nodeID, status string) error {
	ctx = gt.getJobNodeContext(ctx, jobID)
	gt.addJobLifecycleEvent(ctx, jobID, "write_ErrorJobForNode")

	return gt.writeEvent(ctx, &executor.JobEvent{
		JobID:     jobID,
		NodeID:    nodeID,
		EventName: executor.JobEventError,
		JobState: &executor.JobState{
			State:  executor.JobStateError,
			Status: status,
		},
		EventTime: time.Now(),
	})
}

// endJobContext ends the local and global lifecycle contexts for a job.
func (gt *GenericTransport) endJobContext(jobID string) {
	ctx := gt.getJobNodeContext(context.Background(), jobID)
	trace.SpanFromContext(ctx).End()

	ctx = gt.getJobContext(jobID)
	trace.SpanFromContext(ctx).End()
}

// getJobContext returns a context that tracks the global lifecycle of a job
// as it is processed by this and other nodes in the bacalhau network.
func (gt *GenericTransport) getJobContext(jobID string) context.Context {
	jobCtx, ok := gt.jobContexts[jobID]
	if !ok {
		return context.Background() // no lifecycle context yet
	}
	return jobCtx
}

// getJobNodeContext returns a context that tracks the local lifecycle of a
// job as it has been processed by this node.
func (gt *GenericTransport) getJobNodeContext(ctx context.Context, jobID string) context.Context {
	jobCtx, ok := gt.jobNodeContexts[jobID]
	if !ok {
		jobCtx, _ = system.Span(ctx, "transport/generic_transport",
			"JobLifecycle-"+gt.NodeID[:8],
			trace.WithSpanKind(trace.SpanKindInternal),
			trace.WithAttributes(
				attribute.String("job_id", jobID),
				attribute.String("node_id", gt.NodeID),
			),
		)

		gt.jobNodeContexts[jobID] = jobCtx
	}
	return jobCtx
}

func (gt *GenericTransport) addJobLifecycleEvent(ctx context.Context, jobID, eventName string, attrs ...attribute.KeyValue) {
	span := trace.SpanFromContext(ctx)
	span.AddEvent(eventName,
		trace.WithAttributes(
			append(attrs,
				attribute.String("jobID", jobID),
				attribute.String("nodeID", gt.NodeID),
			)...,
		),
	)
}

func (gt *GenericTransport) newRootSpanForJob(ctx context.Context, jobID string) (context.Context, trace.Span) {
	return system.Span(ctx, "transport/generic_transport", "JobLifecycle",
		// job lifecycle spans go in their own, dedicated trace
		trace.WithNewRoot(),

		trace.WithLinks(trace.LinkFromContext(ctx)), // link to any api traces
		trace.WithSpanKind(trace.SpanKindInternal),
		trace.WithAttributes(
			attribute.String("jobID", jobID),
			attribute.String("nodeID", gt.NodeID),
		),
	)
}

// Compile-time interface check:
var _ Transport = (*GenericTransport)(nil)<|MERGE_RESOLUTION|>--- conflicted
+++ resolved
@@ -141,12 +141,7 @@
 /// READ OPERATIONS
 /////////////////////////////////////////////////////////////
 
-<<<<<<< HEAD
 func (gt *GenericTransport) List(ctx context.Context) (ListResponse, error) {
-=======
-func (gt *GenericTransport) List(ctx context.Context) (
-	ListResponse, error) {
-
 	response := map[string]*executor.Job{}
 
 	gt.mutex.RLock()
@@ -155,21 +150,14 @@
 		response[k] = v
 	}
 
->>>>>>> a1749cd3
 	return ListResponse{
 		Jobs: response,
 	}, nil
 }
 
-<<<<<<< HEAD
 func (gt *GenericTransport) Get(ctx context.Context, id string) (*executor.Job, error) {
-=======
-func (gt *GenericTransport) Get(ctx context.Context, id string) (
-	*executor.Job, error) {
-
 	gt.mutex.RLock()
 	defer gt.mutex.RUnlock()
->>>>>>> a1749cd3
 	job, ok := gt.jobs[id]
 	if !ok {
 		return nil, fmt.Errorf("job not found in transport: %s", id)
