//go:build unit || !integration

package templates

import (
	"runtime"
	"testing"

<<<<<<< HEAD
	pus "github.com/bacalhau-project/bacalhau/pkg/util/string"
=======
	"github.com/bacalhau-project/bacalhau/pkg/util/stringutils"
>>>>>>> 84bda9be

	"github.com/stretchr/testify/assert"
)

func TestLongDesc(t *testing.T) {
	actual := LongDesc(pus.CrossPlatformNormalizeLineEndings(`
		Create a job from a file or from stdin.

		JSON and YAML formats are accepted.

<<<<<<< HEAD
`))

	want := pus.CrossPlatformNormalizeLineEndings(`Create a job from a file or from stdin.

 JSON and YAML formats are accepted.`)
=======
	actual = stringutils.CrossPlatformNormalizeLineEndings(actual)
	want := `Create a job from a file or from stdin.

 JSON and YAML formats are accepted.`
	want = stringutils.CrossPlatformNormalizeLineEndings(want)
>>>>>>> 84bda9be

	assert.Equal(t, want, actual)
}

func TestExamples(t *testing.T) {
	actual := Examples(`  # Describe a job with the full ID
  bacalhau describe j-e3f8c209-d683-4a41-b840-f09b88d087b9

  # Describe a job with the a shortened ID
  bacalhau describe j-47805f5c

  # Describe a job and include all server and local events
  bacalhau describe --include-events j-b6ad164a`)

<<<<<<< HEAD
=======
	actual = stringutils.CrossPlatformNormalizeLineEndings(actual)

>>>>>>> 84bda9be
	want := `  # Describe a job with the full ID
  bacalhau describe j-e3f8c209-d683-4a41-b840-f09b88d087b9

  # Describe a job with the a shortened ID
  bacalhau describe j-47805f5c

  # Describe a job and include all server and local events
  bacalhau describe --include-events j-b6ad164a`

<<<<<<< HEAD
	actual = pus.CrossPlatformNormalizeLineEndings(actual)
	want = pus.CrossPlatformNormalizeLineEndings(want)

	assert.Equal(t, want, actual)
=======
	want = stringutils.CrossPlatformNormalizeLineEndings(want)

	assert.Equal(t, want, actual, "Examples did not match - GOOS: %s\nGOARCH: %s", runtime.GOOS, runtime.GOARCH)
>>>>>>> 84bda9be
}<|MERGE_RESOLUTION|>--- conflicted
+++ resolved
@@ -6,11 +6,7 @@
 	"runtime"
 	"testing"
 
-<<<<<<< HEAD
-	pus "github.com/bacalhau-project/bacalhau/pkg/util/string"
-=======
 	"github.com/bacalhau-project/bacalhau/pkg/util/stringutils"
->>>>>>> 84bda9be
 
 	"github.com/stretchr/testify/assert"
 )
@@ -21,19 +17,15 @@
 
 		JSON and YAML formats are accepted.
 
-<<<<<<< HEAD
 `))
 
 	want := pus.CrossPlatformNormalizeLineEndings(`Create a job from a file or from stdin.
 
- JSON and YAML formats are accepted.`)
-=======
 	actual = stringutils.CrossPlatformNormalizeLineEndings(actual)
 	want := `Create a job from a file or from stdin.
 
  JSON and YAML formats are accepted.`
 	want = stringutils.CrossPlatformNormalizeLineEndings(want)
->>>>>>> 84bda9be
 
 	assert.Equal(t, want, actual)
 }
@@ -48,28 +40,12 @@
   # Describe a job and include all server and local events
   bacalhau describe --include-events j-b6ad164a`)
 
-<<<<<<< HEAD
-=======
-	actual = stringutils.CrossPlatformNormalizeLineEndings(actual)
-
->>>>>>> 84bda9be
-	want := `  # Describe a job with the full ID
+	assert.Equal(t, `  # Describe a job with the full ID
   bacalhau describe j-e3f8c209-d683-4a41-b840-f09b88d087b9
 
   # Describe a job with the a shortened ID
   bacalhau describe j-47805f5c
 
   # Describe a job and include all server and local events
-  bacalhau describe --include-events j-b6ad164a`
-
-<<<<<<< HEAD
-	actual = pus.CrossPlatformNormalizeLineEndings(actual)
-	want = pus.CrossPlatformNormalizeLineEndings(want)
-
-	assert.Equal(t, want, actual)
-=======
-	want = stringutils.CrossPlatformNormalizeLineEndings(want)
-
-	assert.Equal(t, want, actual, "Examples did not match - GOOS: %s\nGOARCH: %s", runtime.GOOS, runtime.GOARCH)
->>>>>>> 84bda9be
+  bacalhau describe --include-events j-b6ad164a`, actual)
 }