//go:build unit || !integration

package templates

import (
	"runtime"
	"testing"

	"github.com/bacalhau-project/bacalhau/pkg/util/stringutils"

	"github.com/stretchr/testify/assert"
)

func TestLongDesc(t *testing.T) {
	actual := LongDesc(`
		Create a job from a file or from stdin.

		JSON and YAML formats are accepted.

<<<<<<< HEAD
`)

=======
>>>>>>> 212bdb42
	actual = stringutils.CrossPlatformNormalizeLineEndings(actual)
	want := `Create a job from a file or from stdin.

 JSON and YAML formats are accepted.`
	want = stringutils.CrossPlatformNormalizeLineEndings(want)

	assert.Equal(t, want, actual)
}

func TestExamples(t *testing.T) {
	actual := Examples(`  # Describe a job with the full ID
  bacalhau describe j-e3f8c209-d683-4a41-b840-f09b88d087b9

  # Describe a job with the a shortened ID
  bacalhau describe j-47805f5c

  # Describe a job and include all server and local events
  bacalhau describe --include-events j-b6ad164a`)

<<<<<<< HEAD
=======
	actual = stringutils.CrossPlatformNormalizeLineEndings(actual)

>>>>>>> 212bdb42
	want := `  # Describe a job with the full ID
  bacalhau describe j-e3f8c209-d683-4a41-b840-f09b88d087b9

  # Describe a job with the a shortened ID
  bacalhau describe j-47805f5c

  # Describe a job and include all server and local events
  bacalhau describe --include-events j-b6ad164a`

<<<<<<< HEAD
	actual = stringutils.CrossPlatformNormalizeLineEndings(actual)
	want = stringutils.CrossPlatformNormalizeLineEndings(want)

	assert.Equal(t, want, actual)
=======
	want = stringutils.CrossPlatformNormalizeLineEndings(want)

	assert.Equal(t, want, actual, "Examples did not match - GOOS: %s\nGOARCH: %s", runtime.GOOS, runtime.GOARCH)
>>>>>>> 212bdb42
}<|MERGE_RESOLUTION|>--- conflicted
+++ resolved
@@ -17,11 +17,8 @@
 
 		JSON and YAML formats are accepted.
 
-<<<<<<< HEAD
 `)
 
-=======
->>>>>>> 212bdb42
 	actual = stringutils.CrossPlatformNormalizeLineEndings(actual)
 	want := `Create a job from a file or from stdin.
 
@@ -41,11 +38,8 @@
   # Describe a job and include all server and local events
   bacalhau describe --include-events j-b6ad164a`)
 
-<<<<<<< HEAD
-=======
 	actual = stringutils.CrossPlatformNormalizeLineEndings(actual)
 
->>>>>>> 212bdb42
 	want := `  # Describe a job with the full ID
   bacalhau describe j-e3f8c209-d683-4a41-b840-f09b88d087b9
 
@@ -55,14 +49,7 @@
   # Describe a job and include all server and local events
   bacalhau describe --include-events j-b6ad164a`
 
-<<<<<<< HEAD
-	actual = stringutils.CrossPlatformNormalizeLineEndings(actual)
-	want = stringutils.CrossPlatformNormalizeLineEndings(want)
-
-	assert.Equal(t, want, actual)
-=======
 	want = stringutils.CrossPlatformNormalizeLineEndings(want)
 
 	assert.Equal(t, want, actual, "Examples did not match - GOOS: %s\nGOARCH: %s", runtime.GOOS, runtime.GOARCH)
->>>>>>> 212bdb42
 }