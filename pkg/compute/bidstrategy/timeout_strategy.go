package bidstrategy

import (
	"context"
	"fmt"
	"math"
	"strconv"
	"time"

	"github.com/filecoin-project/bacalhau/pkg/model"
)

type TimeoutStrategyParams struct {
	MaxJobExecutionTimeout time.Duration
	MinJobExecutionTimeout time.Duration

	JobExecutionTimeoutClientIDBypassList []string
}

type TimeoutStrategy struct {
	maxJobExecutionTimeout                time.Duration
	minJobExecutionTimeout                time.Duration
	jobExecutionTimeoutClientIDBypassList []string
}

func NewTimeoutStrategy(params TimeoutStrategyParams) *TimeoutStrategy {
	return &TimeoutStrategy{
		maxJobExecutionTimeout:                params.MaxJobExecutionTimeout,
		minJobExecutionTimeout:                params.MinJobExecutionTimeout,
		jobExecutionTimeoutClientIDBypassList: params.JobExecutionTimeoutClientIDBypassList,
	}
}

func (s *TimeoutStrategy) ShouldBid(_ context.Context, request BidStrategyRequest) (BidStrategyResponse, error) {
<<<<<<< HEAD
	for _, clientID := range s.jobExecutionTimeoutClientIDBypassList {
		if request.Job.Metadata.ClientID == clientID {
			return newShouldBidResponse(), nil
		}
	}

=======
>>>>>>> c85c38ca
	if request.Job.Spec.Timeout <= 0 {
		return newShouldBidResponse(), nil
	}

	// Timeout will be multiplied by 1000000000 (time.Second) when it gets converted to a time.Duration (which is an int64 underneath),
	// so make sure that iit can fit into it.
	if request.Job.Spec.Timeout > float64(math.MaxInt64/int64(time.Second)) {
		timeout := strconv.FormatFloat(request.Job.Spec.Timeout, 'f', -1, sixtyFourBitFloat)
		return BidStrategyResponse{
			ShouldBid: false,
			Reason:    fmt.Sprintf("job timeout %s exceeds maximum possible value", timeout),
		}, nil
	}

	for _, clientID := range s.jobExecutionTimeoutClientIDBypassList {
		if request.Job.Metadata.ClientID == clientID {
			return newShouldBidResponse(), nil
		}
	}

	// skip bidding if the job spec defined a timeout value higher or lower than what we are willing to accept
	if s.maxJobExecutionTimeout > 0 && request.Job.Spec.GetTimeout() > s.maxJobExecutionTimeout {
		return BidStrategyResponse{
			ShouldBid: false,
			Reason:    fmt.Sprintf("job timeout %s exceeds maximum allowed %s", request.Job.Spec.GetTimeout(), s.maxJobExecutionTimeout),
		}, nil
	}
	if request.Job.Spec.GetTimeout() < s.minJobExecutionTimeout {
		return BidStrategyResponse{
			ShouldBid: false,
			Reason:    fmt.Sprintf("job timeout %s below minimum allowed %s", request.Job.Spec.GetTimeout(), s.minJobExecutionTimeout),
		}, nil
	}
	return newShouldBidResponse(), nil
}

func (s *TimeoutStrategy) ShouldBidBasedOnUsage(context.Context, BidStrategyRequest, model.ResourceUsageData) (BidStrategyResponse, error) {
	return newShouldBidResponse(), nil
}

const sixtyFourBitFloat = 64<|MERGE_RESOLUTION|>--- conflicted
+++ resolved
@@ -32,15 +32,6 @@
 }
 
 func (s *TimeoutStrategy) ShouldBid(_ context.Context, request BidStrategyRequest) (BidStrategyResponse, error) {
-<<<<<<< HEAD
-	for _, clientID := range s.jobExecutionTimeoutClientIDBypassList {
-		if request.Job.Metadata.ClientID == clientID {
-			return newShouldBidResponse(), nil
-		}
-	}
-
-=======
->>>>>>> c85c38ca
 	if request.Job.Spec.Timeout <= 0 {
 		return newShouldBidResponse(), nil
 	}
