//go:build unit || !integration

package bidstrategy

import (
	"context"
	"testing"

	"github.com/filecoin-project/bacalhau/pkg/executor"
	"github.com/filecoin-project/bacalhau/pkg/model"
	"github.com/filecoin-project/bacalhau/pkg/publisher"
	"github.com/filecoin-project/bacalhau/pkg/storage"
	"github.com/filecoin-project/bacalhau/pkg/verifier"
	"github.com/stretchr/testify/assert"
	"github.com/stretchr/testify/require"
)

func TestEnginesInstalledStrategy(t *testing.T) {
	tests := []struct {
		name       string
		storages   storage.StorageProvider
		executors  executor.ExecutorProvider
		verifiers  verifier.VerifierProvider
		publishers publisher.PublisherProvider
		bid        BidStrategyRequest
		shouldBid  bool
	}{
		{
			name:       "no-storage",
			storages:   dummy[model.StorageSourceType, storage.Storage](model.StorageSourceURLDownload),
			executors:  dummy[model.Engine, executor.Executor](model.EngineDocker),
			verifiers:  dummy[model.Verifier, verifier.Verifier](model.VerifierNoop),
			publishers: dummy[model.Publisher, publisher.Publisher](model.PublisherEstuary),
			bid: BidStrategyRequest{
				Job: model.Job{
					Spec: model.Spec{
						Inputs:    []model.StorageSpec{},
						Engine:    model.EngineDocker,
						Verifier:  model.VerifierNoop,
						Publisher: model.PublisherEstuary,
					},
				},
			},
			shouldBid: true,
		},
		{
			name:       "invalid-storage",
			storages:   dummy[model.StorageSourceType, storage.Storage](model.StorageSourceURLDownload),
			executors:  dummy[model.Engine, executor.Executor](model.EngineDocker),
			verifiers:  dummy[model.Verifier, verifier.Verifier](model.VerifierNoop),
			publishers: dummy[model.Publisher, publisher.Publisher](model.PublisherEstuary),
			bid: BidStrategyRequest{
				Job: model.Job{
					Spec: model.Spec{
						Inputs: []model.StorageSpec{
							{
								StorageSource: model.StorageSourceIPFS,
							},
						},
						Engine:    model.EngineDocker,
						Verifier:  model.VerifierNoop,
						Publisher: model.PublisherEstuary,
					},
				},
			},
			shouldBid: false,
		},
		{
			name:       "invalid-executor",
			storages:   dummy[model.StorageSourceType, storage.Storage](model.StorageSourceInline),
			executors:  dummy[model.Engine, executor.Executor](model.EngineWasm),
			verifiers:  dummy[model.Verifier, verifier.Verifier](model.VerifierDeterministic),
			publishers: dummy[model.Publisher, publisher.Publisher](model.PublisherEstuary),
			bid: BidStrategyRequest{
				Job: model.Job{
					Spec: model.Spec{
						Inputs: []model.StorageSpec{
							{
								StorageSource: model.StorageSourceInline,
							},
						},
						Engine:    model.EngineDocker,
						Verifier:  model.VerifierDeterministic,
						Publisher: model.PublisherEstuary,
					},
				},
			},
			shouldBid: false,
		},
		{
			name:       "invalid-verifier",
			storages:   dummy[model.StorageSourceType, storage.Storage](model.StorageSourceURLDownload),
			executors:  dummy[model.Engine, executor.Executor](model.EngineDocker),
			verifiers:  dummy[model.Verifier, verifier.Verifier](model.VerifierNoop),
			publishers: dummy[model.Publisher, publisher.Publisher](model.PublisherEstuary),
			bid: BidStrategyRequest{
				Job: model.Job{
					Spec: model.Spec{
						Inputs: []model.StorageSpec{
							{
								StorageSource: model.StorageSourceURLDownload,
							},
						},
						Engine:    model.EngineDocker,
						Verifier:  model.VerifierDeterministic,
						Publisher: model.PublisherEstuary,
					},
				},
			},
			shouldBid: false,
		},
		{
			name:       "invalid-publisher",
			storages:   dummy[model.StorageSourceType, storage.Storage](model.StorageSourceFilecoin),
			executors:  dummy[model.Engine, executor.Executor](model.EngineDocker),
			verifiers:  dummy[model.Verifier, verifier.Verifier](model.VerifierNoop),
			publishers: dummy[model.Publisher, publisher.Publisher](model.PublisherFilecoin),
			bid: BidStrategyRequest{
				Job: model.Job{
					Spec: model.Spec{
						Inputs: []model.StorageSpec{
							{
								StorageSource: model.StorageSourceFilecoin,
							},
						},
						Engine:    model.EngineDocker,
						Verifier:  model.VerifierNoop,
						Publisher: model.PublisherEstuary,
					},
				},
			},
			shouldBid: false,
		},
		{
			name:       "valid-request",
<<<<<<< HEAD
			storages:   map[model.StorageSourceType]struct{}{model.StorageSourceInline: {}},
			executors:  map[model.Engine]struct{}{model.EngineWasm: {}},
			verifiers:  map[model.Verifier]struct{}{model.VerifierDeterministic: {}},
			publishers: map[model.Publisher]struct{}{model.PublisherIPFS: {}},
=======
			storages:   dummy[model.StorageSourceType, storage.Storage](model.StorageSourceInline),
			executors:  dummy[model.Engine, executor.Executor](model.EngineWasm),
			verifiers:  dummy[model.Verifier, verifier.Verifier](model.VerifierDeterministic),
			publishers: dummy[model.Publisher, publisher.Publisher](model.PublisherIpfs),
>>>>>>> 512f3ff0
			bid: BidStrategyRequest{
				Job: model.Job{
					Spec: model.Spec{
						Inputs: []model.StorageSpec{
							{
								StorageSource: model.StorageSourceInline,
							},
						},
						Engine:    model.EngineWasm,
						Verifier:  model.VerifierDeterministic,
						Publisher: model.PublisherIPFS,
					},
				},
			},
			shouldBid: true,
		},
	}

	for _, test := range tests {
		t.Run(test.name, func(t *testing.T) {
			subject := NewEnginesInstalledStrategy(EnginesInstalledStrategyParams{
				Storages:   test.storages,
				Executors:  test.executors,
				Verifiers:  test.verifiers,
				Publishers: test.publishers,
			})

			actual, err := subject.ShouldBid(context.Background(), test.bid)
			require.NoError(t, err)

			assert.Equal(t, test.shouldBid, actual.ShouldBid, actual.Reason)
		})
	}
}

type dummyProvider[Key model.ProviderKey, Value model.Providable] struct {
	key Key
}

// Get implements executor.ExecutorProvider
func (dummyProvider[Key, Value]) Get(context.Context, Key) (Value, error) {
	panic("unimplemented")
}

// Has implements executor.ExecutorProvider
func (d dummyProvider[Key, Value]) Has(_ context.Context, k Key) bool {
	return d.key == k
}

func dummy[Key model.ProviderKey, Value model.Providable](k Key) model.Provider[Key, Value] {
	return dummyProvider[Key, Value]{key: k}
}<|MERGE_RESOLUTION|>--- conflicted
+++ resolved
@@ -133,17 +133,10 @@
 		},
 		{
 			name:       "valid-request",
-<<<<<<< HEAD
-			storages:   map[model.StorageSourceType]struct{}{model.StorageSourceInline: {}},
-			executors:  map[model.Engine]struct{}{model.EngineWasm: {}},
-			verifiers:  map[model.Verifier]struct{}{model.VerifierDeterministic: {}},
-			publishers: map[model.Publisher]struct{}{model.PublisherIPFS: {}},
-=======
 			storages:   dummy[model.StorageSourceType, storage.Storage](model.StorageSourceInline),
 			executors:  dummy[model.Engine, executor.Executor](model.EngineWasm),
 			verifiers:  dummy[model.Verifier, verifier.Verifier](model.VerifierDeterministic),
-			publishers: dummy[model.Publisher, publisher.Publisher](model.PublisherIpfs),
->>>>>>> 512f3ff0
+			publishers: dummy[model.Publisher, publisher.Publisher](model.PublisherIPFS),
 			bid: BidStrategyRequest{
 				Job: model.Job{
 					Spec: model.Spec{
