package compute

import (
	"context"
	"fmt"
	"os"

	"github.com/rs/zerolog/log"

	"github.com/bacalhau-project/bacalhau/pkg/compute/store"
	"github.com/bacalhau-project/bacalhau/pkg/executor"
	"github.com/bacalhau-project/bacalhau/pkg/executor/wasm"
	"github.com/bacalhau-project/bacalhau/pkg/publisher"
	"github.com/bacalhau-project/bacalhau/pkg/storage"
	"github.com/bacalhau-project/bacalhau/pkg/system"
	"github.com/bacalhau-project/bacalhau/pkg/util/generic"
)

type BaseExecutorParams struct {
	ID                     string
	Callback               Callback
	Store                  store.ExecutionStore
	Storages               storage.StorageProvider
	Executors              executor.ExecutorProvider
	ResultsPath            ResultsPath
	Publishers             publisher.PublisherProvider
	FailureInjectionConfig models.FailureInjectionComputeConfig
}

// BaseExecutor is the base implementation for backend service.
// All operations are executed asynchronously, and a callback is used to notify the caller of the result.
type BaseExecutor struct {
	ID               string
	callback         Callback
	store            store.ExecutionStore
	cancellers       generic.SyncMap[string, context.CancelFunc]
	Storages         storage.StorageProvider
	executors        executor.ExecutorProvider
	publishers       publisher.PublisherProvider
	resultsPath      ResultsPath
	failureInjection models.FailureInjectionComputeConfig
}

func NewBaseExecutor(params BaseExecutorParams) *BaseExecutor {
	return &BaseExecutor{
		ID:               params.ID,
		callback:         params.Callback,
		store:            params.Store,
		Storages:         params.Storages,
		executors:        params.Executors,
		publishers:       params.Publishers,
		failureInjection: params.FailureInjectionConfig,
		resultsPath:      params.ResultsPath,
	}
}

func PrepareRunArguments(
	ctx context.Context,
	strgprovider storage.StorageProvider,
	localState store.LocalState,
	resultsDir string,
	cleanup *system.CleanupManager,
) (*executor.RunCommandRequest, error) {
	inputVolumes, err := storage.ParallelPrepareStorage(ctx, strgprovider, localState.Execution.Job.Task().Artifacts...)
	if err != nil {
		return nil, fmt.Errorf("failed to prepate storage for execution: %w", err)
	}

	cleanup.RegisterCallbackWithContext(func(ctx context.Context) error {
		if err := storage.ParallelCleanStorage(ctx, strgprovider, inputVolumes); err != nil {
			return fmt.Errorf("cleaning up job inputs: %w", err)
		}
		return nil
	})

<<<<<<< HEAD
	var engineArgs interface{}
	engineArgs = execution.Job.Spec.Docker
	if execution.Job.Spec.Engine == models.EngineWasm {
		importModuleVolumes, err := storage.ParallelPrepareStorage(ctx, strgprovider, execution.Job.Spec.Wasm.ImportModules...)
=======
	var engineArgs *executor.Arguments
	// TODO wasm requires special handling because its engine arguments are storage specs, and we need to
	// download them before passing it to the wasm executor
	/*
		The more general solution is make the WASM executor aware of which fields in the spec.Inputs StorageSpec
		are WASM modules. We would need to alter the WASM EngineSpec such that it can reference values from
		spec.Inputs with its EntryModule and ImportModules fields.
		(I suspect future implementations of an EngineSpec will need this ability - referencing specific
		inputs via their arguments - docker image comes to mind as a potential candidate).

		In #2675 we modified the Compute Node to initialize and download all spec.Inputs to local storage
		before passing it to the executor. Previously executors we responsible for downloading their inputs to
		local storage, and running the job. With our shift towards pluggable executors in #2637 configuring executor
		plugins to handle the download of different storage specs seems impractical
		(@wdbaruni's comment: https://github.com/bacalhau-project/bacalhau/pull/2637#issuecomment-1625739030
		provides more context on the need for the change).
	*/
	if execution.Job.Spec.EngineSpec.Engine() == model.EngineWasm {
		wasmEngine, err := model.DecodeEngineSpec[model.WasmEngineSpec](execution.Job.Spec.EngineSpec)
		if err != nil {
			return nil, err
		}
		importModuleVolumes, err := storage.ParallelPrepareStorage(ctx, strgprovider, wasmEngine.ImportModules...)
>>>>>>> 82b8aa02
		if err != nil {
			return nil, err
		}
		cleanup.RegisterCallbackWithContext(func(ctx context.Context) error {
			if err := storage.ParallelCleanStorage(ctx, strgprovider, importModuleVolumes); err != nil {
				return fmt.Errorf("cleaning up wasm import modules: %w", err)
			}
			return nil
		})

		entryModuleVolumes, err := storage.ParallelPrepareStorage(ctx, strgprovider, wasmEngine.EntryModule)
		if err != nil {
			return nil, err
		}
		cleanup.RegisterCallbackWithContext(func(ctx context.Context) error {
			if err := storage.ParallelCleanStorage(ctx, strgprovider, entryModuleVolumes); err != nil {
				return fmt.Errorf("cleaning up wasm entry modules: %w", err)
			}
			return nil
		})
		engineArgs, err = executor.EncodeArguments(&wasm.Arguments{
			EntryPoint:           wasmEngine.Entrypoint,
			Parameters:           wasmEngine.Parameters,
			EnvironmentVariables: wasmEngine.EnvironmentVariables,
			EntryModule:          entryModuleVolumes[0],
			ImportModules:        importModuleVolumes,
		})
		if err != nil {
			return nil, err
		}
	} else {
		args, err := execution.Job.Spec.EngineSpec.Serialize()
		if err != nil {
			return nil, err
		}

		engineArgs = &executor.Arguments{
			Params: args,
		}
	}
	return &executor.RunCommandRequest{
		JobID:        execution.Job.ID(),
		ExecutionID:  execution.ID,
		Resources:    execution.Job.Spec.Resources,
		Network:      execution.Job.Spec.Network,
		Outputs:      execution.Job.Spec.Outputs,
		Inputs:       inputVolumes,
		ResultsDir:   resultsDir,
		EngineParams: engineArgs,
		OutputLimits: executor.OutputLimits{
			MaxStdoutFileLength:   system.MaxStdoutFileLength,
			MaxStdoutReturnLength: system.MaxStdoutReturnLength,
			MaxStderrFileLength:   system.MaxStderrFileLength,
			MaxStderrReturnLength: system.MaxStderrReturnLength,
		},
	}, nil
}

// Run the execution after it has been accepted, and propose a result to the requester to be verified.
func (e *BaseExecutor) Run(ctx context.Context, localState store.LocalState) (err error) {
	ctx = log.Ctx(ctx).With().
		Str("job", execution.Job.ID()).
		Str("execution", execution.ID).
		Logger().WithContext(ctx)

	ctx, cancel := context.WithCancel(ctx)
	e.cancellers.Put(execution.ID, cancel)
	defer func() {
		if cancel, found := e.cancellers.Get(execution.ID); found {
			e.cancellers.Delete(execution.ID)
			cancel()
		}
	}()

	operation := "Running"
	defer func() {
		if err != nil {
			e.handleFailure(ctx, execution, err, operation)
		}
	}()

	log.Ctx(ctx).Debug().Msg("Running execution")
	if err := e.store.UpdateExecutionState(ctx, store.UpdateExecutionStateRequest{
		ExecutionID:   execution.ID,
		ExpectedState: store.ExecutionStateBidAccepted,
		NewState:      store.ExecutionStateRunning,
	}); err != nil {
		return err
	}

	resultFolder, err := e.resultsPath.PrepareResultsDir(execution.ID)
	if err != nil {
		return fmt.Errorf("failed to get result path: %w", err)
	}

	jobExecutor, err := e.executors.Get(ctx, execution.Job.Spec.EngineSpec.Engine())
	if err != nil {
		return fmt.Errorf("failed to get executor %s: %w", execution.Job.Spec.EngineSpec, err)
	}

	if e.failureInjection.IsBadActor {
		return fmt.Errorf("i am a baaad node. i failed execution %s", execution.ID)
	}

	runCommandCleanup := system.NewCleanupManager()
	runCommandArguments, err := PrepareRunArguments(ctx, e.Storages, execution, resultFolder, runCommandCleanup)
	if err != nil {
		return err
	}
	defer runCommandCleanup.Cleanup(ctx)

	runCommandResult, err := jobExecutor.Run(ctx, runCommandArguments)
	if err != nil {
		jobsFailed.Add(ctx, 1)
		log.Ctx(ctx).Error().Err(err).Msg("failed to run execution")
		return err
	}
	jobsCompleted.Add(ctx, 1)

	if err := e.store.UpdateExecutionState(ctx, store.UpdateExecutionStateRequest{
		ExecutionID:   execution.ID,
		ExpectedState: store.ExecutionStateRunning,
		NewState:      store.ExecutionStatePublishing,
	}); err != nil {
		return err
	}

	operation = "Publishing"
	return e.publish(ctx, execution, resultFolder, runCommandResult)
}

// Publish the result of an execution after it has been verified.
func (e *BaseExecutor) publish(ctx context.Context, localState store.LocalState,
	resultFolder string, result *models.RunCommandResult) (err error) {
	log.Ctx(ctx).Debug().Msgf("Publishing execution %s", execution.ID)

	jobPublisher, err := e.publishers.Get(ctx, execution.Job.Spec.PublisherSpec.Type)
	if err != nil {
		err = fmt.Errorf("failed to get publisher %s: %w", execution.Job.Spec.PublisherSpec.Type, err)
		return
	}
	publishedResult, err := jobPublisher.PublishResult(ctx, execution.ID, execution.Job, resultFolder)
	if err != nil {
		err = fmt.Errorf("failed to publish result: %w", err)
		return
	}

	log.Ctx(ctx).Debug().
		Str("execution", execution.ID).
		Str("cid", publishedResult.CID).
		Msg("LocalState published")

	err = e.store.UpdateExecutionState(ctx, store.UpdateExecutionStateRequest{
		ExecutionID:   execution.ID,
		ExpectedState: store.ExecutionStatePublishing,
		NewState:      store.ExecutionStateCompleted,
	})
	if err != nil {
		return
	}

	log.Ctx(ctx).Debug().Msgf("Cleaning up result folder for %s: %s", execution.ID, resultFolder)
	err = os.RemoveAll(resultFolder)
	if err != nil {
		log.Ctx(ctx).Error().Err(err).Msgf("failed to remove results folder at %s", resultFolder)
	}

	e.callback.OnRunComplete(ctx, RunResult{
		ExecutionMetadata: NewExecutionMetadata(execution),
		RoutingMetadata: RoutingMetadata{
			SourcePeerID: e.ID,
			TargetPeerID: execution.RequesterNodeID,
		},
		PublishResult:    publishedResult,
		RunCommandResult: result,
	})
	return err
}

// Cancel the execution.
func (e *BaseExecutor) Cancel(ctx context.Context, localState store.LocalState) (err error) {
	defer func() {
		if err != nil {
			e.handleFailure(ctx, execution, err, "Canceling")
		}
	}()

	log.Ctx(ctx).Debug().Str("LocalState", execution.ID).Msg("Canceling execution")
	if cancel, found := e.cancellers.Get(execution.ID); found {
		e.cancellers.Delete(execution.ID)
		cancel()
	}

	e.callback.OnCancelComplete(ctx, CancelResult{
		ExecutionMetadata: NewExecutionMetadata(execution),
		RoutingMetadata: RoutingMetadata{
			SourcePeerID: e.ID,
			TargetPeerID: execution.RequesterNodeID,
		},
	})
	return err
}

func (e *BaseExecutor) handleFailure(ctx context.Context, localState store.LocalState, err error, operation string) {
	log.Ctx(ctx).Error().Err(err).Msgf("%s execution %s failed", operation, execution.ID)
	updateError := e.store.UpdateExecutionState(ctx, store.UpdateExecutionStateRequest{
		ExecutionID: execution.ID,
		NewState:    store.ExecutionStateFailed,
		Comment:     err.Error(),
	})

	if updateError != nil {
		log.Ctx(ctx).Error().Err(updateError).Msgf("Failed to update execution (%s) state to failed: %s", execution.ID, updateError)
	} else {
		e.callback.OnComputeFailure(ctx, ComputeError{
			ExecutionMetadata: NewExecutionMetadata(execution),
			RoutingMetadata: RoutingMetadata{
				SourcePeerID: e.ID,
				TargetPeerID: execution.RequesterNodeID,
			},
			Err: err.Error(),
		})
	}
}

// compile-time interface check
var _ Executor = (*BaseExecutor)(nil)<|MERGE_RESOLUTION|>--- conflicted
+++ resolved
@@ -10,6 +10,7 @@
 	"github.com/bacalhau-project/bacalhau/pkg/compute/store"
 	"github.com/bacalhau-project/bacalhau/pkg/executor"
 	"github.com/bacalhau-project/bacalhau/pkg/executor/wasm"
+	"github.com/bacalhau-project/bacalhau/pkg/model"
 	"github.com/bacalhau-project/bacalhau/pkg/publisher"
 	"github.com/bacalhau-project/bacalhau/pkg/storage"
 	"github.com/bacalhau-project/bacalhau/pkg/system"
@@ -24,7 +25,7 @@
 	Executors              executor.ExecutorProvider
 	ResultsPath            ResultsPath
 	Publishers             publisher.PublisherProvider
-	FailureInjectionConfig models.FailureInjectionComputeConfig
+	FailureInjectionConfig model.FailureInjectionComputeConfig
 }
 
 // BaseExecutor is the base implementation for backend service.
@@ -38,7 +39,7 @@
 	executors        executor.ExecutorProvider
 	publishers       publisher.PublisherProvider
 	resultsPath      ResultsPath
-	failureInjection models.FailureInjectionComputeConfig
+	failureInjection model.FailureInjectionComputeConfig
 }
 
 func NewBaseExecutor(params BaseExecutorParams) *BaseExecutor {
@@ -57,11 +58,11 @@
 func PrepareRunArguments(
 	ctx context.Context,
 	strgprovider storage.StorageProvider,
-	localState store.LocalState,
+	execution store.Execution,
 	resultsDir string,
 	cleanup *system.CleanupManager,
 ) (*executor.RunCommandRequest, error) {
-	inputVolumes, err := storage.ParallelPrepareStorage(ctx, strgprovider, localState.Execution.Job.Task().Artifacts...)
+	inputVolumes, err := storage.ParallelPrepareStorage(ctx, strgprovider, execution.Job.Spec.Inputs...)
 	if err != nil {
 		return nil, fmt.Errorf("failed to prepate storage for execution: %w", err)
 	}
@@ -73,12 +74,6 @@
 		return nil
 	})
 
-<<<<<<< HEAD
-	var engineArgs interface{}
-	engineArgs = execution.Job.Spec.Docker
-	if execution.Job.Spec.Engine == models.EngineWasm {
-		importModuleVolumes, err := storage.ParallelPrepareStorage(ctx, strgprovider, execution.Job.Spec.Wasm.ImportModules...)
-=======
 	var engineArgs *executor.Arguments
 	// TODO wasm requires special handling because its engine arguments are storage specs, and we need to
 	// download them before passing it to the wasm executor
@@ -102,7 +97,6 @@
 			return nil, err
 		}
 		importModuleVolumes, err := storage.ParallelPrepareStorage(ctx, strgprovider, wasmEngine.ImportModules...)
->>>>>>> 82b8aa02
 		if err != nil {
 			return nil, err
 		}
@@ -162,7 +156,7 @@
 }
 
 // Run the execution after it has been accepted, and propose a result to the requester to be verified.
-func (e *BaseExecutor) Run(ctx context.Context, localState store.LocalState) (err error) {
+func (e *BaseExecutor) Run(ctx context.Context, execution store.Execution) (err error) {
 	ctx = log.Ctx(ctx).With().
 		Str("job", execution.Job.ID()).
 		Str("execution", execution.ID).
@@ -235,8 +229,8 @@
 }
 
 // Publish the result of an execution after it has been verified.
-func (e *BaseExecutor) publish(ctx context.Context, localState store.LocalState,
-	resultFolder string, result *models.RunCommandResult) (err error) {
+func (e *BaseExecutor) publish(ctx context.Context, execution store.Execution,
+	resultFolder string, result *model.RunCommandResult) (err error) {
 	log.Ctx(ctx).Debug().Msgf("Publishing execution %s", execution.ID)
 
 	jobPublisher, err := e.publishers.Get(ctx, execution.Job.Spec.PublisherSpec.Type)
@@ -253,7 +247,7 @@
 	log.Ctx(ctx).Debug().
 		Str("execution", execution.ID).
 		Str("cid", publishedResult.CID).
-		Msg("LocalState published")
+		Msg("Execution published")
 
 	err = e.store.UpdateExecutionState(ctx, store.UpdateExecutionStateRequest{
 		ExecutionID:   execution.ID,
@@ -283,14 +277,14 @@
 }
 
 // Cancel the execution.
-func (e *BaseExecutor) Cancel(ctx context.Context, localState store.LocalState) (err error) {
+func (e *BaseExecutor) Cancel(ctx context.Context, execution store.Execution) (err error) {
 	defer func() {
 		if err != nil {
 			e.handleFailure(ctx, execution, err, "Canceling")
 		}
 	}()
 
-	log.Ctx(ctx).Debug().Str("LocalState", execution.ID).Msg("Canceling execution")
+	log.Ctx(ctx).Debug().Str("Execution", execution.ID).Msg("Canceling execution")
 	if cancel, found := e.cancellers.Get(execution.ID); found {
 		e.cancellers.Delete(execution.ID)
 		cancel()
@@ -306,7 +300,7 @@
 	return err
 }
 
-func (e *BaseExecutor) handleFailure(ctx context.Context, localState store.LocalState, err error, operation string) {
+func (e *BaseExecutor) handleFailure(ctx context.Context, execution store.Execution, err error, operation string) {
 	log.Ctx(ctx).Error().Err(err).Msgf("%s execution %s failed", operation, execution.ID)
 	updateError := e.store.UpdateExecutionState(ctx, store.UpdateExecutionStateRequest{
 		ExecutionID: execution.ID,
