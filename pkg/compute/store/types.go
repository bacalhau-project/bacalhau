--- conflicted
+++ resolved
@@ -83,14 +83,10 @@
 	// GetExecution returns the execution for a given id
 	GetExecution(ctx context.Context, id string) (LocalExecutionState, error)
 	// GetExecutions returns all the executions for a given job
-<<<<<<< HEAD
-	GetExecutions(ctx context.Context, jobID string) ([]Execution, error)
+	GetExecutions(ctx context.Context, jobID string) ([]LocalExecutionState, error)
 	// GetLiveExecutions gets an array of the executions currently in the
 	// active state (ExecutionStateBidAccepted)
-	GetLiveExecutions(ctx context.Context) ([]Execution, error)
-=======
-	GetExecutions(ctx context.Context, jobID string) ([]LocalExecutionState, error)
->>>>>>> 7332b2a8
+	GetLiveExecutions(ctx context.Context) ([]LocalExecutionState, error)
 	// GetExecutionHistory returns the history of an execution
 	GetExecutionHistory(ctx context.Context, id string) ([]LocalStateHistory, error)
 	// CreateExecution creates a new execution for a given job
