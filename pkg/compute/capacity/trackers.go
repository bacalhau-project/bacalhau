--- conflicted
+++ resolved
@@ -40,15 +40,7 @@
 	return false
 }
 
-<<<<<<< HEAD
-func (t *LocalTracker) TotalCapacity(ctx context.Context) model.ResourceUsageData {
-	return t.maxCapacity
-}
-
-func (t *LocalTracker) AvailableCapacity(ctx context.Context) model.ResourceUsageData {
-=======
 func (t *LocalTracker) GetAvailableCapacity(ctx context.Context) model.ResourceUsageData {
->>>>>>> 438e22e3
 	t.mu.Lock()
 	defer t.mu.Unlock()
 	return t.maxCapacity.Sub(t.usedCapacity)
