package capacity

import (
	"context"

	"github.com/filecoin-project/bacalhau/pkg/model"
)

// Tracker keeps track of the current resource usage of the compute node.
// The regular flow is to call AddIfHasCapacity before starting a new execution to reserve capacity, and Remove after
// the execution is done to release the reserved capacity.
type Tracker interface {
	// IsWithinLimits returns true if the given resource usage is within the limits of the compute node.
	// Limits refer to the total capacity of the compute node, and not to the currently available capacity.
	IsWithinLimits(ctx context.Context, usage model.ResourceUsageData) bool
	// AddIfHasCapacity atomically adds the given resource usage to the tracker if the compute node has capacity for it.
	AddIfHasCapacity(ctx context.Context, usage model.ResourceUsageData) bool
<<<<<<< HEAD
	// TotalCapacity returns the total usable capacity of the compute node.
	TotalCapacity(ctx context.Context) model.ResourceUsageData
	// AvailableCapacity returns the available capacity of the compute node.
	AvailableCapacity(ctx context.Context) model.ResourceUsageData
=======
	// GetAvailableCapacity returns the available capacity of the compute node.
	GetAvailableCapacity(ctx context.Context) model.ResourceUsageData
	// GetMaxCapacity returns the total capacity of the compute node.
	GetMaxCapacity(ctx context.Context) model.ResourceUsageData
>>>>>>> 438e22e3
	// Remove removes the given resource usage from the tracker.
	Remove(ctx context.Context, usage model.ResourceUsageData)
}

// UsageCalculator calculates the resource usage of a job.
// Can also be used to populate the resource usage of a job with default values if not defined
type UsageCalculator interface {
	Calculate(ctx context.Context, job model.Job, parsedUsage model.ResourceUsageData) (model.ResourceUsageData, error)
}

// Provider returns the available capacity of a compute node.
// Implementation can return local node capacity if operating with a single node, or capacity of a cluster if compute
// is backed by a fleet of nodes.
type Provider interface {
	GetAvailableCapacity(ctx context.Context) (model.ResourceUsageData, error)
}<|MERGE_RESOLUTION|>--- conflicted
+++ resolved
@@ -15,17 +15,10 @@
 	IsWithinLimits(ctx context.Context, usage model.ResourceUsageData) bool
 	// AddIfHasCapacity atomically adds the given resource usage to the tracker if the compute node has capacity for it.
 	AddIfHasCapacity(ctx context.Context, usage model.ResourceUsageData) bool
-<<<<<<< HEAD
-	// TotalCapacity returns the total usable capacity of the compute node.
-	TotalCapacity(ctx context.Context) model.ResourceUsageData
-	// AvailableCapacity returns the available capacity of the compute node.
-	AvailableCapacity(ctx context.Context) model.ResourceUsageData
-=======
 	// GetAvailableCapacity returns the available capacity of the compute node.
 	GetAvailableCapacity(ctx context.Context) model.ResourceUsageData
 	// GetMaxCapacity returns the total capacity of the compute node.
 	GetMaxCapacity(ctx context.Context) model.ResourceUsageData
->>>>>>> 438e22e3
 	// Remove removes the given resource usage from the tracker.
 	Remove(ctx context.Context, usage model.ResourceUsageData)
 }
