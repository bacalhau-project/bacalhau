package system

import (
	"context"
	"fmt"
	"runtime"

	"github.com/pbnjay/memory"
	"github.com/ricochet2200/go-disk-usage/du"

	"github.com/bacalhau-project/bacalhau/pkg/compute/capacity"
	"github.com/bacalhau-project/bacalhau/pkg/compute/capacity/system/gpu"
	"github.com/bacalhau-project/bacalhau/pkg/config"
	"github.com/bacalhau-project/bacalhau/pkg/models"
)

type PhysicalCapacityProvider struct {
	gpuCapacityProviders []capacity.Provider
}

func NewPhysicalCapacityProvider() *PhysicalCapacityProvider {
	return &PhysicalCapacityProvider{
		gpuCapacityProviders: []capacity.Provider{
			gpu.NewNvidiaGPUProvider(),
			gpu.NewAMDGPUProvider(),
		},
	}
}

func (p *PhysicalCapacityProvider) GetAvailableCapacity(ctx context.Context) (models.Resources, error) {
	totalCapacity, err := p.GetTotalCapacity(ctx)
	if err != nil {
		return totalCapacity, err
	}

	return models.Resources{
		CPU:    totalCapacity.CPU * 0.8,
		Memory: totalCapacity.Memory * 80 / 100,
		Disk:   totalCapacity.Disk * 80 / 100,
		GPU:    totalCapacity.GPU,
		GPUs:   totalCapacity.GPUs,
	}, nil
}

func (p *PhysicalCapacityProvider) GetTotalCapacity(ctx context.Context) (models.Resources, error) {
	diskSpace, err := getFreeDiskSpace(config.GetStoragePath())
	if err != nil {
		return models.Resources{}, err
	}

	// the total resources we have
	resources := models.Resources{
		CPU:    float64(runtime.NumCPU()),
		Memory: memory.TotalMemory(),
		Disk:   diskSpace,
<<<<<<< HEAD
		GPU:    gpus,
	}, nil
=======
	}

	for _, gpuProvider := range p.gpuCapacityProviders {
		gpuCapacity, err := gpuProvider.GetAvailableCapacity(ctx)
		if err != nil {
			return resources, err
		}

		resources = *resources.Add(gpuCapacity)
	}

	return resources, nil
>>>>>>> 70f998bf
}

// get free disk space for storage path
// returns bytes
func getFreeDiskSpace(path string) (uint64, error) {
	usage := du.NewDiskUsage(path)
	if usage == nil {
		return 0, fmt.Errorf("getFreeDiskSpace: unable to get disk space for path %s", path)
	}
	return usage.Free(), nil
}

// compile-time check that the provider implements the interface
var _ capacity.Provider = (*PhysicalCapacityProvider)(nil)<|MERGE_RESOLUTION|>--- conflicted
+++ resolved
@@ -53,10 +53,6 @@
 		CPU:    float64(runtime.NumCPU()),
 		Memory: memory.TotalMemory(),
 		Disk:   diskSpace,
-<<<<<<< HEAD
-		GPU:    gpus,
-	}, nil
-=======
 	}
 
 	for _, gpuProvider := range p.gpuCapacityProviders {
@@ -69,7 +65,6 @@
 	}
 
 	return resources, nil
->>>>>>> 70f998bf
 }
 
 // get free disk space for storage path
