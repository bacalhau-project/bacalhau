--- conflicted
+++ resolved
@@ -79,23 +79,6 @@
 	if err != nil {
 		return
 	}
-<<<<<<< HEAD
-=======
-	runCommandResult, err := jobExecutor.RunShard(ctx, execution.Shard, resultFolder)
-	if err != nil {
-		jobsFailed.With(prometheus.Labels{
-			"node_id":     s.ID,
-			"shard_index": strconv.Itoa(execution.Shard.Index),
-			"client_id":   execution.Shard.Job.Metadata.ClientID,
-		}).Inc()
-	} else {
-		jobsCompleted.With(prometheus.Labels{
-			"node_id":     s.ID,
-			"shard_index": strconv.Itoa(execution.Shard.Index),
-			"client_id":   execution.Shard.Job.Metadata.ClientID,
-		}).Inc()
-	}
->>>>>>> 25d89162
 
 	var runCommandResult *model.RunCommandResult
 
@@ -106,13 +89,13 @@
 			jobsFailed.With(prometheus.Labels{
 				"node_id":     s.ID,
 				"shard_index": strconv.Itoa(execution.Shard.Index),
-				"client_id":   execution.Shard.Job.ClientID,
+				"client_id":   execution.Shard.Job.Metadata.ClientID,
 			}).Inc()
 		} else {
 			jobsCompleted.With(prometheus.Labels{
 				"node_id":     s.ID,
 				"shard_index": strconv.Itoa(execution.Shard.Index),
-				"client_id":   execution.Shard.Job.ClientID,
+				"client_id":   execution.Shard.Job.Metadata.ClientID,
 			}).Inc()
 		}
 
