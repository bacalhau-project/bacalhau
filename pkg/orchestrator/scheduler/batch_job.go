package scheduler

import (
	"context"
	"fmt"
	"sort"

	"github.com/bacalhau-project/bacalhau/pkg/jobstore"
	"github.com/bacalhau-project/bacalhau/pkg/lib/math"
	"github.com/bacalhau-project/bacalhau/pkg/model"
	"github.com/bacalhau-project/bacalhau/pkg/models"
	"github.com/bacalhau-project/bacalhau/pkg/orchestrator"
	"github.com/bacalhau-project/bacalhau/pkg/util/generic"
	"github.com/google/uuid"
	"github.com/rs/zerolog/log"
)

// BatchJobScheduler is a scheduler for batch jobs that run until completion
type BatchJobScheduler struct {
	jobStore       jobstore.Store
	planner        orchestrator.Planner
	nodeDiscoverer orchestrator.NodeDiscoverer
	nodeRanker     orchestrator.NodeRanker
	retryStrategy  orchestrator.RetryStrategy
}

type BatchJobSchedulerParams struct {
	JobStore       jobstore.Store
	Planner        orchestrator.Planner
	NodeDiscoverer orchestrator.NodeDiscoverer
	NodeRanker     orchestrator.NodeRanker
	RetryStrategy  orchestrator.RetryStrategy
}

func NewBatchJobScheduler(params BatchJobSchedulerParams) *BatchJobScheduler {
	return &BatchJobScheduler{
		jobStore:       params.JobStore,
		planner:        params.Planner,
		nodeDiscoverer: params.NodeDiscoverer,
		nodeRanker:     params.NodeRanker,
		retryStrategy:  params.RetryStrategy,
	}
}

func (b *BatchJobScheduler) Process(ctx context.Context, evaluation *models.Evaluation) error {
	ctx = log.Ctx(ctx).With().Str("JobID", evaluation.JobID).Str("EvalID", evaluation.ID).Logger().WithContext(ctx)

	job, err := b.jobStore.GetJob(ctx, evaluation.JobID)
	if err != nil {
		return fmt.Errorf("failed to retrieve job %s: %w", evaluation.JobID, err)
	}
	// Retrieve the job state
	jobState, err := b.jobStore.GetJobState(ctx, evaluation.JobID)
	if err != nil {
		return fmt.Errorf("failed to retrieve job state for job %s when evaluating %s: %w",
			evaluation.JobID, evaluation, err)
	}

	// Plan to hold the actions to be taken
	plan := models.NewPlan(evaluation, &job, jobState.Version)

	existingExecs := execSetFromSliceOfValues(jobState.Executions)
	nonTerminalExecs := existingExecs.filterNonTerminal()

	// early exit if the job is stopped
	if jobState.State.IsTerminal() {
		b.markStopped(nonTerminalExecs, execNotNeeded, plan)
		return b.planner.Process(ctx, plan)
	}

	// Retrieve the info for all the nodes that have executions for this job
	nodeInfos, err := b.existingNodeInfos(ctx, nonTerminalExecs)
	if err != nil {
		return err
	}

	// Mark executions that are running on nodes that are not healthy as failed
	nonTerminalExecs, lost := b.filterUnhealthyExecs(nonTerminalExecs, nodeInfos)
	b.markStopped(lost, execLost, plan)

	// Approve/Reject nodes
	desiredRemainingCount := math.Max(0, job.Spec.Deal.Concurrency-existingExecs.countCompleted())
	running, toApprove, toReject, pending := b.filterPendingApproval(nonTerminalExecs, desiredRemainingCount)
	b.markApproved(toApprove, plan)
	b.markStopped(toReject, execRejected, plan)

	// create new executions if needed
	activeExecutionCount := len(running) + len(toApprove) + len(pending)
	remainingExecutionCount := desiredRemainingCount - activeExecutionCount
	if remainingExecutionCount > 0 {
		allFailed := existingExecs.filterFailed().union(lost)
		var placementErr error
		if len(allFailed) > 0 && !b.retryStrategy.ShouldRetry(ctx, orchestrator.RetryRequest{JobID: job.ID()}) {
			placementErr = fmt.Errorf("exceeded max retries for job %s", job.ID())
		} else {
			_, placementErr = b.createMissingExecs(ctx, remainingExecutionCount, &job, plan)
		}
		if placementErr != nil {
			b.handleFailure(nonTerminalExecs, allFailed, plan, placementErr)
			return b.planner.Process(ctx, plan)
		}
	}

	// stop executions if we over-subscribed and exceeded the desired number of executions
	running, overSubscriptions := b.filterOverSubscribedExecs(running, desiredRemainingCount)
	b.markStopped(overSubscriptions, execNotNeeded, plan)

	// mark job as completed
	if desiredRemainingCount <= 0 {
		plan.MarkJobCompleted()
	}
	return b.planner.Process(ctx, plan)
}

func (b *BatchJobScheduler) createMissingExecs(
	ctx context.Context, remainingExecutionCount int, job *model.Job, plan *models.Plan) (execSet, error) {
	newExecs := execSet{}
	for i := 0; i < remainingExecutionCount; i++ {
		execution := &model.ExecutionState{
			JobID:            job.Metadata.ID,
			ComputeReference: "e-" + uuid.NewString(),
			State:            model.ExecutionStateNew,
			DesiredState:     model.ExecutionDesiredStatePending,
		}
		newExecs[execution.ComputeReference] = execution
	}
	if len(newExecs) > 0 {
		err := b.placeExecs(ctx, newExecs, job)
		if err != nil {
			return newExecs, err
		}
	}
	for _, exec := range newExecs {
		plan.AppendExecution(exec)
	}
	return newExecs, nil
}

// placeExecs places the executions
func (b *BatchJobScheduler) placeExecs(ctx context.Context, execs execSet, job *model.Job) error {
	if len(execs) > 0 {
		selectedNodes, err := b.selectNodes(ctx, job, len(execs))
		if err != nil {
			return err
		}
		i := 0
		for _, exec := range execs {
			exec.NodeID = selectedNodes[i].PeerInfo.ID.String()
			i++
		}
	}
	return nil
}

// existingNodeInfos returns a map of nodeID to NodeInfo for all the nodes that have executions for this job
<<<<<<< HEAD
func (b *BatchJobScheduler) existingNodeInfos(ctx context.Context,
	existingExecutions []*model.ExecutionState) (map[string]*model.NodeInfo, error) {
=======
func (b *BatchJobScheduler) existingNodeInfos(ctx context.Context, existingExecutions execSet) (map[string]*model.NodeInfo, error) {
>>>>>>> 0b90ac98
	out := make(map[string]*model.NodeInfo)
	checked := make(map[string]struct{})

	// TODO: implement a better way to retrieve node info instead of listing all nodes
	nodesMap := make(map[string]*model.NodeInfo)
	discoveredNodes, err := b.nodeDiscoverer.ListNodes(ctx)
	if err != nil {
		return nil, fmt.Errorf("failed to list nodes: %w", err)
	}
	for i, node := range discoveredNodes {
		nodesMap[node.PeerInfo.ID.String()] = &discoveredNodes[i]
	}

	for _, execution := range existingExecutions {
		// keep track of the nodes that we already checked, including the nodes
		// that no longer exist in the node discoverer
		if _, ok := checked[execution.NodeID]; ok {
			continue
		}
		nodeInfo, ok := nodesMap[execution.NodeID]
		if ok {
			out[execution.NodeID] = nodeInfo
		}
		checked[execution.NodeID] = struct{}{}
	}
	return out, nil
}

func (b *BatchJobScheduler) selectNodes(ctx context.Context, job *model.Job, desiredCount int) ([]model.NodeInfo, error) {
	nodeIDs, err := b.nodeDiscoverer.FindNodes(ctx, *job)
	if err != nil {
		return nil, err
	}
	log.Ctx(ctx).Debug().Int("Discovered", len(nodeIDs)).Msg("Found nodes for job")

	rankedNodes, err := b.nodeRanker.RankNodes(ctx, *job, nodeIDs)
	if err != nil {
		return nil, err
	}

	// filter nodes with rank below 0
	var filteredNodes []orchestrator.NodeRank
	for _, nodeRank := range rankedNodes {
		if nodeRank.MeetsRequirement() {
			filteredNodes = append(filteredNodes, nodeRank)
		}
	}
	log.Ctx(ctx).Debug().Int("Ranked", len(filteredNodes)).Msg("Ranked nodes for job")

	if len(filteredNodes) < desiredCount {
		// TODO: evaluate if we should run the job if some nodes where found
		err = orchestrator.NewErrNotEnoughNodes(desiredCount, rankedNodes)
		return nil, err
	}

	sort.Slice(filteredNodes, func(i, j int) bool {
		return filteredNodes[i].Rank > filteredNodes[j].Rank
	})

	selectedNodes := filteredNodes[:math.Min(len(filteredNodes), desiredCount)]
	selectedInfos := generic.Map(selectedNodes, func(nr orchestrator.NodeRank) model.NodeInfo { return nr.NodeInfo })
	return selectedInfos, nil
}

// filterUnhealthyExecs marks executions that are running on nodes that are not healthy as failed
func (b *BatchJobScheduler) filterUnhealthyExecs(execs execSet, nodeInfos map[string]*model.NodeInfo) (execSet, execSet) {
	healthy := make(execSet)
	lost := make(execSet)

	for _, exec := range execs {
		if _, ok := nodeInfos[exec.NodeID]; !ok {
			lost[exec.ComputeReference] = exec
			log.Debug().Msgf("Execution %s is running on node %s which is not healthy", exec.ComputeReference, exec.NodeID)
		} else {
			healthy[exec.ComputeReference] = exec
		}
	}
	return healthy, lost
}

func (b *BatchJobScheduler) filterPendingApproval(set execSet, desiredCount int) (execSet, execSet, execSet, execSet) {
	running := set.filterRunning()
	toApprove := make(execSet)
	toReject := make(execSet)
	pending := make(execSet)

	//TODO: we are approving the oldest executions first, we should probably
	// approve the ones with highest rank first
	orderedExecs := set.ordered()

	// Approve/Reject nodes
	for _, exec := range orderedExecs {
		// nothing left to approve
		if (len(running) + len(toApprove)) >= desiredCount {
			break
		}
		if exec.State == model.ExecutionStateAskForBidAccepted {
			toApprove[exec.ComputeReference] = exec
		}
	}

	// reject the rest
	totalRunningCount := len(running) + len(toApprove)
	for _, exec := range orderedExecs {
		if running.has(exec.ComputeReference) || toApprove.has(exec.ComputeReference) {
			continue
		}
		if totalRunningCount >= desiredCount {
			toReject[exec.ComputeReference] = exec
		} else {
			pending[exec.ComputeReference] = exec
		}
	}
	return running, toApprove, toReject, pending
}

func (b *BatchJobScheduler) filterOverSubscribedExecs(running execSet, desiredCount int) (execSet, execSet) {
	remaining := make(execSet)
	overSubscriptions := make(execSet)

	count := 0
	for _, exec := range running {
		if count >= desiredCount {
			overSubscriptions[exec.ComputeReference] = exec
		} else {
			remaining[exec.ComputeReference] = exec
		}
		count++
	}
	return remaining, overSubscriptions
}

// markStopped
func (b *BatchJobScheduler) markStopped(set execSet, comment string, plan *models.Plan) {
	for _, exec := range set {
		plan.AppendStoppedExecution(exec, comment)
	}
}

// markStopped
func (b *BatchJobScheduler) markApproved(set execSet, plan *models.Plan) {
	for _, exec := range set {
		plan.AppendApprovedExecution(exec)
	}
}

func (b *BatchJobScheduler) handleFailure(nonTerminalExecs execSet, failed execSet, plan *models.Plan, err error) {
	// TODO: allow scheduling retries in a later time if don't find nodes instead of failing the job
	// mark all non-terminal executions as failed
	b.markStopped(nonTerminalExecs, jobFailed, plan)

	// mark the job as failed, using the error message of the latest failed execution, if any, or use
	// the error message passed by the scheduler
	latestErr := err.Error()
	if len(failed) > 0 {
		latestErr = failed.latest().Status
	}
	plan.MarkJobFailed(latestErr)
}

// compile-time assertion that BatchJobScheduler satisfies the Scheduler interface
var _ orchestrator.Scheduler = &BatchJobScheduler{}<|MERGE_RESOLUTION|>--- conflicted
+++ resolved
@@ -153,12 +153,7 @@
 }
 
 // existingNodeInfos returns a map of nodeID to NodeInfo for all the nodes that have executions for this job
-<<<<<<< HEAD
-func (b *BatchJobScheduler) existingNodeInfos(ctx context.Context,
-	existingExecutions []*model.ExecutionState) (map[string]*model.NodeInfo, error) {
-=======
 func (b *BatchJobScheduler) existingNodeInfos(ctx context.Context, existingExecutions execSet) (map[string]*model.NodeInfo, error) {
->>>>>>> 0b90ac98
 	out := make(map[string]*model.NodeInfo)
 	checked := make(map[string]struct{})
 
