--- conflicted
+++ resolved
@@ -6,6 +6,7 @@
 	"time"
 
 	"github.com/bacalhau-project/bacalhau/pkg/models"
+	"github.com/bacalhau-project/bacalhau/pkg/util/idgen"
 )
 
 const (
@@ -15,6 +16,7 @@
 	EventTopicJobQueueing      models.EventTopic = "Queueing"
 	EventTopicExecutionTimeout models.EventTopic = "Exec Timeout"
 	EventTopicJobTimeout       models.EventTopic = "Job Timeout"
+	EventTopicExecution        models.EventTopic = "Execution"
 )
 
 const (
@@ -26,7 +28,8 @@
 	JobTimeoutMessage          = "Job timed out"
 	jobExecutionsFailedMessage = "Job failed because one or more executions failed"
 
-	execCreatedMessage                   = "Execution created"
+	execCompletedMessage                 = "Completed successfully"
+	execRunningMessage                   = "Running"
 	execStoppedByJobStopMessage          = "Execution stop requested because job has been stopped"
 	execStoppedByNodeUnhealthyMessage    = "Execution stop requested because node has disappeared"
 	execStoppedByNodeRejectedMessage     = "Execution stop requested because node has been rejected"
@@ -87,13 +90,10 @@
 	return *e
 }
 
-<<<<<<< HEAD
 func JobExecutionsFailedEvent() models.Event {
 	return event(EventTopicJobScheduling, jobExecutionsFailedMessage, map[string]string{})
 }
 
-=======
->>>>>>> 2bd15a77
 func JobQueueingEvent(reason string) models.Event {
 	message := jobQueuedMessage
 	if reason != "" {
@@ -102,25 +102,20 @@
 	return *models.NewEvent(EventTopicJobQueueing).WithMessage(message)
 }
 
-<<<<<<< HEAD
 func ExecCreatedEvent(execution *models.Execution) models.Event {
 	return *models.NewEvent(EventTopicJobScheduling).
-		WithMessage(execCreatedMessage).
+		WithMessage(fmt.Sprintf("Requested execution on %s", idgen.ShortNodeID(execution.NodeID))).
 		WithDetail("NodeID", execution.NodeID)
 }
 
-func ExecStateUpdateEvent(new models.ExecutionStateType, message ...string) models.Event {
-	eventMessage := new.String()
-	if len(message) > 0 && message[0] != "" {
-		eventMessage += fmt.Sprintf(". %s", strings.Join(message, ". "))
-	}
-	return *models.NewEvent(EventTopicJobStateUpdate).
-		WithMessage(eventMessage).
-		WithDetail("NewState", new.String())
+func ExecCompletedEvent() models.Event {
+	return *models.NewEvent(EventTopicExecution).WithMessage(execCompletedMessage)
 }
 
-=======
->>>>>>> 2bd15a77
+func ExecRunningEvent() models.Event {
+	return *models.NewEvent(EventTopicExecution).WithMessage(execRunningMessage)
+}
+
 func ExecStoppedByJobStopEvent() models.Event {
 	return event(EventTopicJobScheduling, execStoppedByJobStopMessage, map[string]string{})
 }
