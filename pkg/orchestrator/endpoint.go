package orchestrator

import (
	"context"
	"encoding/base64"
	"fmt"
	"time"

	"github.com/google/uuid"
	"github.com/pkg/errors"
<<<<<<< HEAD
=======
	"github.com/rs/zerolog/log"
>>>>>>> 2bd15a77
	"sigs.k8s.io/yaml"

	"github.com/bacalhau-project/bacalhau/pkg/compute"
	"github.com/bacalhau-project/bacalhau/pkg/compute/logstream"
	"github.com/bacalhau-project/bacalhau/pkg/jobstore"
	"github.com/bacalhau-project/bacalhau/pkg/lib/concurrency"
	"github.com/bacalhau-project/bacalhau/pkg/models"
	"github.com/bacalhau-project/bacalhau/pkg/orchestrator/transformer"
	"github.com/bacalhau-project/bacalhau/pkg/translation"
)

type BaseEndpointParams struct {
	ID                string
	Store             jobstore.Store
	EventEmitter      EventEmitter
	ComputeProxy      compute.Endpoint
	JobTransformer    transformer.JobTransformer
	TaskTranslator    translation.TranslatorProvider
	ResultTransformer transformer.ResultTransformer
}

type BaseEndpoint struct {
	id                string
	store             jobstore.Store
	eventEmitter      EventEmitter
	computeProxy      compute.Endpoint
	jobTransformer    transformer.JobTransformer
	taskTranslator    translation.TranslatorProvider
	resultTransformer transformer.ResultTransformer
}

func NewBaseEndpoint(params *BaseEndpointParams) *BaseEndpoint {
	return &BaseEndpoint{
		id:                params.ID,
		store:             params.Store,
		eventEmitter:      params.EventEmitter,
		computeProxy:      params.ComputeProxy,
		jobTransformer:    params.JobTransformer,
		taskTranslator:    params.TaskTranslator,
		resultTransformer: params.ResultTransformer,
	}
}

// SubmitJob submits a job to the evaluation broker.
func (e *BaseEndpoint) SubmitJob(ctx context.Context, request *SubmitJobRequest) (*SubmitJobResponse, error) {
	job := request.Job
	job.Normalize()
	warnings := job.SanitizeSubmission()

	if err := e.jobTransformer.Transform(ctx, job); err != nil {
		return nil, err
	}

	var translationEvent models.Event

	// We will only perform task translation in the orchestrator if we were provided with a provider
	// that can give translators to perform the translation.
	if e.taskTranslator != nil {
		// Before we create an evaluation for the job, we want to check that none of the job's tasks
		// need translating from a custom job type to a known job type (docker, wasm). If they do,
		// then we will perform the translation and create the evaluation for the new job instead.
		translatedJob, err := translation.Translate(ctx, e.taskTranslator, job)
		if err != nil {
			return nil, errors.Wrap(err, fmt.Sprintf("failed to translate job type: %s", job.Task().Engine.Type))
		}

		// If we have translated the job (i.e. at least one task was translated) then we will record the original
		// job that was used to create the translated job. This will allow us to track the provenance of the job
		// when using `describe` and will ensure only the original job is returned when using `list`.
		if translatedJob != nil {
			if b, err := yaml.Marshal(translatedJob); err != nil {
				return nil, errors.Wrap(err, "failure converting job to JSON")
			} else {
				translatedJob.Meta[models.MetaDerivedFrom] = base64.StdEncoding.EncodeToString(b)
				translationEvent = JobTranslatedEvent(job, translatedJob)
			}

			job = translatedJob
		}
	}

	txContext, err := e.store.BeginTx(ctx)
	if err != nil {
		return nil, fmt.Errorf("failed to begin transaction: %w", err)
	}

	defer func() {
		if err != nil {
			_ = txContext.Rollback()
		}
	}()

	if err = e.store.CreateJob(txContext, *job); err != nil {
		return nil, err
	}
	if err = e.store.AddJobHistory(txContext, job.ID, JobSubmittedEvent()); err != nil {
		return nil, err
	}
	if translationEvent.Message != "" {
		if err = e.store.AddJobHistory(txContext, job.ID, translationEvent); err != nil {
			return nil, err
		}
	}

	eval := &models.Evaluation{
		ID:          uuid.NewString(),
		JobID:       job.ID,
		TriggeredBy: models.EvalTriggerJobRegister,
		Type:        job.Type,
		Status:      models.EvalStatusPending,
		CreateTime:  job.CreateTime,
		ModifyTime:  job.CreateTime,
	}

	if err = e.store.CreateEvaluation(txContext, *eval); err != nil {
		return nil, err
	}

	if err = txContext.Commit(); err != nil {
		return nil, err
	}

	e.eventEmitter.EmitJobCreated(ctx, *job)
	return &SubmitJobResponse{
		JobID:        job.ID,
		EvaluationID: eval.ID,
		Warnings:     warnings,
	}, nil
}

func (e *BaseEndpoint) StopJob(ctx context.Context, request *StopJobRequest) (StopJobResponse, error) {
	job, err := e.store.GetJob(ctx, request.JobID)
	if err != nil {
		return StopJobResponse{}, err
	}
	switch job.State.StateType {
	case models.JobStateTypeStopped:
		// no need to stop a job that is already stopped
		return StopJobResponse{}, nil
	case models.JobStateTypeCompleted:
		return StopJobResponse{}, fmt.Errorf("cannot stop job in state %s", job.State.StateType)
	default:
		// continue
	}

	txContext, err := e.store.BeginTx(ctx)
	if err != nil {
		return StopJobResponse{}, fmt.Errorf("failed to begin transaction: %w", err)
	}

	defer func() {
		if err != nil {
			_ = txContext.Rollback()
		}
	}()

	// update the job state, except if the job is already completed
	// we allow marking a failed job as canceled
	if err = e.store.UpdateJobState(txContext, jobstore.UpdateJobStateRequest{
		JobID: request.JobID,
		Condition: jobstore.UpdateJobCondition{
			UnexpectedStates: []models.JobStateType{
				models.JobStateTypeCompleted,
			},
		},
		NewState: models.JobStateTypeStopped,
		Message:  request.Reason,
	}); err != nil {
		return StopJobResponse{}, err
	}

	if err = e.store.AddJobHistory(txContext, job.ID, JobStoppedEvent(request.Reason)); err != nil {
		return StopJobResponse{}, err
	}

	// enqueue evaluation to allow the scheduler to stop existing executions
	// if the job is not terminal already, such as failed
	evalID := ""
	if !job.IsTerminal() {
		now := time.Now().UTC().UnixNano()
		eval := &models.Evaluation{
			ID:          uuid.NewString(),
			JobID:       request.JobID,
			TriggeredBy: models.EvalTriggerJobCancel,
			Type:        job.Type,
			Status:      models.EvalStatusPending,
			CreateTime:  now,
			ModifyTime:  now,
		}

		if err = e.store.CreateEvaluation(txContext, *eval); err != nil {
			return StopJobResponse{}, err
		}
		evalID = eval.ID
	}
<<<<<<< HEAD

	if err = txContext.Commit(); err != nil {
		return StopJobResponse{}, err
	}

	e.eventEmitter.EmitEventSilently(ctx, model.JobEvent{
=======
	e.eventEmitter.EmitEventSilently(ctx, models.JobEvent{
>>>>>>> 2bd15a77
		JobID:     request.JobID,
		EventName: models.JobEventCanceled,
		Status:    request.Reason,
		EventTime: time.Now(),
	})
	return StopJobResponse{
		EvaluationID: evalID,
	}, nil
}

func (e *BaseEndpoint) ReadLogs(ctx context.Context, request ReadLogsRequest) (
	<-chan *concurrency.AsyncResult[models.ExecutionLog], error) {
	executions, err := e.store.GetExecutions(ctx, jobstore.GetExecutionsOptions{
		JobID: request.JobID,
	})
	if err != nil {
		return nil, err
	}

	if len(executions) == 0 {
		return nil, fmt.Errorf("no executions found for job %s", request.JobID)
	}

	// TODO: support multiplexing logs from multiple executions. Might need a watermark to order the logs
	var execution *models.Execution
	var latestModifyTime int64 // zero time initially

	for i, exec := range executions {
		// If a specific execution ID is requested, select it directly
		if exec.ID == request.ExecutionID {
			execution = &executions[i]
			break
		}

		// If no specific execution is requested, track the latest non-discarded execution
		if request.ExecutionID == "" && !exec.IsDiscarded() && exec.ModifyTime > latestModifyTime {
			latestModifyTime = exec.ModifyTime
			execution = &executions[i]
		}
	}

	if execution == nil {
		return nil, fmt.Errorf("unable to find execution %s in job %s", request.ExecutionID, request.JobID)
	}

	if execution.IsTerminalState() {
		streamer := logstream.NewCompletedStreamer(logstream.CompletedStreamerParams{
			Execution: execution,
		})
		return streamer.Stream(ctx), nil
	}
	req := compute.ExecutionLogsRequest{
		RoutingMetadata: compute.RoutingMetadata{
			SourcePeerID: e.id,
			TargetPeerID: execution.NodeID,
		},
		ExecutionID: execution.ID,
		Tail:        request.Tail,
		Follow:      request.Follow,
	}

	return e.computeProxy.ExecutionLogs(ctx, req)
}

// GetResults returns the results of a job
func (e *BaseEndpoint) GetResults(ctx context.Context, request *GetResultsRequest) (GetResultsResponse, error) {
	job, err := e.store.GetJob(ctx, request.JobID)
	if err != nil {
		return GetResultsResponse{}, err
	}

	if job.Type != models.JobTypeBatch && job.Type != models.JobTypeOps {
		return GetResultsResponse{}, fmt.Errorf("job type %s does not support results", job.Type)
	}

	executions, err := e.store.GetExecutions(ctx, jobstore.GetExecutionsOptions{
		JobID: job.ID,
	})
	if err != nil {
		return GetResultsResponse{}, err
	}

	results := make([]*models.SpecConfig, 0)
	for _, execution := range executions {
		if execution.ComputeState.StateType == models.ExecutionStateCompleted {
			result := execution.PublishedResult.Copy()
			err = e.resultTransformer.Transform(ctx, result)
			if err != nil {
				return GetResultsResponse{}, err
			}

			// Only add valid results
			if result.Type != "" {
				results = append(results, result)
			}
		}
	}

	return GetResultsResponse{
		Results: results,
	}, nil
}<|MERGE_RESOLUTION|>--- conflicted
+++ resolved
@@ -8,10 +8,6 @@
 
 	"github.com/google/uuid"
 	"github.com/pkg/errors"
-<<<<<<< HEAD
-=======
-	"github.com/rs/zerolog/log"
->>>>>>> 2bd15a77
 	"sigs.k8s.io/yaml"
 
 	"github.com/bacalhau-project/bacalhau/pkg/compute"
@@ -207,16 +203,12 @@
 		}
 		evalID = eval.ID
 	}
-<<<<<<< HEAD
 
 	if err = txContext.Commit(); err != nil {
 		return StopJobResponse{}, err
 	}
 
-	e.eventEmitter.EmitEventSilently(ctx, model.JobEvent{
-=======
 	e.eventEmitter.EmitEventSilently(ctx, models.JobEvent{
->>>>>>> 2bd15a77
 		JobID:     request.JobID,
 		EventName: models.JobEventCanceled,
 		Status:    request.Reason,
