//go:build unit || !integration

package ranking

import (
	"context"
	"testing"

<<<<<<< HEAD
	"github.com/bacalhau-project/bacalhau/pkg/models"
	"github.com/bacalhau-project/bacalhau/pkg/test/mock"
=======
	jobutils "github.com/bacalhau-project/bacalhau/pkg/job"
	"github.com/bacalhau-project/bacalhau/pkg/model"
	testutils "github.com/bacalhau-project/bacalhau/pkg/test/utils"

>>>>>>> 82b8aa02
	"github.com/libp2p/go-libp2p/core/peer"
	"github.com/stretchr/testify/suite"
)

type FeatureNodeRankerSuite struct {
	suite.Suite
	EnginesNodeRanker   *featureNodeRanker
	PublisherNodeRanker *featureNodeRanker
	StorageNodeRanker   *featureNodeRanker
}

func (s *FeatureNodeRankerSuite) Nodes() []models.NodeInfo {
	return []models.NodeInfo{
		{
			PeerInfo:        peer.AddrInfo{ID: peer.ID("docker")},
			ComputeNodeInfo: &models.ComputeNodeInfo{ExecutionEngines: []string{models.EngineDocker}},
		},
		{
			PeerInfo:        peer.AddrInfo{ID: peer.ID("wasm")},
			ComputeNodeInfo: &models.ComputeNodeInfo{ExecutionEngines: []string{models.EngineWasm}},
		},
		{
			PeerInfo:        peer.AddrInfo{ID: peer.ID("ipfs")},
			ComputeNodeInfo: &models.ComputeNodeInfo{StorageSources: []string{models.StorageSourceIPFS}},
		},
		{
			PeerInfo:        peer.AddrInfo{ID: peer.ID("url")},
			ComputeNodeInfo: &models.ComputeNodeInfo{StorageSources: []string{models.StorageSourceURL}},
		},
		{
			PeerInfo:        peer.AddrInfo{ID: peer.ID("s3")},
			ComputeNodeInfo: &models.ComputeNodeInfo{Publishers: []string{models.PublisherS3}},
		},
		{
			PeerInfo: peer.AddrInfo{ID: peer.ID("combo")},
			ComputeNodeInfo: &models.ComputeNodeInfo{
				ExecutionEngines: []string{models.EngineDocker, models.EngineWasm},
				Publishers:       []string{models.PublisherIPFS, models.PublisherS3},
				StorageSources:   []string{models.StorageSourceIPFS, models.StorageSourceURL},
			},
		},
		{
			PeerInfo: peer.AddrInfo{ID: peer.ID("unknown")},
		},
	}
}

func (s *FeatureNodeRankerSuite) SetupSuite() {
	s.EnginesNodeRanker = NewEnginesNodeRanker()
	s.StorageNodeRanker = NewStoragesNodeRanker()
	s.PublisherNodeRanker = NewPublishersNodeRanker()
}

func TestEnginesNodeRankerSuite(t *testing.T) {
	suite.Run(t, new(FeatureNodeRankerSuite))
}

func (s *FeatureNodeRankerSuite) TestEngineDocker() {
<<<<<<< HEAD
	job := mock.Job()
	job.Task().Engine.Type = models.EngineDocker
	ranks, err := s.EnginesNodeRanker.RankNodes(context.Background(), *job, s.Nodes())
=======
	job := testutils.MakeJobWithOpts(s.T(),
		jobutils.WithEngineSpec(
			model.NewDockerEngineBuilder("TODO").Build(),
		),
	)
	ranks, err := s.EnginesNodeRanker.RankNodes(context.Background(), job, s.Nodes())
>>>>>>> 82b8aa02
	s.NoError(err)
	s.Equal(len(s.Nodes()), len(ranks))
	assertEquals(s.T(), ranks, "docker", 10)
	assertEquals(s.T(), ranks, "wasm", -1)
	assertEquals(s.T(), ranks, "combo", 10)
	assertEquals(s.T(), ranks, "unknown", 0)
}
func (s *FeatureNodeRankerSuite) TestEngineWasm() {
<<<<<<< HEAD
	job := mock.Job()
	job.Task().Engine.Type = models.EngineWasm
	ranks, err := s.EnginesNodeRanker.RankNodes(context.Background(), *job, s.Nodes())
=======
	job := testutils.MakeJobWithOpts(s.T(),
		jobutils.WithEngineSpec(
			model.NewWasmEngineBuilder(model.StorageSpec{}).Build(),
		),
	)
	ranks, err := s.EnginesNodeRanker.RankNodes(context.Background(), job, s.Nodes())
>>>>>>> 82b8aa02
	s.NoError(err)
	s.Equal(len(s.Nodes()), len(ranks))
	assertEquals(s.T(), ranks, "docker", -1)
	assertEquals(s.T(), ranks, "wasm", 10)
	assertEquals(s.T(), ranks, "combo", 10)
	assertEquals(s.T(), ranks, "unknown", 0)
}

func (s *FeatureNodeRankerSuite) TestEngineNoop() {
<<<<<<< HEAD
	job := mock.Job()
	job.Task().Engine.Type = models.EngineNoop
=======
	job := testutils.MakeNoopJob(s.T())
>>>>>>> 82b8aa02
	ranks, err := s.EnginesNodeRanker.RankNodes(context.Background(), *job, s.Nodes())
	s.NoError(err)
	s.Equal(len(s.Nodes()), len(ranks))
	assertEquals(s.T(), ranks, "docker", -1)
	assertEquals(s.T(), ranks, "wasm", -1)
	assertEquals(s.T(), ranks, "combo", -1)
	assertEquals(s.T(), ranks, "unknown", 0)
}

func (s *FeatureNodeRankerSuite) TestPublisherS3() {
	job := mock.Job()
	job.Task().Publisher.Type = models.PublisherS3
	ranks, err := s.PublisherNodeRanker.RankNodes(context.Background(), *job, s.Nodes())
	s.NoError(err)
	s.Equal(len(s.Nodes()), len(ranks))
	assertEquals(s.T(), ranks, "estuary", 10)
	assertEquals(s.T(), ranks, "combo", 10)
	assertEquals(s.T(), ranks, "unknown", 0)
}

func (s *FeatureNodeRankerSuite) TestStorageIPFS() {
	job := mock.Job()
	job.Task().Artifacts = []*models.SpecConfig{
		{Type: models.StorageSourceIPFS},
	}
	ranks, err := s.StorageNodeRanker.RankNodes(context.Background(), *job, s.Nodes())
	s.NoError(err)
	s.Equal(len(s.Nodes()), len(ranks))
	assertEquals(s.T(), ranks, "ipfs", 10)
	assertEquals(s.T(), ranks, "url", -1)
	assertEquals(s.T(), ranks, "combo", 10)
	assertEquals(s.T(), ranks, "unknown", 0)
}

func (s *FeatureNodeRankerSuite) TestStorageIPFSAndURL() {
	job := mock.Job()
	job.Task().Artifacts = []*models.SpecConfig{
		{Type: models.StorageSourceIPFS},
		{Type: models.StorageSourceURL},
	}
	ranks, err := s.StorageNodeRanker.RankNodes(context.Background(), *job, s.Nodes())
	s.NoError(err)
	s.Equal(len(s.Nodes()), len(ranks))
	assertEquals(s.T(), ranks, "ipfs", -1)
	assertEquals(s.T(), ranks, "url", -1)
	assertEquals(s.T(), ranks, "combo", 10)
	assertEquals(s.T(), ranks, "unknown", 0)
}<|MERGE_RESOLUTION|>--- conflicted
+++ resolved
@@ -6,54 +6,49 @@
 	"context"
 	"testing"
 
-<<<<<<< HEAD
-	"github.com/bacalhau-project/bacalhau/pkg/models"
-	"github.com/bacalhau-project/bacalhau/pkg/test/mock"
-=======
 	jobutils "github.com/bacalhau-project/bacalhau/pkg/job"
 	"github.com/bacalhau-project/bacalhau/pkg/model"
 	testutils "github.com/bacalhau-project/bacalhau/pkg/test/utils"
 
->>>>>>> 82b8aa02
 	"github.com/libp2p/go-libp2p/core/peer"
 	"github.com/stretchr/testify/suite"
 )
 
 type FeatureNodeRankerSuite struct {
 	suite.Suite
-	EnginesNodeRanker   *featureNodeRanker
-	PublisherNodeRanker *featureNodeRanker
-	StorageNodeRanker   *featureNodeRanker
+	EnginesNodeRanker   *featureNodeRanker[model.Engine]
+	PublisherNodeRanker *featureNodeRanker[model.Publisher]
+	StorageNodeRanker   *featureNodeRanker[model.StorageSourceType]
 }
 
-func (s *FeatureNodeRankerSuite) Nodes() []models.NodeInfo {
-	return []models.NodeInfo{
+func (s *FeatureNodeRankerSuite) Nodes() []model.NodeInfo {
+	return []model.NodeInfo{
 		{
 			PeerInfo:        peer.AddrInfo{ID: peer.ID("docker")},
-			ComputeNodeInfo: &models.ComputeNodeInfo{ExecutionEngines: []string{models.EngineDocker}},
+			ComputeNodeInfo: &model.ComputeNodeInfo{ExecutionEngines: []model.Engine{model.EngineDocker}},
 		},
 		{
 			PeerInfo:        peer.AddrInfo{ID: peer.ID("wasm")},
-			ComputeNodeInfo: &models.ComputeNodeInfo{ExecutionEngines: []string{models.EngineWasm}},
+			ComputeNodeInfo: &model.ComputeNodeInfo{ExecutionEngines: []model.Engine{model.EngineWasm}},
 		},
 		{
 			PeerInfo:        peer.AddrInfo{ID: peer.ID("ipfs")},
-			ComputeNodeInfo: &models.ComputeNodeInfo{StorageSources: []string{models.StorageSourceIPFS}},
+			ComputeNodeInfo: &model.ComputeNodeInfo{StorageSources: []model.StorageSourceType{model.StorageSourceIPFS}},
 		},
 		{
 			PeerInfo:        peer.AddrInfo{ID: peer.ID("url")},
-			ComputeNodeInfo: &models.ComputeNodeInfo{StorageSources: []string{models.StorageSourceURL}},
+			ComputeNodeInfo: &model.ComputeNodeInfo{StorageSources: []model.StorageSourceType{model.StorageSourceURLDownload}},
 		},
 		{
-			PeerInfo:        peer.AddrInfo{ID: peer.ID("s3")},
-			ComputeNodeInfo: &models.ComputeNodeInfo{Publishers: []string{models.PublisherS3}},
+			PeerInfo:        peer.AddrInfo{ID: peer.ID("estuary")},
+			ComputeNodeInfo: &model.ComputeNodeInfo{Publishers: []model.Publisher{model.PublisherEstuary}},
 		},
 		{
 			PeerInfo: peer.AddrInfo{ID: peer.ID("combo")},
-			ComputeNodeInfo: &models.ComputeNodeInfo{
-				ExecutionEngines: []string{models.EngineDocker, models.EngineWasm},
-				Publishers:       []string{models.PublisherIPFS, models.PublisherS3},
-				StorageSources:   []string{models.StorageSourceIPFS, models.StorageSourceURL},
+			ComputeNodeInfo: &model.ComputeNodeInfo{
+				ExecutionEngines: []model.Engine{model.EngineDocker, model.EngineWasm},
+				Publishers:       []model.Publisher{model.PublisherIpfs, model.PublisherEstuary},
+				StorageSources:   []model.StorageSourceType{model.StorageSourceIPFS, model.StorageSourceURLDownload},
 			},
 		},
 		{
@@ -73,18 +68,12 @@
 }
 
 func (s *FeatureNodeRankerSuite) TestEngineDocker() {
-<<<<<<< HEAD
-	job := mock.Job()
-	job.Task().Engine.Type = models.EngineDocker
-	ranks, err := s.EnginesNodeRanker.RankNodes(context.Background(), *job, s.Nodes())
-=======
 	job := testutils.MakeJobWithOpts(s.T(),
 		jobutils.WithEngineSpec(
 			model.NewDockerEngineBuilder("TODO").Build(),
 		),
 	)
 	ranks, err := s.EnginesNodeRanker.RankNodes(context.Background(), job, s.Nodes())
->>>>>>> 82b8aa02
 	s.NoError(err)
 	s.Equal(len(s.Nodes()), len(ranks))
 	assertEquals(s.T(), ranks, "docker", 10)
@@ -93,18 +82,12 @@
 	assertEquals(s.T(), ranks, "unknown", 0)
 }
 func (s *FeatureNodeRankerSuite) TestEngineWasm() {
-<<<<<<< HEAD
-	job := mock.Job()
-	job.Task().Engine.Type = models.EngineWasm
-	ranks, err := s.EnginesNodeRanker.RankNodes(context.Background(), *job, s.Nodes())
-=======
 	job := testutils.MakeJobWithOpts(s.T(),
 		jobutils.WithEngineSpec(
 			model.NewWasmEngineBuilder(model.StorageSpec{}).Build(),
 		),
 	)
 	ranks, err := s.EnginesNodeRanker.RankNodes(context.Background(), job, s.Nodes())
->>>>>>> 82b8aa02
 	s.NoError(err)
 	s.Equal(len(s.Nodes()), len(ranks))
 	assertEquals(s.T(), ranks, "docker", -1)
@@ -114,12 +97,7 @@
 }
 
 func (s *FeatureNodeRankerSuite) TestEngineNoop() {
-<<<<<<< HEAD
-	job := mock.Job()
-	job.Task().Engine.Type = models.EngineNoop
-=======
 	job := testutils.MakeNoopJob(s.T())
->>>>>>> 82b8aa02
 	ranks, err := s.EnginesNodeRanker.RankNodes(context.Background(), *job, s.Nodes())
 	s.NoError(err)
 	s.Equal(len(s.Nodes()), len(ranks))
@@ -129,10 +107,9 @@
 	assertEquals(s.T(), ranks, "unknown", 0)
 }
 
-func (s *FeatureNodeRankerSuite) TestPublisherS3() {
-	job := mock.Job()
-	job.Task().Publisher.Type = models.PublisherS3
-	ranks, err := s.PublisherNodeRanker.RankNodes(context.Background(), *job, s.Nodes())
+func (s *FeatureNodeRankerSuite) TestPublisherEstuary() {
+	job := model.Job{Spec: model.Spec{PublisherSpec: model.PublisherSpec{Type: model.PublisherEstuary}}}
+	ranks, err := s.PublisherNodeRanker.RankNodes(context.Background(), job, s.Nodes())
 	s.NoError(err)
 	s.Equal(len(s.Nodes()), len(ranks))
 	assertEquals(s.T(), ranks, "estuary", 10)
@@ -141,11 +118,10 @@
 }
 
 func (s *FeatureNodeRankerSuite) TestStorageIPFS() {
-	job := mock.Job()
-	job.Task().Artifacts = []*models.SpecConfig{
-		{Type: models.StorageSourceIPFS},
-	}
-	ranks, err := s.StorageNodeRanker.RankNodes(context.Background(), *job, s.Nodes())
+	job := model.Job{Spec: model.Spec{Inputs: []model.StorageSpec{
+		{StorageSource: model.StorageSourceIPFS},
+	}}}
+	ranks, err := s.StorageNodeRanker.RankNodes(context.Background(), job, s.Nodes())
 	s.NoError(err)
 	s.Equal(len(s.Nodes()), len(ranks))
 	assertEquals(s.T(), ranks, "ipfs", 10)
@@ -155,12 +131,11 @@
 }
 
 func (s *FeatureNodeRankerSuite) TestStorageIPFSAndURL() {
-	job := mock.Job()
-	job.Task().Artifacts = []*models.SpecConfig{
-		{Type: models.StorageSourceIPFS},
-		{Type: models.StorageSourceURL},
-	}
-	ranks, err := s.StorageNodeRanker.RankNodes(context.Background(), *job, s.Nodes())
+	job := model.Job{Spec: model.Spec{Inputs: []model.StorageSpec{
+		{StorageSource: model.StorageSourceIPFS},
+		{StorageSource: model.StorageSourceURLDownload},
+	}}}
+	ranks, err := s.StorageNodeRanker.RankNodes(context.Background(), job, s.Nodes())
 	s.NoError(err)
 	s.Equal(len(s.Nodes()), len(ranks))
 	assertEquals(s.T(), ranks, "ipfs", -1)
