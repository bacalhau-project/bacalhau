package discovery

import (
	"context"

	"github.com/bacalhau-project/bacalhau/pkg/models"
	"github.com/bacalhau-project/bacalhau/pkg/orchestrator"
	"github.com/bacalhau-project/bacalhau/pkg/routing"
)

type StoreNodeDiscovererParams struct {
	Store routing.NodeInfoStore
}

type StoreNodeDiscoverer struct {
	store routing.NodeInfoStore
}

func NewStoreNodeDiscoverer(params StoreNodeDiscovererParams) *StoreNodeDiscoverer {
	return &StoreNodeDiscoverer{
		store: params.Store,
	}
}

// FindNodes returns the nodes that support the job's execution engine, and have enough TOTAL capacity to run the job.
func (d *StoreNodeDiscoverer) FindNodes(ctx context.Context, job models.Job) ([]models.NodeInfo, error) {
	// filter nodes that support the job's engine
<<<<<<< HEAD
	return d.store.ListForEngine(ctx, job.Task().Engine.Type)
=======
	return d.store.ListForEngine(ctx, job.Spec.EngineSpec.Engine())
>>>>>>> 82b8aa02
}

// ListNodes implements orchestrator.NodeDiscoverer
func (d *StoreNodeDiscoverer) ListNodes(ctx context.Context) ([]models.NodeInfo, error) {
	return d.store.List(ctx)
}

// compile time check that StoreNodeDiscoverer implements NodeDiscoverer
var _ orchestrator.NodeDiscoverer = (*StoreNodeDiscoverer)(nil)<|MERGE_RESOLUTION|>--- conflicted
+++ resolved
@@ -3,7 +3,7 @@
 import (
 	"context"
 
-	"github.com/bacalhau-project/bacalhau/pkg/models"
+	"github.com/bacalhau-project/bacalhau/pkg/model"
 	"github.com/bacalhau-project/bacalhau/pkg/orchestrator"
 	"github.com/bacalhau-project/bacalhau/pkg/routing"
 )
@@ -23,17 +23,13 @@
 }
 
 // FindNodes returns the nodes that support the job's execution engine, and have enough TOTAL capacity to run the job.
-func (d *StoreNodeDiscoverer) FindNodes(ctx context.Context, job models.Job) ([]models.NodeInfo, error) {
+func (d *StoreNodeDiscoverer) FindNodes(ctx context.Context, job model.Job) ([]model.NodeInfo, error) {
 	// filter nodes that support the job's engine
-<<<<<<< HEAD
-	return d.store.ListForEngine(ctx, job.Task().Engine.Type)
-=======
 	return d.store.ListForEngine(ctx, job.Spec.EngineSpec.Engine())
->>>>>>> 82b8aa02
 }
 
 // ListNodes implements orchestrator.NodeDiscoverer
-func (d *StoreNodeDiscoverer) ListNodes(ctx context.Context) ([]models.NodeInfo, error) {
+func (d *StoreNodeDiscoverer) ListNodes(ctx context.Context) ([]model.NodeInfo, error) {
 	return d.store.List(ctx)
 }
 
