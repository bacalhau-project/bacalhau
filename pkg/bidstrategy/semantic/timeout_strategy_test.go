//go:build unit || !integration

package semantic_test

import (
	"context"
	"testing"
	"time"

	"github.com/bacalhau-project/bacalhau/pkg/models"
	"github.com/stretchr/testify/assert"
	"github.com/stretchr/testify/require"

	"github.com/bacalhau-project/bacalhau/pkg/bidstrategy"
	"github.com/bacalhau-project/bacalhau/pkg/bidstrategy/semantic"
)

func TestTimeoutStrategy(t *testing.T) {
	tests := []struct {
		name      string
		params    semantic.TimeoutStrategyParams
		request   bidstrategy.BidStrategyRequest
		shouldBid bool
		reason    string
	}{
		{
			name: "timeout-too-large",
			params: semantic.TimeoutStrategyParams{
				JobExecutionTimeoutClientIDBypassList: []string{"client"},
			},
			request: bidstrategy.BidStrategyRequest{
<<<<<<< HEAD
				Job: models.Job{
					Namespace: "client",
					Tasks: []*models.Task{
						{
							Timeouts: &models.TimeoutConfig{
								ExecutionTimeout: time.Duration(9223372036),
							},
						},
					},
=======
				Job: model.Job{
					Metadata: model.Metadata{ClientID: "client"},
					Spec:     model.Spec{Timeout: int64(model.NoJobTimeout.Seconds()) + 1},
>>>>>>> 82b8aa02
				},
			},
			shouldBid: false,
			reason:    "job timeout 9223372037 exceeds maximum possible value 9223372036",
		},
		{
			name: "client-skip-list",
			params: semantic.TimeoutStrategyParams{
				JobExecutionTimeoutClientIDBypassList: []string{"client"},
			},
			request: bidstrategy.BidStrategyRequest{
				Job: models.Job{
					Namespace: "client",
					Tasks: []*models.Task{
						{
							Timeouts: &models.TimeoutConfig{
								ExecutionTimeout: time.Duration(9223372036),
							},
						},
					},
				},
			},
			shouldBid: true,
			reason:    "",
		},
	}

	for _, test := range tests {
		t.Run(test.name, func(t *testing.T) {
			subject := semantic.NewTimeoutStrategy(test.params)

			response, err := subject.ShouldBid(context.Background(), test.request)
			require.NoError(t, err)

			assert.Equal(t, test.shouldBid, response.ShouldBid)
			assert.Equal(t, test.reason, response.Reason)
		})
	}
}<|MERGE_RESOLUTION|>--- conflicted
+++ resolved
@@ -5,14 +5,13 @@
 import (
 	"context"
 	"testing"
-	"time"
 
-	"github.com/bacalhau-project/bacalhau/pkg/models"
 	"github.com/stretchr/testify/assert"
 	"github.com/stretchr/testify/require"
 
 	"github.com/bacalhau-project/bacalhau/pkg/bidstrategy"
 	"github.com/bacalhau-project/bacalhau/pkg/bidstrategy/semantic"
+	"github.com/bacalhau-project/bacalhau/pkg/model"
 )
 
 func TestTimeoutStrategy(t *testing.T) {
@@ -29,21 +28,9 @@
 				JobExecutionTimeoutClientIDBypassList: []string{"client"},
 			},
 			request: bidstrategy.BidStrategyRequest{
-<<<<<<< HEAD
-				Job: models.Job{
-					Namespace: "client",
-					Tasks: []*models.Task{
-						{
-							Timeouts: &models.TimeoutConfig{
-								ExecutionTimeout: time.Duration(9223372036),
-							},
-						},
-					},
-=======
 				Job: model.Job{
 					Metadata: model.Metadata{ClientID: "client"},
 					Spec:     model.Spec{Timeout: int64(model.NoJobTimeout.Seconds()) + 1},
->>>>>>> 82b8aa02
 				},
 			},
 			shouldBid: false,
@@ -55,15 +42,9 @@
 				JobExecutionTimeoutClientIDBypassList: []string{"client"},
 			},
 			request: bidstrategy.BidStrategyRequest{
-				Job: models.Job{
-					Namespace: "client",
-					Tasks: []*models.Task{
-						{
-							Timeouts: &models.TimeoutConfig{
-								ExecutionTimeout: time.Duration(9223372036),
-							},
-						},
-					},
+				Job: model.Job{
+					Metadata: model.Metadata{ClientID: "client"},
+					Spec:     model.Spec{Timeout: 9223372036},
 				},
 			},
 			shouldBid: true,
