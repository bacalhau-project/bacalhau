--- conflicted
+++ resolved
@@ -6,13 +6,8 @@
 	"testing"
 
 	"github.com/bacalhau-project/bacalhau/pkg/bidstrategy"
-<<<<<<< HEAD
-	"github.com/bacalhau-project/bacalhau/pkg/models"
-	"github.com/bacalhau-project/bacalhau/pkg/test/mock"
-=======
 	"github.com/bacalhau-project/bacalhau/pkg/job"
 	"github.com/bacalhau-project/bacalhau/pkg/model"
->>>>>>> 82b8aa02
 )
 
 func getBidStrategyRequest(t testing.TB) bidstrategy.BidStrategyRequest {
@@ -22,15 +17,6 @@
 	}
 	return bidstrategy.BidStrategyRequest{
 		NodeID: "node-id",
-<<<<<<< HEAD
-		Job:    *mock.Job(),
-	}
-}
-
-func getBidStrategyRequestWithInput() bidstrategy.BidStrategyRequest {
-	request := getBidStrategyRequest()
-	request.Job.Task().Artifacts = []*models.Artifact{
-=======
 		Job: model.Job{
 			Metadata: model.Metadata{
 				ID: "job-id",
@@ -43,10 +29,9 @@
 func getBidStrategyRequestWithInput(t testing.TB) bidstrategy.BidStrategyRequest {
 	request := getBidStrategyRequest(t)
 	request.Job.Spec.Inputs = []model.StorageSpec{
->>>>>>> 82b8aa02
 		{
-			Source: models.NewSpecConfig(models.StorageSourceIPFS).WithParam("CID", "volume-id"),
-			Target: "target",
+			StorageSource: model.StorageSourceIPFS,
+			CID:           "volume-id",
 		},
 	}
 	return request
