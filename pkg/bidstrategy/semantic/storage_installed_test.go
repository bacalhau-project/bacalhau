//go:build unit || !integration

package semantic_test

import (
	"context"
	"fmt"
	"testing"

	"github.com/bacalhau-project/bacalhau/pkg/lib/provider"
	"github.com/bacalhau-project/bacalhau/pkg/models"
	"github.com/stretchr/testify/require"

	"github.com/bacalhau-project/bacalhau/pkg/bidstrategy"
	"github.com/bacalhau-project/bacalhau/pkg/bidstrategy/semantic"
<<<<<<< HEAD
=======
	"github.com/bacalhau-project/bacalhau/pkg/job"
	"github.com/bacalhau-project/bacalhau/pkg/model"
>>>>>>> 82b8aa02
	"github.com/bacalhau-project/bacalhau/pkg/storage"
	"github.com/bacalhau-project/bacalhau/pkg/storage/noop"
)

var (
	OneStorageSpec []string = []string{models.StorageSourceIPFS}
)

var (
<<<<<<< HEAD
	EmptySpec      = models.Task{}
	SpecWithInputs = models.Task{Artifacts: OneStorageSpec}
	SpecWithWasm   = models.Spec{Wasm: models.JobSpecWasm{EntryModule: OneStorageSpec[0]}}
=======
	EmptySpec       model.Spec
	SpecWithInputs  model.Spec
	SpecWithOutputs model.Spec
	SpecWithWasm    model.Spec
>>>>>>> 82b8aa02
)

func init() {
	EmptySpec = model.Spec{}
	SpecWithInputs = model.Spec{Inputs: OneStorageSpec}
	SpecWithOutputs = model.Spec{Outputs: OneStorageSpec}

	var err error
	SpecWithWasm, err = job.MakeSpec(
		job.WithEngineSpec(
			model.NewWasmEngineBuilder(OneStorageSpec[0]).Build(),
		),
	)
	if err != nil {
		panic(fmt.Sprintf("failed to make spec for testing: %s", err))
	}
}

func TestStorageBidStrategy(t *testing.T) {
	testCases := []struct {
		name      string
		spec      models.Spec
		installed bool
		check     func(require.TestingT, bool, ...any)
	}{
		{"no storage", EmptySpec, true, require.True},
		{"no storage with nothing installed", EmptySpec, false, require.True},
		{"uninstalled storage/Inputs", SpecWithInputs, false, require.False},
		{"installed storage/Inputs", SpecWithInputs, true, require.True},
		{"uninstalled storage/Outputs", SpecWithOutputs, false, require.False},
		{"installed storage/Outputs", SpecWithOutputs, true, require.True},
		{"uninstalled storage/Wasm", SpecWithWasm, false, require.False},
		{"installed storage/Wasm", SpecWithWasm, true, require.True},
	}

	for _, testCase := range testCases {
		t.Run(testCase.name, func(t *testing.T) {
			noop_storage := noop.NewNoopStorageWithConfig(noop.StorageConfig{
				ExternalHooks: noop.StorageConfigExternalHooks{
					IsInstalled: func(ctx context.Context) (bool, error) {
						return testCase.installed, nil
					},
				},
			})
			provider := provider.NewSingletonProvider[models.StorageSourceType, storage.Storage](noop_storage)
			strategy := semantic.NewStorageInstalledBidStrategy(provider)

			result, err := strategy.ShouldBid(context.Background(), bidstrategy.BidStrategyRequest{
				Job: models.Job{
					Spec: testCase.spec,
				},
			})
			require.NoError(t, err)
			testCase.check(t, result.ShouldBid, fmt.Sprintf("Reason: %q", result.Reason))
		})
	}
}<|MERGE_RESOLUTION|>--- conflicted
+++ resolved
@@ -7,36 +7,27 @@
 	"fmt"
 	"testing"
 
-	"github.com/bacalhau-project/bacalhau/pkg/lib/provider"
-	"github.com/bacalhau-project/bacalhau/pkg/models"
 	"github.com/stretchr/testify/require"
 
 	"github.com/bacalhau-project/bacalhau/pkg/bidstrategy"
 	"github.com/bacalhau-project/bacalhau/pkg/bidstrategy/semantic"
-<<<<<<< HEAD
-=======
 	"github.com/bacalhau-project/bacalhau/pkg/job"
 	"github.com/bacalhau-project/bacalhau/pkg/model"
->>>>>>> 82b8aa02
 	"github.com/bacalhau-project/bacalhau/pkg/storage"
 	"github.com/bacalhau-project/bacalhau/pkg/storage/noop"
 )
 
 var (
-	OneStorageSpec []string = []string{models.StorageSourceIPFS}
+	OneStorageSpec []model.StorageSpec = []model.StorageSpec{
+		{StorageSource: model.StorageSourceIPFS},
+	}
 )
 
 var (
-<<<<<<< HEAD
-	EmptySpec      = models.Task{}
-	SpecWithInputs = models.Task{Artifacts: OneStorageSpec}
-	SpecWithWasm   = models.Spec{Wasm: models.JobSpecWasm{EntryModule: OneStorageSpec[0]}}
-=======
 	EmptySpec       model.Spec
 	SpecWithInputs  model.Spec
 	SpecWithOutputs model.Spec
 	SpecWithWasm    model.Spec
->>>>>>> 82b8aa02
 )
 
 func init() {
@@ -58,7 +49,7 @@
 func TestStorageBidStrategy(t *testing.T) {
 	testCases := []struct {
 		name      string
-		spec      models.Spec
+		spec      model.Spec
 		installed bool
 		check     func(require.TestingT, bool, ...any)
 	}{
@@ -81,11 +72,11 @@
 					},
 				},
 			})
-			provider := provider.NewSingletonProvider[models.StorageSourceType, storage.Storage](noop_storage)
+			provider := model.NewNoopProvider[model.StorageSourceType, storage.Storage](noop_storage)
 			strategy := semantic.NewStorageInstalledBidStrategy(provider)
 
 			result, err := strategy.ShouldBid(context.Background(), bidstrategy.BidStrategyRequest{
-				Job: models.Job{
+				Job: model.Job{
 					Spec: testCase.spec,
 				},
 			})
