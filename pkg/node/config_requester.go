--- conflicted
+++ resolved
@@ -48,11 +48,9 @@
 	S3PreSignedURLDisabled   bool
 	S3PreSignedURLExpiration time.Duration
 
-<<<<<<< HEAD
 	JobStore jobstore.Store
-=======
+
 	DefaultPublisher string
->>>>>>> baa71cff
 }
 
 type RequesterConfig struct {
