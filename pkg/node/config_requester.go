--- conflicted
+++ resolved
@@ -45,13 +45,9 @@
 	WorkerEvalDequeueBaseBackoff time.Duration
 	WorkerEvalDequeueMaxBackoff  time.Duration
 
-<<<<<<< HEAD
 	// scheduler config
-	SchedulerQueueBackoff time.Duration
-=======
-	// Scheduler config
+	SchedulerQueueBackoff      time.Duration
 	NodeOverSubscriptionFactor float64
->>>>>>> 01438b9e
 
 	// Should the orchestrator attempt to translate jobs?
 	TranslationEnabled bool
