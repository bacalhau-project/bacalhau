package node

import (
	"context"
	"fmt"
	"time"

	"github.com/hashicorp/go-multierror"
	"github.com/imdario/mergo"
	"github.com/labstack/echo/v4"
	"github.com/libp2p/go-libp2p/core/host"
	"go.opentelemetry.io/otel/attribute"

	"github.com/bacalhau-project/bacalhau/pkg/authz"
	pkgconfig "github.com/bacalhau-project/bacalhau/pkg/config"
	"github.com/bacalhau-project/bacalhau/pkg/config/types"
	"github.com/bacalhau-project/bacalhau/pkg/ipfs"
	"github.com/bacalhau-project/bacalhau/pkg/lib/policy"
	libp2p_transport "github.com/bacalhau-project/bacalhau/pkg/libp2p/transport"
	"github.com/bacalhau-project/bacalhau/pkg/model"
	"github.com/bacalhau-project/bacalhau/pkg/models"
	nats_transport "github.com/bacalhau-project/bacalhau/pkg/nats/transport"
<<<<<<< HEAD
=======
	"github.com/bacalhau-project/bacalhau/pkg/node/heartbeat"
	"github.com/bacalhau-project/bacalhau/pkg/node/manager"
>>>>>>> 67eaa11b
	"github.com/bacalhau-project/bacalhau/pkg/node/metrics"
	"github.com/bacalhau-project/bacalhau/pkg/publicapi"
	"github.com/bacalhau-project/bacalhau/pkg/publicapi/apimodels"
	"github.com/bacalhau-project/bacalhau/pkg/publicapi/endpoint/agent"
	"github.com/bacalhau-project/bacalhau/pkg/publicapi/endpoint/shared"
	"github.com/bacalhau-project/bacalhau/pkg/repo"
	"github.com/bacalhau-project/bacalhau/pkg/routing"
	"github.com/bacalhau-project/bacalhau/pkg/routing/inmemory"
	"github.com/bacalhau-project/bacalhau/pkg/system"
	"github.com/bacalhau-project/bacalhau/pkg/transport"
	"github.com/bacalhau-project/bacalhau/pkg/version"
)

type FeatureConfig struct {
	Engines    []string
	Publishers []string
	Storages   []string
}

// Node configuration
type NodeConfig struct {
	NodeID                      string
	IPFSClient                  ipfs.Client
	CleanupManager              *system.CleanupManager
	HostAddress                 string
	APIPort                     uint16
	RequesterAutoCert           string
	RequesterAutoCertCache      string
	RequesterTLSCertificateFile string
	RequesterTLSKeyFile         string
	RequesterSelfSign           bool
	DisabledFeatures            FeatureConfig
	ComputeConfig               ComputeConfig
	RequesterNodeConfig         RequesterConfig
	APIServerConfig             publicapi.Config
	AuthConfig                  types.AuthConfig
	IsRequesterNode             bool
	IsComputeNode               bool
	Labels                      map[string]string
	NodeInfoPublisherInterval   routing.NodeInfoPublisherIntervalConfig
	DependencyInjector          NodeDependencyInjector
	AllowListedLocalPaths       []string
	NodeInfoStoreTTL            time.Duration

	FsRepo        *repo.FsRepo
	NetworkConfig NetworkConfig
}

func (c *NodeConfig) Validate() error {
	// TODO: add more validations
	var mErr *multierror.Error
	mErr = multierror.Append(mErr, c.NetworkConfig.Validate())
	return mErr.ErrorOrNil()
}

// Lazy node dependency injector that generate instances of different
// components on demand and based on the configuration provided.
type NodeDependencyInjector struct {
	StorageProvidersFactory StorageProvidersFactory
	ExecutorsFactory        ExecutorsFactory
	PublishersFactory       PublishersFactory
	AuthenticatorsFactory   AuthenticatorsFactory
}

func NewExecutorPluginNodeDependencyInjector() NodeDependencyInjector {
	return NodeDependencyInjector{
		StorageProvidersFactory: NewStandardStorageProvidersFactory(),
		ExecutorsFactory:        NewPluginExecutorFactory(),
		PublishersFactory:       NewStandardPublishersFactory(),
		AuthenticatorsFactory:   NewStandardAuthenticatorsFactory(),
	}
}

func NewStandardNodeDependencyInjector() NodeDependencyInjector {
	return NodeDependencyInjector{
		StorageProvidersFactory: NewStandardStorageProvidersFactory(),
		ExecutorsFactory:        NewStandardExecutorsFactory(),
		PublishersFactory:       NewStandardPublishersFactory(),
		AuthenticatorsFactory:   NewStandardAuthenticatorsFactory(),
	}
}

type Node struct {
	// Visible for testing
	ID             string
	APIServer      *publicapi.Server
	ComputeNode    *Compute
	RequesterNode  *Requester
	NodeInfoStore  routing.NodeInfoStore
	CleanupManager *system.CleanupManager
	IPFSClient     ipfs.Client
	Libp2pHost     host.Host // only set if using libp2p transport, nil otherwise
}

func (n *Node) Start(ctx context.Context) error {
	return n.APIServer.ListenAndServe(ctx)
}

//nolint:funlen,gocyclo // Should be simplified when moving to FX
func NewNode(
	ctx context.Context,
	config NodeConfig) (*Node, error) {
	var err error
	ctx, cancel := context.WithCancel(ctx)
	defer func() {
		if err != nil {
			cancel()
		}
	}()

	config.DependencyInjector = mergeDependencyInjectors(config.DependencyInjector, NewStandardNodeDependencyInjector())
	err = mergo.Merge(&config.APIServerConfig, publicapi.DefaultConfig())
	if err != nil {
		return nil, err
	}
	// TODO: #830 Same as #829 in pkg/eventhandler/chained_handlers.go
	if system.GetEnvironment() == system.EnvironmentTest || system.GetEnvironment() == system.EnvironmentDev {
		config.APIServerConfig.LogLevel = "trace"
	}

	err = config.Validate()
	if err != nil {
		return nil, fmt.Errorf("error validating node config. %w", err)
	}

	storageProviders, err := config.DependencyInjector.StorageProvidersFactory.Get(ctx, config)
	if err != nil {
		return nil, err
	}

	publishers, err := config.DependencyInjector.PublishersFactory.Get(ctx, config)
	if err != nil {
		return nil, err
	}

	executors, err := config.DependencyInjector.ExecutorsFactory.Get(ctx, config)
	if err != nil {
		return nil, err
	}

	authenticators, err := config.DependencyInjector.AuthenticatorsFactory.Get(ctx, config)
	if err != nil {
		return nil, err
	}

	authzPolicy, err := policy.FromPathOrDefault(config.AuthConfig.AccessPolicyPath, authz.AlwaysAllowPolicy)
	if err != nil {
		return nil, err
	}

	serverVersion := version.Get()
	// public http api server
	serverParams := publicapi.ServerParams{
		Router:     echo.New(),
		Address:    config.HostAddress,
		Port:       config.APIPort,
		HostID:     config.NodeID,
		Config:     config.APIServerConfig,
		Authorizer: authz.NewPolicyAuthorizer(authzPolicy),
		Headers: map[string]string{
			apimodels.HTTPHeaderBacalhauGitVersion: serverVersion.GitVersion,
			apimodels.HTTPHeaderBacalhauGitCommit:  serverVersion.GitCommit,
			apimodels.HTTPHeaderBacalhauBuildDate:  serverVersion.BuildDate.UTC().String(),
			apimodels.HTTPHeaderBacalhauBuildOS:    serverVersion.GOOS,
			apimodels.HTTPHeaderBacalhauArch:       serverVersion.GOARCH,
		},
	}

	// Only allow autocert for requester nodes
	if config.IsRequesterNode {
		serverParams.AutoCertDomain = config.RequesterAutoCert
		serverParams.AutoCertCache = config.RequesterAutoCertCache
		serverParams.TLSCertificateFile = config.RequesterTLSCertificateFile
		serverParams.TLSKeyFile = config.RequesterTLSKeyFile
	}

	apiServer, err := publicapi.NewAPIServer(serverParams)
	if err != nil {
		return nil, err
	}
	// node info store that is used for both discovering compute nodes, as to find addresses of other nodes for routing requests.
	nodeInfoStore := inmemory.NewNodeInfoStore(inmemory.NodeInfoStoreParams{
		TTL: config.NodeInfoStoreTTL,
	})

	var natsConfig *nats_transport.NATSTransportConfig
	var transportLayer transport.TransportLayer
<<<<<<< HEAD
=======
	var tracingInfoStore routing.NodeInfoStore
	var heartbeatSvr *heartbeat.HeartbeatServer
>>>>>>> 67eaa11b

	if config.NetworkConfig.Type == models.NetworkTypeNATS {
		natsConfig = &nats_transport.NATSTransportConfig{
			NodeID:                   config.NodeID,
			Port:                     config.NetworkConfig.Port,
			AdvertisedAddress:        config.NetworkConfig.AdvertisedAddress,
			Orchestrators:            config.NetworkConfig.Orchestrators,
			ClusterName:              config.NetworkConfig.ClusterName,
			ClusterPort:              config.NetworkConfig.ClusterPort,
			ClusterPeers:             config.NetworkConfig.ClusterPeers,
			ClusterAdvertisedAddress: config.NetworkConfig.ClusterAdvertisedAddress,
			IsRequesterNode:          config.IsRequesterNode,
		}
<<<<<<< HEAD
		transportLayer, err = nats_transport.NewNATSTransport(ctx, natsConfig, nodeInfoStore)
=======

		natsTransportLayer, err := nats_transport.NewNATSTransport(ctx, natsConfig)
		if err != nil {
			return nil, pkgerrors.Wrap(err, "failed to create NATS transport layer")
		}
		transportLayer = natsTransportLayer

		if config.IsRequesterNode {
			// KV Node Store requires connection info from the NATS server so that it is able
			// to create its own connection and then subscribe to the node info topic.
			natsClient, err := nats_transport.CreateClient(ctx, natsTransportLayer.Config)
			if err != nil {
				return nil, pkgerrors.Wrap(err, "failed to create NATS client for node info store")
			}
			nodeInfoStore, err := kvstore.NewNodeStore(ctx, kvstore.NodeStoreParams{
				BucketName: kvstore.DefaultBucketName,
				Client:     natsClient.Client,
			})
			if err != nil {
				return nil, pkgerrors.Wrap(err, "failed to create node info store using NATS transport connection info")
			}
			tracingInfoStore = tracing.NewNodeStore(nodeInfoStore)

			heartbeatParams := heartbeat.HeartbeatServerParams{
				Client:                natsClient.Client,
				Topic:                 config.RequesterNodeConfig.ControlPlaneSettings.HeartbeatTopic,
				CheckFrequency:        config.RequesterNodeConfig.ControlPlaneSettings.HeartbeatCheckFrequency.AsTimeDuration(),
				NodeDisconnectedAfter: config.RequesterNodeConfig.ControlPlaneSettings.NodeDisconnectedAfter.AsTimeDuration(),
			}
			heartbeatSvr, err = heartbeat.NewServer(heartbeatParams)
			if err != nil {
				return nil, pkgerrors.Wrap(err, "failed to create heartbeat server using NATS transport connection info")
			}

			// Once the KV store has been created, it can be offered to the transport layer to be used as a consumer
			// of node info.
			if err := transportLayer.RegisterNodeInfoConsumer(ctx, tracingInfoStore); err != nil {
				return nil, pkgerrors.Wrap(err, "failed to register node info consumer with nats transport")
			}
		}
>>>>>>> 67eaa11b
	} else {
		libp2pConfig := libp2p_transport.Libp2pTransportConfig{
			Host:           config.NetworkConfig.Libp2pHost,
			Peers:          config.NetworkConfig.ClusterPeers,
			ReconnectDelay: config.NetworkConfig.ReconnectDelay,
			CleanupManager: config.CleanupManager,
		}
		transportLayer, err = libp2p_transport.NewLibp2pTransport(ctx, libp2pConfig, nodeInfoStore)
	}
	if err != nil {
		return nil, err
	}

	var debugInfoProviders []model.DebugInfoProvider
	debugInfoProviders = append(debugInfoProviders, transportLayer.DebugInfoProviders()...)

	var requesterNode *Requester
	var computeNode *Compute
<<<<<<< HEAD
	var labelsProvider models.LabelsProvider = &ConfigLabelsProvider{staticLabels: config.Labels}

	// setup requester node
	if config.IsRequesterNode {
=======
	var labelsProvider models.LabelsProvider

	// setup requester node
	if config.IsRequesterNode {
		authenticators, err := config.DependencyInjector.AuthenticatorsFactory.Get(ctx, config)
		if err != nil {
			return nil, err
		}

		metrics.NodeInfo.Add(ctx, 1,
			attribute.StringSlice("node_authenticators", authenticators.Keys(ctx)),
		)

		// Create a new node manager to keep track of compute nodes connecting
		// to the network. Provide it with a mechanism to lookup (and enhance)
		// node info, and a reference to the heartbeat server if running NATS.
		nodeManager := manager.NewNodeManager(manager.NodeManagerParams{
			NodeInfo:             tracingInfoStore,
			Heartbeats:           heartbeatSvr,
			DefaultApprovalState: config.RequesterNodeConfig.DefaultApprovalState,
		})

		// Start the nodemanager, ensuring it doesn't block the main thread and
		// that any errors are logged. If we are unable to start the manager
		// then we should not start the node.
		if err := nodeManager.Start(ctx); err != nil {
			return nil, pkgerrors.Wrap(err, "failed to start node manager")
		}

		// NodeManager node wraps the node manager and implements the routing.NodeInfoStore
		// interface so that it can return nodes and add the most recent resource information
		// to the node info returned.  When the libp2p transport is no longer necessary, we
		// can remove the parameter from the NewRequesterNode call and use the nodeManager
		// instead.
		legacyInfoStore := tracingInfoStore
		if config.NetworkConfig.Type == models.NetworkTypeNATS {
			legacyInfoStore = nodeManager
		}

>>>>>>> 67eaa11b
		requesterNode, err = NewRequesterNode(
			ctx,
			config.NodeID,
			apiServer,
			config.RequesterNodeConfig,
			storageProviders,
			authenticators,
			nodeInfoStore,
			config.FsRepo,
			transportLayer.ComputeProxy(),
		)
		if err != nil {
			return nil, err
		}
		err = transportLayer.RegisterComputeCallback(requesterNode.localCallback)
		if err != nil {
			return nil, err
		}
<<<<<<< HEAD
=======

		// TODO: We only currently want a management endpoint for register/update
		// when using NATS
		if config.NetworkConfig.Type == models.NetworkTypeNATS {
			err = transportLayer.RegisterManagementEndpoint(nodeManager)
			if err != nil {
				return nil, err
			}
		}

		labelsProvider = models.MergeLabelsInOrder(
			&ConfigLabelsProvider{staticLabels: config.Labels},
			&RuntimeLabelsProvider{},
		)
>>>>>>> 67eaa11b
		debugInfoProviders = append(debugInfoProviders, requesterNode.debugInfoProviders...)
	}

	if config.IsComputeNode {
		storagePath := pkgconfig.GetStoragePath()

<<<<<<< HEAD
=======
		publishers, err := config.DependencyInjector.PublishersFactory.Get(ctx, config)
		if err != nil {
			return nil, err
		}

		executors, err := config.DependencyInjector.ExecutorsFactory.Get(ctx, config)
		if err != nil {
			return nil, err
		}

		metrics.NodeInfo.Add(ctx, 1,
			attribute.StringSlice("node_publishers", publishers.Keys(ctx)),
			attribute.StringSlice("node_engines", executors.Keys(ctx)),
		)

		var hbClient *heartbeat.HeartbeatClient

		// We want to provide a heartbeat client to the compute node if we are using NATS.
		// We can only create a heartbeat client if we have a NATS client, and we can
		// only do that if the configuration is available. Whilst we support libp2p this
		// is not always the case.
		if natsConfig != nil {
			natsClient, err := nats_transport.CreateClient(ctx, natsConfig)
			if err != nil {
				return nil, pkgerrors.Wrap(err, "failed to create NATS client for node info store")
			}

			hbClient, err = heartbeat.NewClient(
				natsClient.Client,
				config.NodeID,
				config.ComputeConfig.ControlPlaneSettings.HeartbeatTopic,
			)
			if err != nil {
				return nil, pkgerrors.Wrap(err, "failed to create heartbeat client")
			}
		}

>>>>>>> 67eaa11b
		// setup compute node
		computeNode, err = NewComputeNode(
			ctx,
			config.NodeID,
			config.CleanupManager,
			config.NetworkConfig.Libp2pHost,
			apiServer,
			config.ComputeConfig,
			storagePath,
			storageProviders,
			executors,
			publishers,
			config.FsRepo,
			transportLayer.CallbackProxy(),
<<<<<<< HEAD
=======
			transportLayer.ManagementProxy(),
			config.Labels,
			hbClient,
>>>>>>> 67eaa11b
		)
		if err != nil {
			return nil, err
		}

		err = transportLayer.RegisterComputeEndpoint(computeNode.LocalEndpoint)
		if err != nil {
			return nil, err
		}

<<<<<<< HEAD
		labelsProvider = models.MergeLabelsInOrder(
			computeNode.autoLabelsProvider,
			labelsProvider,
		)
=======
		labelsProvider = computeNode.labelsProvider
>>>>>>> 67eaa11b
		debugInfoProviders = append(debugInfoProviders, computeNode.debugInfoProviders...)
	}

	nodeInfoProvider := routing.NewNodeInfoProvider(routing.NodeInfoProviderParams{
		NodeID:          config.NodeID,
		LabelsProvider:  labelsProvider,
		BacalhauVersion: *version.Get(),
	})
	nodeInfoProvider.RegisterNodeInfoDecorator(transportLayer.NodeInfoDecorator())
	if computeNode != nil {
		nodeInfoProvider.RegisterNodeInfoDecorator(computeNode.nodeInfoDecorator)
	}

	shared.NewEndpoint(shared.EndpointParams{
		Router:           apiServer.Router,
		NodeID:           config.NodeID,
		NodeInfoProvider: nodeInfoProvider,
	})

	agent.NewEndpoint(agent.EndpointParams{
		Router:             apiServer.Router,
		NodeInfoProvider:   nodeInfoProvider,
		DebugInfoProviders: debugInfoProviders,
	})

	// node info publisher
	nodeInfoPublisherInterval := config.NodeInfoPublisherInterval
	if nodeInfoPublisherInterval.IsZero() {
		nodeInfoPublisherInterval = GetNodeInfoPublishConfig()
	}

	// NB(forrest): this must be done last to avoid eager publishing before nodes are constructed
	// TODO(forrest) [fixme] we should fix this to make it less racy in testing
	nodeInfoPublisher := routing.NewNodeInfoPublisher(routing.NodeInfoPublisherParams{
		PubSub:           transportLayer.NodeInfoPubSub(),
		NodeInfoProvider: nodeInfoProvider,
		IntervalConfig:   nodeInfoPublisherInterval,
	})

	// Start periodic software update checks.
	updateCheckCtx, stopUpdateChecks := context.WithCancel(ctx)
	version.RunUpdateChecker(
		updateCheckCtx,
		func(ctx context.Context) (*models.BuildVersionInfo, error) { return nil, nil },
		version.LogUpdateResponse,
	)
	config.CleanupManager.RegisterCallback(func() error {
		stopUpdateChecks()
		return nil
	})

	// cleanup libp2p resources in the desired order
	config.CleanupManager.RegisterCallbackWithContext(func(ctx context.Context) error {
		if computeNode != nil {
			computeNode.cleanup(ctx)
		}
		if requesterNode != nil {
			requesterNode.cleanup(ctx)
		}
		nodeInfoPublisher.Stop(ctx)

		var errors *multierror.Error
		errors = multierror.Append(errors, transportLayer.Close(ctx))
		errors = multierror.Append(errors, apiServer.Shutdown(ctx))
		cancel()
		return errors.ErrorOrNil()
	})

	metrics.NodeInfo.Add(ctx, 1,
		attribute.String("node_id", config.NodeID),
		attribute.String("node_network_transport", config.NetworkConfig.Type),
		attribute.Bool("node_is_compute", config.IsComputeNode),
		attribute.Bool("node_is_requester", config.IsRequesterNode),
		attribute.StringSlice("node_engines", executors.Keys(ctx)),
		attribute.StringSlice("node_publishers", publishers.Keys(ctx)),
		attribute.StringSlice("node_storages", storageProviders.Keys(ctx)),
	)
	node := &Node{
		ID:             config.NodeID,
		CleanupManager: config.CleanupManager,
		APIServer:      apiServer,
		IPFSClient:     config.IPFSClient,
		ComputeNode:    computeNode,
		RequesterNode:  requesterNode,
		NodeInfoStore:  nodeInfoStore,
		Libp2pHost:     config.NetworkConfig.Libp2pHost,
	}

	return node, nil
}

// IsRequesterNode returns true if the node is a requester node
func (n *Node) IsRequesterNode() bool {
	return n.RequesterNode != nil
}

// IsComputeNode returns true if the node is a compute node
func (n *Node) IsComputeNode() bool {
	return n.ComputeNode != nil
}

func mergeDependencyInjectors(injector NodeDependencyInjector, defaultInjector NodeDependencyInjector) NodeDependencyInjector {
	if injector.StorageProvidersFactory == nil {
		injector.StorageProvidersFactory = defaultInjector.StorageProvidersFactory
	}
	if injector.ExecutorsFactory == nil {
		injector.ExecutorsFactory = defaultInjector.ExecutorsFactory
	}
	if injector.PublishersFactory == nil {
		injector.PublishersFactory = defaultInjector.PublishersFactory
	}
	if injector.AuthenticatorsFactory == nil {
		injector.AuthenticatorsFactory = defaultInjector.AuthenticatorsFactory
	}
	return injector
}<|MERGE_RESOLUTION|>--- conflicted
+++ resolved
@@ -2,13 +2,15 @@
 
 import (
 	"context"
+	"errors"
 	"fmt"
 	"time"
 
-	"github.com/hashicorp/go-multierror"
 	"github.com/imdario/mergo"
 	"github.com/labstack/echo/v4"
 	"github.com/libp2p/go-libp2p/core/host"
+	pkgerrors "github.com/pkg/errors"
+	"github.com/rs/zerolog/log"
 	"go.opentelemetry.io/otel/attribute"
 
 	"github.com/bacalhau-project/bacalhau/pkg/authz"
@@ -20,19 +22,17 @@
 	"github.com/bacalhau-project/bacalhau/pkg/model"
 	"github.com/bacalhau-project/bacalhau/pkg/models"
 	nats_transport "github.com/bacalhau-project/bacalhau/pkg/nats/transport"
-<<<<<<< HEAD
-=======
 	"github.com/bacalhau-project/bacalhau/pkg/node/heartbeat"
 	"github.com/bacalhau-project/bacalhau/pkg/node/manager"
->>>>>>> 67eaa11b
 	"github.com/bacalhau-project/bacalhau/pkg/node/metrics"
 	"github.com/bacalhau-project/bacalhau/pkg/publicapi"
 	"github.com/bacalhau-project/bacalhau/pkg/publicapi/apimodels"
 	"github.com/bacalhau-project/bacalhau/pkg/publicapi/endpoint/agent"
 	"github.com/bacalhau-project/bacalhau/pkg/publicapi/endpoint/shared"
-	"github.com/bacalhau-project/bacalhau/pkg/repo"
 	"github.com/bacalhau-project/bacalhau/pkg/routing"
 	"github.com/bacalhau-project/bacalhau/pkg/routing/inmemory"
+	"github.com/bacalhau-project/bacalhau/pkg/routing/kvstore"
+	"github.com/bacalhau-project/bacalhau/pkg/routing/tracing"
 	"github.com/bacalhau-project/bacalhau/pkg/system"
 	"github.com/bacalhau-project/bacalhau/pkg/transport"
 	"github.com/bacalhau-project/bacalhau/pkg/version"
@@ -61,6 +61,7 @@
 	RequesterNodeConfig         RequesterConfig
 	APIServerConfig             publicapi.Config
 	AuthConfig                  types.AuthConfig
+	NodeType                    models.NodeType
 	IsRequesterNode             bool
 	IsComputeNode               bool
 	Labels                      map[string]string
@@ -69,15 +70,14 @@
 	AllowListedLocalPaths       []string
 	NodeInfoStoreTTL            time.Duration
 
-	FsRepo        *repo.FsRepo
 	NetworkConfig NetworkConfig
 }
 
 func (c *NodeConfig) Validate() error {
 	// TODO: add more validations
-	var mErr *multierror.Error
-	mErr = multierror.Append(mErr, c.NetworkConfig.Validate())
-	return mErr.ErrorOrNil()
+	var mErr error
+	mErr = errors.Join(mErr, c.NetworkConfig.Validate())
+	return mErr
 }
 
 // Lazy node dependency injector that generate instances of different
@@ -113,7 +113,6 @@
 	APIServer      *publicapi.Server
 	ComputeNode    *Compute
 	RequesterNode  *Requester
-	NodeInfoStore  routing.NodeInfoStore
 	CleanupManager *system.CleanupManager
 	IPFSClient     ipfs.Client
 	Libp2pHost     host.Host // only set if using libp2p transport, nil otherwise
@@ -155,22 +154,12 @@
 		return nil, err
 	}
 
-	publishers, err := config.DependencyInjector.PublishersFactory.Get(ctx, config)
+	authzPolicy, err := policy.FromPathOrDefault(config.AuthConfig.AccessPolicyPath, authz.AlwaysAllowPolicy)
 	if err != nil {
 		return nil, err
 	}
 
-	executors, err := config.DependencyInjector.ExecutorsFactory.Get(ctx, config)
-	if err != nil {
-		return nil, err
-	}
-
-	authenticators, err := config.DependencyInjector.AuthenticatorsFactory.Get(ctx, config)
-	if err != nil {
-		return nil, err
-	}
-
-	authzPolicy, err := policy.FromPathOrDefault(config.AuthConfig.AccessPolicyPath, authz.AlwaysAllowPolicy)
+	signingKey, err := pkgconfig.GetClientPublicKey()
 	if err != nil {
 		return nil, err
 	}
@@ -183,7 +172,7 @@
 		Port:       config.APIPort,
 		HostID:     config.NodeID,
 		Config:     config.APIServerConfig,
-		Authorizer: authz.NewPolicyAuthorizer(authzPolicy),
+		Authorizer: authz.NewPolicyAuthorizer(authzPolicy, signingKey, config.NodeID),
 		Headers: map[string]string{
 			apimodels.HTTPHeaderBacalhauGitVersion: serverVersion.GitVersion,
 			apimodels.HTTPHeaderBacalhauGitCommit:  serverVersion.GitCommit,
@@ -206,33 +195,26 @@
 		return nil, err
 	}
 	// node info store that is used for both discovering compute nodes, as to find addresses of other nodes for routing requests.
-	nodeInfoStore := inmemory.NewNodeInfoStore(inmemory.NodeInfoStoreParams{
-		TTL: config.NodeInfoStoreTTL,
-	})
 
 	var natsConfig *nats_transport.NATSTransportConfig
 	var transportLayer transport.TransportLayer
-<<<<<<< HEAD
-=======
 	var tracingInfoStore routing.NodeInfoStore
 	var heartbeatSvr *heartbeat.HeartbeatServer
->>>>>>> 67eaa11b
 
 	if config.NetworkConfig.Type == models.NetworkTypeNATS {
 		natsConfig = &nats_transport.NATSTransportConfig{
 			NodeID:                   config.NodeID,
 			Port:                     config.NetworkConfig.Port,
 			AdvertisedAddress:        config.NetworkConfig.AdvertisedAddress,
+			AuthSecret:               config.NetworkConfig.AuthSecret,
 			Orchestrators:            config.NetworkConfig.Orchestrators,
+			StoreDir:                 config.NetworkConfig.StoreDir,
 			ClusterName:              config.NetworkConfig.ClusterName,
 			ClusterPort:              config.NetworkConfig.ClusterPort,
 			ClusterPeers:             config.NetworkConfig.ClusterPeers,
 			ClusterAdvertisedAddress: config.NetworkConfig.ClusterAdvertisedAddress,
 			IsRequesterNode:          config.IsRequesterNode,
 		}
-<<<<<<< HEAD
-		transportLayer, err = nats_transport.NewNATSTransport(ctx, natsConfig, nodeInfoStore)
-=======
 
 		natsTransportLayer, err := nats_transport.NewNATSTransport(ctx, natsConfig)
 		if err != nil {
@@ -273,15 +255,22 @@
 				return nil, pkgerrors.Wrap(err, "failed to register node info consumer with nats transport")
 			}
 		}
->>>>>>> 67eaa11b
 	} else {
+		tracingInfoStore = tracing.NewNodeStore(
+			inmemory.NewNodeStore(inmemory.NodeStoreParams{
+				TTL: config.NodeInfoStoreTTL,
+			}))
+
 		libp2pConfig := libp2p_transport.Libp2pTransportConfig{
 			Host:           config.NetworkConfig.Libp2pHost,
 			Peers:          config.NetworkConfig.ClusterPeers,
 			ReconnectDelay: config.NetworkConfig.ReconnectDelay,
 			CleanupManager: config.CleanupManager,
 		}
-		transportLayer, err = libp2p_transport.NewLibp2pTransport(ctx, libp2pConfig, nodeInfoStore)
+		transportLayer, err = libp2p_transport.NewLibp2pTransport(ctx, libp2pConfig, tracingInfoStore)
+		if err = transportLayer.RegisterNodeInfoConsumer(ctx, tracingInfoStore); err != nil {
+			return nil, pkgerrors.Wrap(err, "failed to register node info consumer with libp2p transport")
+		}
 	}
 	if err != nil {
 		return nil, err
@@ -292,12 +281,6 @@
 
 	var requesterNode *Requester
 	var computeNode *Compute
-<<<<<<< HEAD
-	var labelsProvider models.LabelsProvider = &ConfigLabelsProvider{staticLabels: config.Labels}
-
-	// setup requester node
-	if config.IsRequesterNode {
-=======
 	var labelsProvider models.LabelsProvider
 
 	// setup requester node
@@ -337,7 +320,6 @@
 			legacyInfoStore = nodeManager
 		}
 
->>>>>>> 67eaa11b
 		requesterNode, err = NewRequesterNode(
 			ctx,
 			config.NodeID,
@@ -345,19 +327,18 @@
 			config.RequesterNodeConfig,
 			storageProviders,
 			authenticators,
-			nodeInfoStore,
-			config.FsRepo,
+			legacyInfoStore,
 			transportLayer.ComputeProxy(),
+			nodeManager,
 		)
 		if err != nil {
 			return nil, err
 		}
+
 		err = transportLayer.RegisterComputeCallback(requesterNode.localCallback)
 		if err != nil {
 			return nil, err
 		}
-<<<<<<< HEAD
-=======
 
 		// TODO: We only currently want a management endpoint for register/update
 		// when using NATS
@@ -372,15 +353,12 @@
 			&ConfigLabelsProvider{staticLabels: config.Labels},
 			&RuntimeLabelsProvider{},
 		)
->>>>>>> 67eaa11b
 		debugInfoProviders = append(debugInfoProviders, requesterNode.debugInfoProviders...)
 	}
 
 	if config.IsComputeNode {
 		storagePath := pkgconfig.GetStoragePath()
 
-<<<<<<< HEAD
-=======
 		publishers, err := config.DependencyInjector.PublishersFactory.Get(ctx, config)
 		if err != nil {
 			return nil, err
@@ -418,27 +396,21 @@
 			}
 		}
 
->>>>>>> 67eaa11b
 		// setup compute node
 		computeNode, err = NewComputeNode(
 			ctx,
 			config.NodeID,
 			config.CleanupManager,
-			config.NetworkConfig.Libp2pHost,
 			apiServer,
 			config.ComputeConfig,
 			storagePath,
 			storageProviders,
 			executors,
 			publishers,
-			config.FsRepo,
 			transportLayer.CallbackProxy(),
-<<<<<<< HEAD
-=======
 			transportLayer.ManagementProxy(),
 			config.Labels,
 			hbClient,
->>>>>>> 67eaa11b
 		)
 		if err != nil {
 			return nil, err
@@ -449,21 +421,17 @@
 			return nil, err
 		}
 
-<<<<<<< HEAD
-		labelsProvider = models.MergeLabelsInOrder(
-			computeNode.autoLabelsProvider,
-			labelsProvider,
-		)
-=======
 		labelsProvider = computeNode.labelsProvider
->>>>>>> 67eaa11b
 		debugInfoProviders = append(debugInfoProviders, computeNode.debugInfoProviders...)
 	}
 
+	// Create a node info provider for LibP2P, and specify the default node approval state
+	// of Approved to avoid confusion as approval state is not used for this transport type.
 	nodeInfoProvider := routing.NewNodeInfoProvider(routing.NodeInfoProviderParams{
-		NodeID:          config.NodeID,
-		LabelsProvider:  labelsProvider,
-		BacalhauVersion: *version.Get(),
+		NodeID:              config.NodeID,
+		LabelsProvider:      labelsProvider,
+		BacalhauVersion:     *version.Get(),
+		DefaultNodeApproval: models.NodeApprovals.APPROVED,
 	})
 	nodeInfoProvider.RegisterNodeInfoDecorator(transportLayer.NodeInfoDecorator())
 	if computeNode != nil {
@@ -482,19 +450,34 @@
 		DebugInfoProviders: debugInfoProviders,
 	})
 
-	// node info publisher
-	nodeInfoPublisherInterval := config.NodeInfoPublisherInterval
-	if nodeInfoPublisherInterval.IsZero() {
-		nodeInfoPublisherInterval = GetNodeInfoPublishConfig()
-	}
-
-	// NB(forrest): this must be done last to avoid eager publishing before nodes are constructed
-	// TODO(forrest) [fixme] we should fix this to make it less racy in testing
-	nodeInfoPublisher := routing.NewNodeInfoPublisher(routing.NodeInfoPublisherParams{
-		PubSub:           transportLayer.NodeInfoPubSub(),
-		NodeInfoProvider: nodeInfoProvider,
-		IntervalConfig:   nodeInfoPublisherInterval,
-	})
+	var nodeInfoPublisher *routing.NodeInfoPublisher
+	if config.NetworkConfig.Type != models.NetworkTypeNATS {
+		// We do not want to keep publishing node information if we are
+		// using NATS. We will initially call the management endpoint
+		// and then send less static information separately.
+		nodeInfoPublisherInterval := config.NodeInfoPublisherInterval
+		if nodeInfoPublisherInterval.IsZero() {
+			nodeInfoPublisherInterval = GetNodeInfoPublishConfig()
+		}
+
+		// NB(forrest): this must be done last to avoid eager publishing before nodes are constructed
+		// TODO(forrest) [fixme] we should fix this to make it less racy in testing
+		nodeInfoPublisher = routing.NewNodeInfoPublisher(routing.NodeInfoPublisherParams{
+			PubSub:           transportLayer.NodeInfoPubSub(),
+			NodeInfoProvider: nodeInfoProvider,
+			IntervalConfig:   nodeInfoPublisherInterval,
+		})
+	} else {
+		// We want to register the current requester node to the node store
+		if config.IsRequesterNode {
+			nodeInfo := nodeInfoProvider.GetNodeInfo(ctx)
+			nodeInfo.Approval = models.NodeApprovals.APPROVED
+			err := tracingInfoStore.Add(ctx, nodeInfo)
+			if err != nil {
+				log.Ctx(ctx).Error().Err(err).Msg("failed to add requester node to the node store")
+			}
+		}
+	}
 
 	// Start periodic software update checks.
 	updateCheckCtx, stopUpdateChecks := context.WithCancel(ctx)
@@ -508,21 +491,30 @@
 		return nil
 	})
 
-	// cleanup libp2p resources in the desired order
+	// Cleanup libp2p resources in the desired order
 	config.CleanupManager.RegisterCallbackWithContext(func(ctx context.Context) error {
 		if computeNode != nil {
-			computeNode.cleanup(ctx)
+			computeNode.Cleanup(ctx)
 		}
 		if requesterNode != nil {
 			requesterNode.cleanup(ctx)
 		}
-		nodeInfoPublisher.Stop(ctx)
-
-		var errors *multierror.Error
-		errors = multierror.Append(errors, transportLayer.Close(ctx))
-		errors = multierror.Append(errors, apiServer.Shutdown(ctx))
+
+		if nodeInfoPublisher != nil {
+			nodeInfoPublisher.Stop(ctx)
+		}
+
+		var err error
+		if transportLayer != nil {
+			err = errors.Join(err, transportLayer.Close(ctx))
+		}
+
+		if apiServer != nil {
+			err = errors.Join(err, apiServer.Shutdown(ctx))
+		}
+
 		cancel()
-		return errors.ErrorOrNil()
+		return err
 	})
 
 	metrics.NodeInfo.Add(ctx, 1,
@@ -530,8 +522,6 @@
 		attribute.String("node_network_transport", config.NetworkConfig.Type),
 		attribute.Bool("node_is_compute", config.IsComputeNode),
 		attribute.Bool("node_is_requester", config.IsRequesterNode),
-		attribute.StringSlice("node_engines", executors.Keys(ctx)),
-		attribute.StringSlice("node_publishers", publishers.Keys(ctx)),
 		attribute.StringSlice("node_storages", storageProviders.Keys(ctx)),
 	)
 	node := &Node{
@@ -541,7 +531,6 @@
 		IPFSClient:     config.IPFSClient,
 		ComputeNode:    computeNode,
 		RequesterNode:  requesterNode,
-		NodeInfoStore:  nodeInfoStore,
 		Libp2pHost:     config.NetworkConfig.Libp2pHost,
 	}
 
