package node

import (
	"context"
	"time"

	"github.com/filecoin-project/bacalhau/pkg/compute/backend"
	"github.com/filecoin-project/bacalhau/pkg/compute/bidstrategy"
	"github.com/filecoin-project/bacalhau/pkg/compute/capacity"
	"github.com/filecoin-project/bacalhau/pkg/compute/capacity/disk"
	"github.com/filecoin-project/bacalhau/pkg/compute/frontend"
	"github.com/filecoin-project/bacalhau/pkg/compute/pubsub"
	"github.com/filecoin-project/bacalhau/pkg/compute/sensors"
	"github.com/filecoin-project/bacalhau/pkg/compute/store/inmemory"
	"github.com/filecoin-project/bacalhau/pkg/eventhandler"
	"github.com/filecoin-project/bacalhau/pkg/localdb"
	"github.com/filecoin-project/bacalhau/pkg/model"
	"github.com/filecoin-project/bacalhau/pkg/publisher"
	filecoinlotus "github.com/filecoin-project/bacalhau/pkg/publisher/filecoin_lotus"
	"github.com/filecoin-project/bacalhau/pkg/verifier"

	"github.com/filecoin-project/bacalhau/pkg/executor"
	"github.com/filecoin-project/bacalhau/pkg/ipfs"
	"github.com/filecoin-project/bacalhau/pkg/publicapi"
	"github.com/filecoin-project/bacalhau/pkg/requesternode"
	"github.com/filecoin-project/bacalhau/pkg/system"
	"github.com/filecoin-project/bacalhau/pkg/transport"
	"github.com/rs/zerolog/log"
)

// Node configuration
type NodeConfig struct {
	IPFSClient           *ipfs.Client
	CleanupManager       *system.CleanupManager
	LocalDB              localdb.LocalDB
	Transport            transport.Transport
	FilecoinUnsealedPath string
	EstuaryAPIKey        string
	HostAddress          string
	HostID               string
	APIPort              int
	MetricsPort          int
	IsBadActor           bool
	ComputeConfig        ComputeConfig
	RequesterNodeConfig  requesternode.RequesterNodeConfig
	LotusConfig          *filecoinlotus.PublisherConfig
}

// Lazy node dependency injector that generate instances of different
// components on demand and based on the configuration provided.
type NodeDependencyInjector struct {
	StorageProvidersFactory StorageProvidersFactory
	ExecutorsFactory        ExecutorsFactory
	VerifiersFactory        VerifiersFactory
	PublishersFactory       PublishersFactory
}

func NewStandardNodeDependencyInjector() NodeDependencyInjector {
	return NodeDependencyInjector{
		StorageProvidersFactory: NewStandardStorageProvidersFactory(),
		ExecutorsFactory:        NewStandardExecutorsFactory(),
		VerifiersFactory:        NewStandardVerifiersFactory(),
		PublishersFactory:       NewStandardPublishersFactory(),
	}
}

type Node struct {
	// Visible for testing
	APIServer      *publicapi.APIServer
	ComputeNode    frontend.Service
	RequesterNode  *requesternode.RequesterNode
	LocalDB        localdb.LocalDB
	Transport      transport.Transport
	CleanupManager *system.CleanupManager
	Executors      executor.ExecutorProvider
	IPFSClient     *ipfs.Client

	HostID      string
	metricsPort int
}

func (n *Node) Start(ctx context.Context) error {
	go func(ctx context.Context) {
		if err := n.APIServer.ListenAndServe(ctx, n.CleanupManager); err != nil {
			log.Ctx(ctx).Error().Msgf("Api server can't run. Cannot serve client requests!: %v", err)
		}
	}(ctx)

	go func(ctx context.Context) {
		if err := system.ListenAndServeMetrics(ctx, n.CleanupManager, n.metricsPort); err != nil {
			log.Ctx(ctx).Error().Msgf("Cannot serve metrics: %v", err)
		}
	}(ctx)

	return nil
}

func NewStandardNode(
	ctx context.Context,
	config NodeConfig) (*Node, error) {
	return NewNode(ctx, config, NewStandardNodeDependencyInjector())
}

//nolint:funlen
func NewNode(
	ctx context.Context,
	config NodeConfig,
	injector NodeDependencyInjector) (*Node, error) {
	if config.HostID == "" {
		config.HostID = config.Transport.HostID()
	}

	storageProviders, err := injector.StorageProvidersFactory.Get(ctx, config)
	if err != nil {
		return nil, err
	}

	executors, err := injector.ExecutorsFactory.Get(ctx, config)
	if err != nil {
		return nil, err
	}

	verifiers, err := injector.VerifiersFactory.Get(ctx, config)
	if err != nil {
		return nil, err
	}

	publishers, err := injector.PublishersFactory.Get(ctx, config)
	if err != nil {
		return nil, err
	}

	// prepare event handlers
	tracerContextProvider := system.NewTracerContextProvider(config.HostID)
	config.CleanupManager.RegisterCallback(tracerContextProvider.Shutdown)

	localEventConsumer := eventhandler.NewChainedLocalEventHandler(system.NewNoopContextProvider())
	jobEventConsumer := eventhandler.NewChainedJobEventHandler(tracerContextProvider)
	jobEventPublisher := eventhandler.NewChainedJobEventHandler(tracerContextProvider)

	requesterNode, err := requesternode.NewRequesterNode(
		ctx,
		config.CleanupManager,
		config.HostID,
		config.LocalDB,
		localEventConsumer,
		jobEventPublisher,
		verifiers,
		storageProviders,
		config.RequesterNodeConfig,
	)
	if err != nil {
		return nil, err
	}

	// setup compute node
	computeService, computeListener, debugInfoProviders := generateComputeNode(
		ctx,
		config,
		executors,
		verifiers,
		publishers,
		jobEventPublisher,
	)

	apiServer := publicapi.NewServer(
		ctx,
		config.HostAddress,
		config.APIPort,
		config.LocalDB,
		config.Transport,
		requesterNode,
		debugInfoProviders,
		publishers,
		storageProviders,
	)

	eventTracer, err := eventhandler.NewTracer()
	if err != nil {
		return nil, err
	}
	config.CleanupManager.RegisterCallback(eventTracer.Shutdown)

	// Register event handlers
	lifecycleEventHandler := system.NewJobLifecycleEventHandler(config.HostID)
	localDBEventHandler := localdb.NewLocalDBEventHandler(config.LocalDB)

	// order of event handlers is important as triggering some handlers might depend on the state of others.
	jobEventConsumer.AddHandlers(
		// add tracing metadata to the context about the read event
		eventhandler.JobEventHandlerFunc(lifecycleEventHandler.HandleConsumedJobEvent),
		// ends the span for the job if received a terminal event
		tracerContextProvider,
		// record the event in a log
		eventTracer,
		// update the job state in the local DB
		localDBEventHandler,
		// handles bid and result proposals
		requesterNode,
		// handles job execution
<<<<<<< HEAD
		computeListener,
=======
		computeNode,
		// dispatches events to listening websockets
		apiServer,
>>>>>>> 8e377664
	)
	jobEventPublisher.AddHandlers(
		// publish events to the network
		eventhandler.JobEventHandlerFunc(config.Transport.Publish),
		// record the event in a log
		eventTracer,
		// add tracing metadata to the context about the published event
		eventhandler.JobEventHandlerFunc(lifecycleEventHandler.HandlePublishedJobEvent),
	)
	localEventConsumer.AddHandlers(
		// update the job node state in the local DB
		localDBEventHandler,
	)

	// subscribe the job event handler to the transport
	config.Transport.Subscribe(ctx, jobEventConsumer.HandleJobEvent)

	node := &Node{
		CleanupManager: config.CleanupManager,
		APIServer:      apiServer,
		IPFSClient:     config.IPFSClient,
		LocalDB:        config.LocalDB,
		Transport:      config.Transport,
		ComputeNode:    computeService,
		RequesterNode:  requesterNode,
		Executors:      executors,
		HostID:         config.HostID,
		metricsPort:    config.MetricsPort,
	}

	return node, nil
}

//nolint:funlen
func generateComputeNode(
	ctx context.Context,
	nodeConfig NodeConfig,
	executors executor.ExecutorProvider,
	verifiers verifier.VerifierProvider,
	publishers publisher.PublisherProvider,
	jobEventPublisher eventhandler.JobEventHandler) (frontend.Service, *pubsub.FrontendEventProxy, []model.DebugInfoProvider) {
	debugInfoProviders := []model.DebugInfoProvider{}
	executionStore := inmemory.NewStore()

	// backend
	capacityTracker := capacity.NewLocalTracker(capacity.LocalTrackerParams{
		MaxCapacity: nodeConfig.ComputeConfig.TotalResourceLimits,
	})
	debugInfoProviders = append(debugInfoProviders, sensors.NewCapacityInfoProvider(sensors.CapacityInfoProviderParams{
		CapacityTracker: capacityTracker,
	}))

	backendCallback := backend.NewChainedCallback(backend.ChainedCallbackParams{
		Callbacks: []backend.Callback{
			backend.NewStateUpdateCallback(backend.StateUpdateCallbackParams{
				ExecutionStore: executionStore,
			}),
			pubsub.NewBackendCallback(pubsub.BackendCallbackParams{
				NodeID:            nodeConfig.HostID,
				ExecutionStore:    executionStore,
				JobEventPublisher: jobEventPublisher,
			}),
		},
	})

	baseRunner := backend.NewBaseService(backend.BaseServiceParams{
		ID:         nodeConfig.HostID,
		Callback:   backendCallback,
		Store:      executionStore,
		Executors:  executors,
		Verifiers:  verifiers,
		Publishers: publishers,
	})

	bufferRunner := backend.NewServiceBuffer(backend.ServiceBufferParams{
		DelegateService:            baseRunner,
		Callback:                   backendCallback,
		RunningCapacityTracker:     capacityTracker,
		DefaultJobExecutionTimeout: nodeConfig.ComputeConfig.DefaultJobExecutionTimeout,
		BackoffDuration:            50 * time.Millisecond,
	})
	runningInfoProvider := sensors.NewRunningInfoProvider(sensors.RunningInfoProviderParams{
		BackendBuffer: bufferRunner,
	})
	debugInfoProviders = append(debugInfoProviders, runningInfoProvider)
	if nodeConfig.ComputeConfig.LogRunningExecutionsEnabled {
		loggingSensor := sensors.NewLoggingSensor(sensors.LoggingSensorParams{
			InfoProvider: runningInfoProvider,
			Interval:     nodeConfig.ComputeConfig.LogRunningExecutionsInterval,
		})
		go loggingSensor.Start(ctx)
	}

	// frontend
	capacityCalculator := capacity.NewChainedUsageCalculator(capacity.ChainedUsageCalculatorParams{
		Calculators: []capacity.UsageCalculator{
			capacity.NewDefaultsUsageCalculator(capacity.DefaultsUsageCalculatorParams{
				Defaults: nodeConfig.ComputeConfig.DefaultJobResourceLimits,
			}),
			disk.NewDiskUsageCalculator(disk.DiskUsageCalculatorParams{
				Executors: executors,
			}),
		},
	})

	biddingStrategy := bidstrategy.NewChainedBidStrategy(
		bidstrategy.NewMaxCapacityStrategy(bidstrategy.MaxCapacityStrategyParams{
			MaxJobRequirements: nodeConfig.ComputeConfig.JobResourceLimits,
		}),
		bidstrategy.NewAvailableCapacityStrategy(bidstrategy.AvailableCapacityStrategyParams{
			CapacityTracker: capacityTracker,
			CommitFactor:    nodeConfig.ComputeConfig.OverCommitResourcesFactor,
		}),
		// TODO XXX: don't hardcode networkSize, calculate this dynamically from
		//  libp2p instead somehow. https://github.com/filecoin-project/bacalhau/issues/512
		bidstrategy.NewDistanceDelayStrategy(bidstrategy.DistanceDelayStrategyParams{
			NetworkSize: 1,
		}),
		bidstrategy.NewEnginesInstalledStrategy(bidstrategy.EnginesInstalledStrategyParams{
			Executors: executors,
			Verifiers: verifiers,
		}),
		bidstrategy.NewExternalCommandStrategy(bidstrategy.ExternalCommandStrategyParams{
			Command: nodeConfig.ComputeConfig.JobSelectionPolicy.ProbeExec,
		}),
		bidstrategy.NewExternalHTTPStrategy(bidstrategy.ExternalHTTPStrategyParams{
			URL: nodeConfig.ComputeConfig.JobSelectionPolicy.ProbeHTTP,
		}),
		bidstrategy.NewInputLocalityStrategy(bidstrategy.InputLocalityStrategyParams{
			Locality:  nodeConfig.ComputeConfig.JobSelectionPolicy.Locality,
			Executors: executors,
		}),
		bidstrategy.NewStatelessJobStrategy(bidstrategy.StatelessJobStrategyParams{
			RejectStatelessJobs: nodeConfig.ComputeConfig.JobSelectionPolicy.RejectStatelessJobs,
		}),
		bidstrategy.NewTimeoutStrategy(bidstrategy.TimeoutStrategyParams{
			MaxJobExecutionTimeout: nodeConfig.ComputeConfig.MaxJobExecutionTimeout,
			MinJobExecutionTimeout: nodeConfig.ComputeConfig.MinJobExecutionTimeout,
		}),
	)

	frontendNode := frontend.NewBaseService(frontend.BaseServiceParams{
		ID:              nodeConfig.HostID,
		ExecutionStore:  executionStore,
		UsageCalculator: capacityCalculator,
		BidStrategy:     biddingStrategy,
		Backend:         bufferRunner,
	})

	frontendProxy := pubsub.NewFrontendEventProxy(pubsub.FrontendEventProxyParams{
		NodeID:            nodeConfig.HostID,
		Frontend:          frontendNode,
		JobStore:          nodeConfig.LocalDB,
		ExecutionStore:    executionStore,
		JobEventPublisher: jobEventPublisher,
	})

	return frontendNode, frontendProxy, debugInfoProviders
}<|MERGE_RESOLUTION|>--- conflicted
+++ resolved
@@ -198,13 +198,9 @@
 		// handles bid and result proposals
 		requesterNode,
 		// handles job execution
-<<<<<<< HEAD
 		computeListener,
-=======
-		computeNode,
 		// dispatches events to listening websockets
 		apiServer,
->>>>>>> 8e377664
 	)
 	jobEventPublisher.AddHandlers(
 		// publish events to the network
@@ -290,13 +286,11 @@
 		BackendBuffer: bufferRunner,
 	})
 	debugInfoProviders = append(debugInfoProviders, runningInfoProvider)
-	if nodeConfig.ComputeConfig.LogRunningExecutionsEnabled {
-		loggingSensor := sensors.NewLoggingSensor(sensors.LoggingSensorParams{
-			InfoProvider: runningInfoProvider,
-			Interval:     nodeConfig.ComputeConfig.LogRunningExecutionsInterval,
-		})
-		go loggingSensor.Start(ctx)
-	}
+	loggingSensor := sensors.NewLoggingSensor(sensors.LoggingSensorParams{
+		InfoProvider: runningInfoProvider,
+		Interval:     nodeConfig.ComputeConfig.LogRunningExecutionsInterval,
+	})
+	go loggingSensor.Start(ctx)
 
 	// frontend
 	capacityCalculator := capacity.NewChainedUsageCalculator(capacity.ChainedUsageCalculatorParams{
