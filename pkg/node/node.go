package node

import (
	"context"
	"time"

	"github.com/filecoin-project/bacalhau/pkg/config"
	"github.com/filecoin-project/bacalhau/pkg/ipfs"
	"github.com/filecoin-project/bacalhau/pkg/localdb"
	"github.com/filecoin-project/bacalhau/pkg/model"
	"github.com/filecoin-project/bacalhau/pkg/publicapi"
	filecoinlotus "github.com/filecoin-project/bacalhau/pkg/publisher/filecoin_lotus"
	"github.com/filecoin-project/bacalhau/pkg/pubsub/libp2p"
	"github.com/filecoin-project/bacalhau/pkg/simulator"
	"github.com/filecoin-project/bacalhau/pkg/system"
	"github.com/imdario/mergo"
	libp2p_pubsub "github.com/libp2p/go-libp2p-pubsub"
	"github.com/libp2p/go-libp2p/core/host"
	"github.com/rs/zerolog/log"
)

<<<<<<< HEAD
const NodeAnnounceInterval = 10 * time.Second
=======
const JobEventsTopic = "bacalhau-job-events"
const NodeInfoTopic = "bacalhau-node-info"
>>>>>>> 438e22e3

// Node configuration
type NodeConfig struct {
	IPFSClient           *ipfs.Client
	CleanupManager       *system.CleanupManager
	LocalDB              localdb.LocalDB
	Host                 host.Host
	FilecoinUnsealedPath string
	EstuaryAPIKey        string
	HostAddress          string
	APIPort              int
	MetricsPort          int
	ComputeConfig        ComputeConfig
	RequesterNodeConfig  RequesterConfig
	APIServerConfig      publicapi.APIServerConfig
	LotusConfig          *filecoinlotus.PublisherConfig
	SimulatorNodeID      string
	IsRequesterNode      bool
	IsComputeNode        bool
}

// Lazy node dependency injector that generate instances of different
// components on demand and based on the configuration provided.
type NodeDependencyInjector struct {
	StorageProvidersFactory StorageProvidersFactory
	ExecutorsFactory        ExecutorsFactory
	VerifiersFactory        VerifiersFactory
	PublishersFactory       PublishersFactory
}

func NewStandardNodeDependencyInjector() NodeDependencyInjector {
	return NodeDependencyInjector{
		StorageProvidersFactory: NewStandardStorageProvidersFactory(),
		ExecutorsFactory:        NewStandardExecutorsFactory(),
		VerifiersFactory:        NewStandardVerifiersFactory(),
		PublishersFactory:       NewStandardPublishersFactory(),
	}
}

type Node struct {
	// Visible for testing
	APIServer      *publicapi.APIServer
	ComputeNode    *Compute
	RequesterNode  *Requester
	CleanupManager *system.CleanupManager
	IPFSClient     *ipfs.Client
	Host           host.Host
	metricsPort    int
}

func (n *Node) Start(ctx context.Context) error {
	go func(ctx context.Context) {
		if err := n.APIServer.ListenAndServe(ctx, n.CleanupManager); err != nil {
			log.Ctx(ctx).Error().Msgf("Api server can't run. Cannot serve client requests!: %v", err)
		}
	}(ctx)

	go func(ctx context.Context) {
		if err := system.ListenAndServeMetrics(ctx, n.CleanupManager, n.metricsPort); err != nil {
			log.Ctx(ctx).Error().Msgf("Cannot serve metrics: %v", err)
		}
	}(ctx)

	return nil
}

func NewStandardNode(
	ctx context.Context,
	config NodeConfig) (*Node, error) {
	return NewNode(ctx, config, NewStandardNodeDependencyInjector())
}

//nolint:funlen,gocyclo // Should be simplified when moving to FX
func NewNode(
	ctx context.Context,
	config NodeConfig,
	injector NodeDependencyInjector) (*Node, error) {
	err := mergo.Merge(&config.APIServerConfig, publicapi.DefaultAPIServerConfig)
	if err != nil {
		return nil, err
	}

	storageProviders, err := injector.StorageProvidersFactory.Get(ctx, config)
	if err != nil {
		return nil, err
	}

	executors, err := injector.ExecutorsFactory.Get(ctx, config)
	if err != nil {
		return nil, err
	}

	verifiers, err := injector.VerifiersFactory.Get(ctx, config)
	if err != nil {
		return nil, err
	}

	publishers, err := injector.PublishersFactory.Get(ctx, config)
	if err != nil {
		return nil, err
	}

<<<<<<< HEAD
	// prepare event handlers
	tracerContextProvider := system.NewTracerContextProvider(config.HostID)
	config.CleanupManager.RegisterCallback(tracerContextProvider.Shutdown)

	localEventConsumer := eventhandler.NewChainedLocalEventHandler(system.NewNoopContextProvider())
	jobEventConsumer := eventhandler.NewChainedJobEventHandler(tracerContextProvider)
	jobEventPublisher := eventhandler.NewChainedJobEventHandler(tracerContextProvider)
	nodeEventConsumer := eventhandler.NewChainedNodeEventHandler(tracerContextProvider)
	nodeEventPublisher := eventhandler.NewChainedNodeEventHandler(tracerContextProvider)
=======
	var simulatorRequestHandler *simulator.RequestHandler
	if config.SimulatorNodeID == config.Host.ID().String() {
		log.Info().Msgf("Node %s is the simulator node. Setting proper event handlers", config.Host.ID().String())
		simulatorRequestHandler = simulator.NewRequestHandler()
	}
>>>>>>> 438e22e3

	// public http api server
	apiServer, err := publicapi.NewAPIServer(publicapi.APIServerParams{
		Address: config.HostAddress,
		Port:    config.APIPort,
		Host:    config.Host,
		Config:  config.APIServerConfig,
	})
	if err != nil {
		return nil, err
	}

	// A single gossipSub instance that will be used by all topics
	gossipSubCtx, gossipSubCancel := context.WithCancel(ctx)
	gossipSub, err := newLibp2pPubSub(gossipSubCtx, config)
	if err != nil {
		gossipSubCancel()
		return nil, err
	}

	// PubSub to publish node info to the network
	nodeInfoPubSub, err := libp2p.NewPubSub[model.NodeInfo](libp2p.PubSubParams{
		Host:      config.Host,
		TopicName: NodeInfoTopic,
		PubSub:    gossipSub,
	})
	if err != nil {
		gossipSubCancel()
		return nil, err
	}
<<<<<<< HEAD
	config.CleanupManager.RegisterCallback(eventTracer.Shutdown)

	// Register event handlers
	lifecycleEventHandler := system.NewJobLifecycleEventHandler(config.HostID)
	localDBEventHandler := localdb.NewLocalDBEventHandler(config.LocalDB)

	// order of event handlers is important as triggering some handlers might depend on the state of others.
	jobEventConsumer.AddHandlers(
		// add tracing metadata to the context about the read event
		eventhandler.JobEventHandlerFunc(lifecycleEventHandler.HandleConsumedJobEvent),
		// ends the span for the job if received a terminal event
		tracerContextProvider,
		// record the event in a log
		eventTracer,
		// update the job state in the local DB
		localDBEventHandler,
		// handles bid and result proposals
		requesterNode,
		// handles job execution
		computeNode.frontendProxy,
		// dispatches events to listening websockets
		apiServer,
	)
	jobEventPublisher.AddHandlers(
		// publish events to the network
		eventhandler.JobEventHandlerFunc(config.Transport.Publish),
		// record the event in a log
		eventTracer,
		// add tracing metadata to the context about the published event
		eventhandler.JobEventHandlerFunc(lifecycleEventHandler.HandlePublishedJobEvent),
	)
	localEventConsumer.AddHandlers(
		// update the job node state in the local DB
		localDBEventHandler,
	)
	nodeEventConsumer.AddHandlers(
		// dispatches events to listening websockets
		apiServer,
	)
	nodeEventPublisher.AddHandlers(
		eventhandler.NodeEventHandlerFunc(config.Transport.PublishNode),
	)

	// subscribe the job event handler to the transport
	config.Transport.Subscribe(ctx, jobEventConsumer.HandleJobEvent)
	config.Transport.SubscribeNode(ctx, nodeEventConsumer.HandleNodeEvent)
=======

	var requesterNode *Requester
	var computeNode *Compute

	// setup requester node
	if config.IsRequesterNode {
		requesterNode, err = NewRequesterNode(
			ctx,
			config.CleanupManager,
			config.Host,
			apiServer,
			config.RequesterNodeConfig,
			config.LocalDB,
			config.SimulatorNodeID,
			simulatorRequestHandler,
			verifiers,
			storageProviders,
			nodeInfoPubSub,
			gossipSub,
		)
		if err != nil {
			gossipSubCancel()
			return nil, err
		}
	}

	if config.IsComputeNode {
		// setup compute node
		computeNode, err = NewComputeNode(
			ctx,
			config.CleanupManager,
			config.Host,
			apiServer,
			config.ComputeConfig,
			config.SimulatorNodeID,
			simulatorRequestHandler,
			executors,
			verifiers,
			publishers,
			nodeInfoPubSub,
		)
		if err != nil {
			gossipSubCancel()
			return nil, err
		}
	}

	// cleanup libp2p resources in the desired order
	config.CleanupManager.RegisterCallback(func() error {
		cleanupCtx := context.Background()
		if computeNode != nil {
			computeNode.cleanup(cleanupCtx)
		}
		if requesterNode != nil {
			requesterNode.cleanup(cleanupCtx)
		}
		cleanupErr := nodeInfoPubSub.Close(cleanupCtx)
		if cleanupErr != nil {
			log.Error().Err(cleanupErr).Msg("failed to close libp2p node info pubsub")
		}
		gossipSubCancel()

		cleanupErr = config.Host.Close()
		if cleanupErr != nil {
			log.Error().Err(cleanupErr).Msg("failed to close host")
		}
		return cleanupErr
	})

	if requesterNode != nil && computeNode != nil {
		// To enable nodes self-dialing themselves as libp2p doesn't support it.
		computeNode.RegisterLocalComputeCallback(requesterNode.localCallback)
		requesterNode.RegisterLocalComputeEndpoint(computeNode.LocalEndpoint)
	}
>>>>>>> 438e22e3

	node := &Node{
		CleanupManager: config.CleanupManager,
		APIServer:      apiServer,
		IPFSClient:     config.IPFSClient,
		ComputeNode:    computeNode,
		RequesterNode:  requesterNode,
		Host:           config.Host,
		metricsPort:    config.MetricsPort,
	}

	nodeEventProducer(
		ctx,
		config.Transport,
		computeNode.capacityTracker,
		computeNode.debugInfoProviders,
		nodeEventPublisher,
		NodeAnnounceInterval,
	)

	return node, nil
}

// IsRequesterNode returns true if the node is a requester node
func (n *Node) IsRequesterNode() bool {
	return n.RequesterNode != nil
}

// IsComputeNode returns true if the node is a compute node
func (n *Node) IsComputeNode() bool {
	return n.ComputeNode != nil
}

func newLibp2pPubSub(ctx context.Context, nodeConfig NodeConfig) (*libp2p_pubsub.PubSub, error) {
	tracer, err := libp2p_pubsub.NewJSONTracer(config.GetLibp2pTracerPath())
	if err != nil {
		return nil, err
	}

	pgParams := libp2p_pubsub.NewPeerGaterParams(
		0.33, //nolint:gomnd
		libp2p_pubsub.ScoreParameterDecay(2*time.Minute),  //nolint:gomnd
		libp2p_pubsub.ScoreParameterDecay(10*time.Minute), //nolint:gomnd
	)

	return libp2p_pubsub.NewGossipSub(
		ctx,
		nodeConfig.Host,
		libp2p_pubsub.WithPeerExchange(true),
		libp2p_pubsub.WithPeerGater(pgParams),
		libp2p_pubsub.WithEventTracer(tracer),
	)
}<|MERGE_RESOLUTION|>--- conflicted
+++ resolved
@@ -19,12 +19,8 @@
 	"github.com/rs/zerolog/log"
 )
 
-<<<<<<< HEAD
-const NodeAnnounceInterval = 10 * time.Second
-=======
 const JobEventsTopic = "bacalhau-job-events"
 const NodeInfoTopic = "bacalhau-node-info"
->>>>>>> 438e22e3
 
 // Node configuration
 type NodeConfig struct {
@@ -127,23 +123,11 @@
 		return nil, err
 	}
 
-<<<<<<< HEAD
-	// prepare event handlers
-	tracerContextProvider := system.NewTracerContextProvider(config.HostID)
-	config.CleanupManager.RegisterCallback(tracerContextProvider.Shutdown)
-
-	localEventConsumer := eventhandler.NewChainedLocalEventHandler(system.NewNoopContextProvider())
-	jobEventConsumer := eventhandler.NewChainedJobEventHandler(tracerContextProvider)
-	jobEventPublisher := eventhandler.NewChainedJobEventHandler(tracerContextProvider)
-	nodeEventConsumer := eventhandler.NewChainedNodeEventHandler(tracerContextProvider)
-	nodeEventPublisher := eventhandler.NewChainedNodeEventHandler(tracerContextProvider)
-=======
 	var simulatorRequestHandler *simulator.RequestHandler
 	if config.SimulatorNodeID == config.Host.ID().String() {
 		log.Info().Msgf("Node %s is the simulator node. Setting proper event handlers", config.Host.ID().String())
 		simulatorRequestHandler = simulator.NewRequestHandler()
 	}
->>>>>>> 438e22e3
 
 	// public http api server
 	apiServer, err := publicapi.NewAPIServer(publicapi.APIServerParams{
@@ -174,54 +158,6 @@
 		gossipSubCancel()
 		return nil, err
 	}
-<<<<<<< HEAD
-	config.CleanupManager.RegisterCallback(eventTracer.Shutdown)
-
-	// Register event handlers
-	lifecycleEventHandler := system.NewJobLifecycleEventHandler(config.HostID)
-	localDBEventHandler := localdb.NewLocalDBEventHandler(config.LocalDB)
-
-	// order of event handlers is important as triggering some handlers might depend on the state of others.
-	jobEventConsumer.AddHandlers(
-		// add tracing metadata to the context about the read event
-		eventhandler.JobEventHandlerFunc(lifecycleEventHandler.HandleConsumedJobEvent),
-		// ends the span for the job if received a terminal event
-		tracerContextProvider,
-		// record the event in a log
-		eventTracer,
-		// update the job state in the local DB
-		localDBEventHandler,
-		// handles bid and result proposals
-		requesterNode,
-		// handles job execution
-		computeNode.frontendProxy,
-		// dispatches events to listening websockets
-		apiServer,
-	)
-	jobEventPublisher.AddHandlers(
-		// publish events to the network
-		eventhandler.JobEventHandlerFunc(config.Transport.Publish),
-		// record the event in a log
-		eventTracer,
-		// add tracing metadata to the context about the published event
-		eventhandler.JobEventHandlerFunc(lifecycleEventHandler.HandlePublishedJobEvent),
-	)
-	localEventConsumer.AddHandlers(
-		// update the job node state in the local DB
-		localDBEventHandler,
-	)
-	nodeEventConsumer.AddHandlers(
-		// dispatches events to listening websockets
-		apiServer,
-	)
-	nodeEventPublisher.AddHandlers(
-		eventhandler.NodeEventHandlerFunc(config.Transport.PublishNode),
-	)
-
-	// subscribe the job event handler to the transport
-	config.Transport.Subscribe(ctx, jobEventConsumer.HandleJobEvent)
-	config.Transport.SubscribeNode(ctx, nodeEventConsumer.HandleNodeEvent)
-=======
 
 	var requesterNode *Requester
 	var computeNode *Compute
@@ -296,7 +232,6 @@
 		computeNode.RegisterLocalComputeCallback(requesterNode.localCallback)
 		requesterNode.RegisterLocalComputeEndpoint(computeNode.LocalEndpoint)
 	}
->>>>>>> 438e22e3
 
 	node := &Node{
 		CleanupManager: config.CleanupManager,
@@ -308,15 +243,6 @@
 		metricsPort:    config.MetricsPort,
 	}
 
-	nodeEventProducer(
-		ctx,
-		config.Transport,
-		computeNode.capacityTracker,
-		computeNode.debugInfoProviders,
-		nodeEventPublisher,
-		NodeAnnounceInterval,
-	)
-
 	return node, nil
 }
 
