--- conflicted
+++ resolved
@@ -2,18 +2,25 @@
 
 import (
 	"context"
+	"errors"
 	"fmt"
+	"os"
 	"time"
 
-	"github.com/hashicorp/go-multierror"
+	pkgerrors "github.com/pkg/errors"
 	"github.com/rs/zerolog/log"
 
 	"github.com/bacalhau-project/bacalhau/pkg/bidstrategy"
 	"github.com/bacalhau-project/bacalhau/pkg/bidstrategy/semantic"
 	"github.com/bacalhau-project/bacalhau/pkg/compute/capacity"
 	"github.com/bacalhau-project/bacalhau/pkg/compute/store"
+	"github.com/bacalhau-project/bacalhau/pkg/config/types"
 	"github.com/bacalhau-project/bacalhau/pkg/model"
 	"github.com/bacalhau-project/bacalhau/pkg/models"
+)
+
+const (
+	localPublishFolderPerm = 0755
 )
 
 // JobSelectionPolicy describe the rules for how a compute node selects an incoming job
@@ -63,14 +70,13 @@
 	FailureInjectionConfig model.FailureInjectionComputeConfig
 
 	BidSemanticStrategy bidstrategy.SemanticBidStrategy
-
-<<<<<<< HEAD
 	BidResourceStrategy bidstrategy.ResourceBidStrategy
-=======
+
+	ExecutionStore store.ExecutionStore
+
 	LocalPublisher types.LocalPublisherConfig
 
 	ControlPlaneSettings types.ComputeControlPlaneConfig
->>>>>>> 67eaa11b
 }
 
 type ComputeConfig struct {
@@ -113,13 +119,10 @@
 	BidResourceStrategy bidstrategy.ResourceBidStrategy
 
 	ExecutionStore store.ExecutionStore
-<<<<<<< HEAD
-=======
 
 	LocalPublisher types.LocalPublisherConfig
 
 	ControlPlaneSettings types.ComputeControlPlaneConfig
->>>>>>> 67eaa11b
 }
 
 func NewComputeConfigWithDefaults() (ComputeConfig, error) {
@@ -143,8 +146,6 @@
 		params.LogRunningExecutionsInterval = DefaultComputeConfig.LogRunningExecutionsInterval
 	}
 
-<<<<<<< HEAD
-=======
 	if params.LocalPublisher.Address == "" {
 		params.LocalPublisher.Address = DefaultComputeConfig.LocalPublisher.Address
 	}
@@ -169,7 +170,6 @@
 		params.ControlPlaneSettings.HeartbeatTopic = DefaultComputeConfig.ControlPlaneSettings.HeartbeatTopic
 	}
 
->>>>>>> 67eaa11b
 	// Get available physical resources in the host
 	physicalResourcesProvider := params.PhysicalResourcesProvider
 	if physicalResourcesProvider == nil {
@@ -220,12 +220,9 @@
 		FailureInjectionConfig:       params.FailureInjectionConfig,
 		BidSemanticStrategy:          params.BidSemanticStrategy,
 		BidResourceStrategy:          params.BidResourceStrategy,
-<<<<<<< HEAD
-=======
 		ExecutionStore:               params.ExecutionStore,
 		LocalPublisher:               params.LocalPublisher,
 		ControlPlaneSettings:         params.ControlPlaneSettings,
->>>>>>> 67eaa11b
 	}
 
 	if err := validateConfig(config, physicalResources); err != nil {
@@ -236,31 +233,31 @@
 }
 
 func validateConfig(config ComputeConfig, physicalResources models.Resources) error {
-	var errors *multierror.Error
+	var err error
 
 	if !config.IgnorePhysicalResourceLimits && !config.TotalResourceLimits.LessThanEq(physicalResources) {
-		errors = multierror.Append(errors,
+		err = errors.Join(err,
 			fmt.Errorf("total resource limits %+v exceed physical resources %+v",
 				config.TotalResourceLimits, physicalResources))
 	}
 
 	if !config.JobResourceLimits.LessThanEq(config.TotalResourceLimits) {
-		errors = multierror.Append(errors,
+		err = errors.Join(err,
 			fmt.Errorf("job resource limits %+v exceed total resource limits %+v",
 				config.JobResourceLimits, config.TotalResourceLimits))
 	}
 
 	if !config.JobResourceLimits.LessThanEq(config.QueueResourceLimits) {
-		errors = multierror.Append(errors,
+		err = errors.Join(err,
 			fmt.Errorf("job resource limits %+v exceed queue size limits %+v, which will prevent processing the job",
 				config.JobResourceLimits, config.QueueResourceLimits))
 	}
 
 	if !config.DefaultJobResourceLimits.LessThanEq(config.JobResourceLimits) {
-		errors = multierror.Append(errors,
+		err = errors.Join(err,
 			fmt.Errorf("default job resource limits %+v exceed job resource limits %+v",
 				config.DefaultJobResourceLimits, config.JobResourceLimits))
 	}
 
-	return errors.ErrorOrNil()
+	return err
 }