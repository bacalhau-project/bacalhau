package node

import (
	"context"
	"fmt"
	"os"
	"time"

	"github.com/bacalhau-project/bacalhau/pkg/compute/store"
	"github.com/hashicorp/go-multierror"
	"github.com/pkg/errors"
	"github.com/rs/zerolog/log"

	"github.com/bacalhau-project/bacalhau/pkg/bidstrategy"
	"github.com/bacalhau-project/bacalhau/pkg/bidstrategy/semantic"
	"github.com/bacalhau-project/bacalhau/pkg/compute/capacity"
<<<<<<< HEAD
=======
	"github.com/bacalhau-project/bacalhau/pkg/compute/store"
	"github.com/bacalhau-project/bacalhau/pkg/config/types"
>>>>>>> 0565aea7
	"github.com/bacalhau-project/bacalhau/pkg/model"
	"github.com/bacalhau-project/bacalhau/pkg/models"
)

const (
	localPublishFolderPerm = 0755
)

// JobSelectionPolicy describe the rules for how a compute node selects an incoming job
type JobSelectionPolicy struct {
	// this describes if we should run a job based on
	// where the data is located - i.e. if the data is "local"
	// or if the data is "anywhere"
	Locality semantic.JobSelectionDataLocality `json:"locality"`
	// should we reject jobs that don't specify any data
	// the default is "accept"
	RejectStatelessJobs bool `json:"reject_stateless_jobs"`
	// should we accept jobs that specify networking
	// the default is "reject"
	AcceptNetworkedJobs bool `json:"accept_networked_jobs"`
	// external hooks that decide if we should take on the job or not
	// if either of these are given they will override the data locality settings
	ProbeHTTP string `json:"probe_http,omitempty"`
	ProbeExec string `json:"probe_exec,omitempty"`
}

type ComputeConfigParams struct {
	// Capacity config
	TotalResourceLimits          models.Resources
	QueueResourceLimits          models.Resources
	JobResourceLimits            models.Resources
	DefaultJobResourceLimits     models.Resources
	PhysicalResourcesProvider    capacity.Provider
	IgnorePhysicalResourceLimits bool

	// Timeout config
	JobNegotiationTimeout      time.Duration
	MinJobExecutionTimeout     time.Duration
	MaxJobExecutionTimeout     time.Duration
	DefaultJobExecutionTimeout time.Duration

	JobExecutionTimeoutClientIDBypassList []string

	// Bid strategies config
	JobSelectionPolicy JobSelectionPolicy

	// logging running executions
	LogRunningExecutionsInterval time.Duration

	// How many messages to buffer in the log stream channel
	LogStreamBufferSize int

	FailureInjectionConfig model.FailureInjectionComputeConfig

	BidSemanticStrategy bidstrategy.SemanticBidStrategy
	BidResourceStrategy bidstrategy.ResourceBidStrategy

<<<<<<< HEAD
	ExecutionStore store.ExecutionStore
=======
	LocalPublisher types.LocalPublisherConfig
>>>>>>> 0565aea7
}

type ComputeConfig struct {
	// Capacity config
	TotalResourceLimits          models.Resources
	QueueResourceLimits          models.Resources
	JobResourceLimits            models.Resources
	DefaultJobResourceLimits     models.Resources
	IgnorePhysicalResourceLimits bool

	// JobNegotiationTimeout default timeout value to hold a bid for a job
	JobNegotiationTimeout time.Duration
	// MinJobExecutionTimeout default value for the minimum execution timeout this compute node supports. Jobs with
	// lower timeout requirements will not be bid on.
	MinJobExecutionTimeout time.Duration
	// MaxJobExecutionTimeout default value for the maximum execution timeout this compute node supports. Jobs with
	// higher timeout requirements will not be bid on.
	MaxJobExecutionTimeout time.Duration
	// DefaultJobExecutionTimeout default value for the execution timeout this compute node will assign to jobs with
	// no timeout requirement defined.
	DefaultJobExecutionTimeout time.Duration

	// JobExecutionTimeoutClientIDBypassList is the list of clients that are allowed to bypass the job execution timeout
	// check.
	JobExecutionTimeoutClientIDBypassList []string

	// Bid strategies config
	JobSelectionPolicy JobSelectionPolicy

	// logging running executions
	LogRunningExecutionsInterval time.Duration

	// How many messages to buffer in the log stream channel
	LogStreamBufferSize int

	FailureInjectionConfig model.FailureInjectionComputeConfig

	BidSemanticStrategy bidstrategy.SemanticBidStrategy

	BidResourceStrategy bidstrategy.ResourceBidStrategy

	ExecutionStore store.ExecutionStore

	LocalPublisher types.LocalPublisherConfig
}

func NewComputeConfigWithDefaults() (ComputeConfig, error) {
	return NewComputeConfigWith(DefaultComputeConfig)
}

func NewComputeConfigWith(params ComputeConfigParams) (ComputeConfig, error) {
	if params.JobNegotiationTimeout == 0 {
		params.JobNegotiationTimeout = DefaultComputeConfig.JobNegotiationTimeout
	}
	if params.MinJobExecutionTimeout == 0 {
		params.MinJobExecutionTimeout = DefaultComputeConfig.MinJobExecutionTimeout
	}
	if params.MaxJobExecutionTimeout == 0 {
		params.MaxJobExecutionTimeout = DefaultComputeConfig.MaxJobExecutionTimeout
	}
	if params.DefaultJobExecutionTimeout == 0 {
		params.DefaultJobExecutionTimeout = DefaultComputeConfig.DefaultJobExecutionTimeout
	}
	if params.LogRunningExecutionsInterval == 0 {
		params.LogRunningExecutionsInterval = DefaultComputeConfig.LogRunningExecutionsInterval
	}

	if params.LocalPublisher.Address == "" {
		params.LocalPublisher.Address = DefaultComputeConfig.LocalPublisher.Address
	}
	if params.LocalPublisher.Directory == "" {
		params.LocalPublisher.Directory = DefaultComputeConfig.LocalPublisher.Directory
		if err := os.MkdirAll(params.LocalPublisher.Directory, localPublishFolderPerm); err != nil {
			return ComputeConfig{}, errors.Wrap(err, "creating default local publisher directory")
		}
	}

	// Get available physical resources in the host
	physicalResourcesProvider := params.PhysicalResourcesProvider
	if physicalResourcesProvider == nil {
		physicalResourcesProvider = DefaultComputeConfig.PhysicalResourcesProvider
	}
	physicalResources, err := physicalResourcesProvider.GetAvailableCapacity(context.Background())
	if err != nil {
		return ComputeConfig{}, fmt.Errorf("getting compute resource capacity for config: %w", err)
	}
	// populate total resource limits with default values and physical resources if not set
	totalResourceLimits := params.TotalResourceLimits.
		Merge(DefaultComputeConfig.TotalResourceLimits).
		Merge(physicalResources)

	// populate job resource limits with default values and total resource limits if not set
	jobResourceLimits := params.JobResourceLimits.
		Merge(DefaultComputeConfig.JobResourceLimits).
		Merge(*totalResourceLimits)

	// by default set the queue size to the total resource limits, which allows the node overcommit to double of the total resource limits.
	// i.e. total resource limits can be busy in running state, and enqueue up to the total resource limits in the queue.
	if params.QueueResourceLimits.IsZero() {
		params.QueueResourceLimits = *totalResourceLimits
	}

	// populate default job resource limits with default values and job resource limits if not set
	defaultJobResourceLimits := params.DefaultJobResourceLimits.
		Merge(DefaultComputeConfig.DefaultJobResourceLimits)

	config := ComputeConfig{
		TotalResourceLimits:          *totalResourceLimits,
		QueueResourceLimits:          params.QueueResourceLimits,
		JobResourceLimits:            *jobResourceLimits,
		DefaultJobResourceLimits:     *defaultJobResourceLimits,
		IgnorePhysicalResourceLimits: params.IgnorePhysicalResourceLimits,

		JobNegotiationTimeout:      params.JobNegotiationTimeout,
		MinJobExecutionTimeout:     params.MinJobExecutionTimeout,
		MaxJobExecutionTimeout:     params.MaxJobExecutionTimeout,
		DefaultJobExecutionTimeout: params.DefaultJobExecutionTimeout,

		JobExecutionTimeoutClientIDBypassList: params.JobExecutionTimeoutClientIDBypassList,

		JobSelectionPolicy: params.JobSelectionPolicy,

		LogRunningExecutionsInterval: params.LogRunningExecutionsInterval,
		LogStreamBufferSize:          params.LogStreamBufferSize,
		FailureInjectionConfig:       params.FailureInjectionConfig,
		BidSemanticStrategy:          params.BidSemanticStrategy,
		BidResourceStrategy:          params.BidResourceStrategy,
<<<<<<< HEAD
		ExecutionStore:               params.ExecutionStore,
=======
		LocalPublisher:               params.LocalPublisher,
>>>>>>> 0565aea7
	}

	if err := validateConfig(config, physicalResources); err != nil {
		return ComputeConfig{}, fmt.Errorf("validating compute config: %w", err)
	}
	log.Debug().Msgf("Compute config: %+v", config)
	return config, nil
}

func validateConfig(config ComputeConfig, physicalResources models.Resources) error {
	var errors *multierror.Error

	if !config.IgnorePhysicalResourceLimits && !config.TotalResourceLimits.LessThanEq(physicalResources) {
		errors = multierror.Append(errors,
			fmt.Errorf("total resource limits %+v exceed physical resources %+v",
				config.TotalResourceLimits, physicalResources))
	}

	if !config.JobResourceLimits.LessThanEq(config.TotalResourceLimits) {
		errors = multierror.Append(errors,
			fmt.Errorf("job resource limits %+v exceed total resource limits %+v",
				config.JobResourceLimits, config.TotalResourceLimits))
	}

	if !config.JobResourceLimits.LessThanEq(config.QueueResourceLimits) {
		errors = multierror.Append(errors,
			fmt.Errorf("job resource limits %+v exceed queue size limits %+v, which will prevent processing the job",
				config.JobResourceLimits, config.QueueResourceLimits))
	}

	if !config.DefaultJobResourceLimits.LessThanEq(config.JobResourceLimits) {
		errors = multierror.Append(errors,
			fmt.Errorf("default job resource limits %+v exceed job resource limits %+v",
				config.DefaultJobResourceLimits, config.JobResourceLimits))
	}

	return errors.ErrorOrNil()
}<|MERGE_RESOLUTION|>--- conflicted
+++ resolved
@@ -6,7 +6,6 @@
 	"os"
 	"time"
 
-	"github.com/bacalhau-project/bacalhau/pkg/compute/store"
 	"github.com/hashicorp/go-multierror"
 	"github.com/pkg/errors"
 	"github.com/rs/zerolog/log"
@@ -14,11 +13,8 @@
 	"github.com/bacalhau-project/bacalhau/pkg/bidstrategy"
 	"github.com/bacalhau-project/bacalhau/pkg/bidstrategy/semantic"
 	"github.com/bacalhau-project/bacalhau/pkg/compute/capacity"
-<<<<<<< HEAD
-=======
 	"github.com/bacalhau-project/bacalhau/pkg/compute/store"
 	"github.com/bacalhau-project/bacalhau/pkg/config/types"
->>>>>>> 0565aea7
 	"github.com/bacalhau-project/bacalhau/pkg/model"
 	"github.com/bacalhau-project/bacalhau/pkg/models"
 )
@@ -76,11 +72,9 @@
 	BidSemanticStrategy bidstrategy.SemanticBidStrategy
 	BidResourceStrategy bidstrategy.ResourceBidStrategy
 
-<<<<<<< HEAD
 	ExecutionStore store.ExecutionStore
-=======
+
 	LocalPublisher types.LocalPublisherConfig
->>>>>>> 0565aea7
 }
 
 type ComputeConfig struct {
@@ -208,11 +202,8 @@
 		FailureInjectionConfig:       params.FailureInjectionConfig,
 		BidSemanticStrategy:          params.BidSemanticStrategy,
 		BidResourceStrategy:          params.BidResourceStrategy,
-<<<<<<< HEAD
 		ExecutionStore:               params.ExecutionStore,
-=======
 		LocalPublisher:               params.LocalPublisher,
->>>>>>> 0565aea7
 	}
 
 	if err := validateConfig(config, physicalResources); err != nil {
