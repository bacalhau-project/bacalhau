--- conflicted
+++ resolved
@@ -213,12 +213,8 @@
 		EventEmitter:               eventEmitter,
 		ComputeEndpoint:            computeProxy,
 		Store:                      jobStore,
-<<<<<<< HEAD
 		EvaluationQueue:            evalQueue,
 		StorageProviders:           storageProviders,
-=======
-		StorageProviders:           storageProvider,
->>>>>>> a02d156b
 		DefaultJobExecutionTimeout: requesterConfig.JobDefaults.ExecutionTimeout,
 	})
 
