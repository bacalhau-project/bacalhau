--- conflicted
+++ resolved
@@ -4,6 +4,7 @@
 	"context"
 	"fmt"
 	"net/url"
+	"path/filepath"
 
 	"github.com/bacalhau-project/bacalhau/pkg/bidstrategy"
 	"github.com/bacalhau-project/bacalhau/pkg/bidstrategy/resource"
@@ -14,6 +15,7 @@
 	"github.com/bacalhau-project/bacalhau/pkg/compute/logstream"
 	"github.com/bacalhau-project/bacalhau/pkg/compute/sensors"
 	"github.com/bacalhau-project/bacalhau/pkg/compute/store"
+	pkgconfig "github.com/bacalhau-project/bacalhau/pkg/config"
 	"github.com/bacalhau-project/bacalhau/pkg/executor"
 	executor_util "github.com/bacalhau-project/bacalhau/pkg/executor/util"
 	"github.com/bacalhau-project/bacalhau/pkg/model"
@@ -22,11 +24,9 @@
 	"github.com/bacalhau-project/bacalhau/pkg/publicapi"
 	compute_endpoint "github.com/bacalhau-project/bacalhau/pkg/publicapi/endpoint/compute"
 	"github.com/bacalhau-project/bacalhau/pkg/publisher"
-	"github.com/bacalhau-project/bacalhau/pkg/repo"
 	"github.com/bacalhau-project/bacalhau/pkg/storage"
 	repo_storage "github.com/bacalhau-project/bacalhau/pkg/storage/repo"
 	"github.com/bacalhau-project/bacalhau/pkg/system"
-	"github.com/libp2p/go-libp2p/core/host"
 )
 
 type Compute struct {
@@ -38,6 +38,7 @@
 	Executors          executor.ExecutorProvider
 	Storages           storage.StorageProvider
 	Bidder             compute.Bidder
+	ManagementClient   *compute.ManagementClient
 	cleanupFunc        func(ctx context.Context)
 	nodeInfoDecorator  models.NodeInfoDecorator
 	labelsProvider     models.LabelsProvider
@@ -49,33 +50,18 @@
 	ctx context.Context,
 	nodeID string,
 	cleanupManager *system.CleanupManager,
-	host host.Host,
 	apiServer *publicapi.Server,
 	config ComputeConfig,
 	storagePath string,
 	storages storage.StorageProvider,
 	executors executor.ExecutorProvider,
 	publishers publisher.PublisherProvider,
-	fsRepo *repo.FsRepo,
 	computeCallback compute.Callback,
-<<<<<<< HEAD
-=======
 	managementProxy compute.ManagementEndpoint,
 	configuredLabels map[string]string,
 	heartbeatClient *heartbeat.HeartbeatClient,
->>>>>>> 67eaa11b
 ) (*Compute, error) {
-	var executionStore store.ExecutionStore
-	// create the execution store
-	if config.ExecutionStore == nil {
-		var err error
-		executionStore, err = fsRepo.InitExecutionStore(ctx, nodeID)
-		if err != nil {
-			return nil, err
-		}
-	} else {
-		executionStore = config.ExecutionStore
-	}
+	executionStore := config.ExecutionStore
 
 	// executor/backend
 	runningCapacityTracker := capacity.NewLocalTracker(capacity.LocalTrackerParams{
@@ -197,21 +183,14 @@
 		DebugInfoProviders: debugInfoProviders,
 	})
 
-	// A single cleanup function to make sure the order of closing dependencies is correct
-	cleanupFunc := func(ctx context.Context) {
-		executionStore.Close(ctx)
-		resultsPath.Close()
-	}
-
 	// Node labels
 	labelsProvider := models.MergeLabelsInOrder(
+		&ConfigLabelsProvider{staticLabels: configuredLabels},
 		&RuntimeLabelsProvider{},
 		capacity.NewGPULabelsProvider(config.TotalResourceLimits),
 		repo_storage.NewLabelsProvider(),
 	)
 
-<<<<<<< HEAD
-=======
 	var managementClient *compute.ManagementClient
 	// TODO: When we no longer use libP2P for management, we should remove this
 	// as the managementProxy will always be set for NATS
@@ -251,7 +230,6 @@
 		resultsPath.Close()
 	}
 
->>>>>>> 67eaa11b
 	return &Compute{
 		ID:                 nodeID,
 		LocalEndpoint:      baseEndpoint,
@@ -264,10 +242,11 @@
 		nodeInfoDecorator:  nodeInfoDecorator,
 		labelsProvider:     labelsProvider,
 		debugInfoProviders: debugInfoProviders,
+		ManagementClient:   managementClient,
 	}, nil
 }
 
-func (c *Compute) cleanup(ctx context.Context) {
+func (c *Compute) Cleanup(ctx context.Context) {
 	c.cleanupFunc(ctx)
 }
 
