package node

import (
	"context"
	"time"

	"github.com/filecoin-project/bacalhau/pkg/compute"
	"github.com/filecoin-project/bacalhau/pkg/compute/bidstrategy"
	"github.com/filecoin-project/bacalhau/pkg/compute/capacity"
	"github.com/filecoin-project/bacalhau/pkg/compute/capacity/disk"
	"github.com/filecoin-project/bacalhau/pkg/compute/sensors"
	"github.com/filecoin-project/bacalhau/pkg/compute/store"
	"github.com/filecoin-project/bacalhau/pkg/compute/store/inmemory"
	"github.com/filecoin-project/bacalhau/pkg/executor"
	"github.com/filecoin-project/bacalhau/pkg/model"
	"github.com/filecoin-project/bacalhau/pkg/publisher"
	"github.com/filecoin-project/bacalhau/pkg/transport/bprotocol"
	"github.com/filecoin-project/bacalhau/pkg/verifier"
	"github.com/libp2p/go-libp2p/core/host"
)

type Compute struct {
	// Visible for testing
	Endpoint           compute.Endpoint
	LocalEndpoint      compute.Endpoint
	Capacity           capacity.Tracker
	nodeID             string
	ExecutionStore     store.ExecutionStore
	debugInfoProviders []model.DebugInfoProvider
	computeCallback    *bprotocol.CallbackProxy
}

//nolint:funlen
func NewComputeNode(
	ctx context.Context,
	host host.Host,
	config ComputeConfig,
	executors executor.ExecutorProvider,
	verifiers verifier.VerifierProvider,
	publishers publisher.PublisherProvider) *Compute {
	debugInfoProviders := []model.DebugInfoProvider{}
	executionStore := inmemory.NewStore()

	// executor/backend
	capacityTracker := capacity.NewLocalTracker(capacity.LocalTrackerParams{
		MaxCapacity: config.TotalResourceLimits,
	})
	debugInfoProviders = append(debugInfoProviders, sensors.NewCapacityDebugInfoProvider(sensors.CapacityDebugInfoProviderParams{
		CapacityTracker: capacityTracker,
	}))

	computeCallback := bprotocol.NewCallbackProxy(bprotocol.CallbackProxyParams{
		Host: host,
	})

<<<<<<< HEAD
	baseExecutor := compute.NewBaseExecutor(compute.BaseExecutorParams{
		ID:         host.ID().String(),
		Callback:   computeCallback,
		Store:      executionStore,
		Executors:  executors,
		Verifiers:  verifiers,
		Publishers: publishers,
=======
	baseRunner := backend.NewBaseService(backend.BaseServiceParams{
		ID:              nodeID,
		Callback:        backendCallback,
		Store:           executionStore,
		Executors:       executors,
		Verifiers:       verifiers,
		Publishers:      publishers,
		SimulatorConfig: config.SimulatorConfig,
>>>>>>> e39c8406
	})

	bufferRunner := compute.NewExecutorBuffer(compute.ExecutorBufferParams{
		ID:                         host.ID().String(),
		DelegateExecutor:           baseExecutor,
		Callback:                   computeCallback,
		RunningCapacityTracker:     capacityTracker,
		DefaultJobExecutionTimeout: config.DefaultJobExecutionTimeout,
		BackoffDuration:            50 * time.Millisecond,
	})
	runningInfoProvider := sensors.NewRunningExecutionsInfoProvider(sensors.RunningExecutionsInfoProviderParams{
		BackendBuffer: bufferRunner,
	})
	debugInfoProviders = append(debugInfoProviders, runningInfoProvider)
	if config.LogRunningExecutionsInterval > 0 {
		loggingSensor := sensors.NewLoggingSensor(sensors.LoggingSensorParams{
			InfoProvider: runningInfoProvider,
			Interval:     config.LogRunningExecutionsInterval,
		})
		go loggingSensor.Start(ctx)
	}

	// endpoint/frontend
	capacityCalculator := capacity.NewChainedUsageCalculator(capacity.ChainedUsageCalculatorParams{
		Calculators: []capacity.UsageCalculator{
			capacity.NewDefaultsUsageCalculator(capacity.DefaultsUsageCalculatorParams{
				Defaults: config.DefaultJobResourceLimits,
			}),
			disk.NewDiskUsageCalculator(disk.DiskUsageCalculatorParams{
				Executors: executors,
			}),
		},
	})

	biddingStrategy := bidstrategy.NewChainedBidStrategy(
		bidstrategy.NewMaxCapacityStrategy(bidstrategy.MaxCapacityStrategyParams{
			MaxJobRequirements: config.JobResourceLimits,
		}),
		bidstrategy.NewAvailableCapacityStrategy(bidstrategy.AvailableCapacityStrategyParams{
			CapacityTracker: capacityTracker,
			CommitFactor:    config.OverCommitResourcesFactor,
		}),
		// TODO XXX: don't hardcode networkSize, calculate this dynamically from
		//  libp2p instead somehow. https://github.com/filecoin-project/bacalhau/issues/512
		bidstrategy.NewDistanceDelayStrategy(bidstrategy.DistanceDelayStrategyParams{
			NetworkSize: 1,
		}),
		bidstrategy.NewEnginesInstalledStrategy(bidstrategy.EnginesInstalledStrategyParams{
			Executors: executors,
			Verifiers: verifiers,
		}),
		bidstrategy.NewExternalCommandStrategy(bidstrategy.ExternalCommandStrategyParams{
			Command: config.JobSelectionPolicy.ProbeExec,
		}),
		bidstrategy.NewExternalHTTPStrategy(bidstrategy.ExternalHTTPStrategyParams{
			URL: config.JobSelectionPolicy.ProbeHTTP,
		}),
		bidstrategy.NewInputLocalityStrategy(bidstrategy.InputLocalityStrategyParams{
			Locality:  config.JobSelectionPolicy.Locality,
			Executors: executors,
		}),
		bidstrategy.NewStatelessJobStrategy(bidstrategy.StatelessJobStrategyParams{
			RejectStatelessJobs: config.JobSelectionPolicy.RejectStatelessJobs,
		}),
		bidstrategy.NewTimeoutStrategy(bidstrategy.TimeoutStrategyParams{
			MaxJobExecutionTimeout: config.MaxJobExecutionTimeout,
			MinJobExecutionTimeout: config.MinJobExecutionTimeout,
		}),
	)

	baseEndpoint := compute.NewBaseEndpoint(compute.BaseEndpointParams{
		ID:              host.ID().String(),
		ExecutionStore:  executionStore,
		UsageCalculator: capacityCalculator,
		BidStrategy:     biddingStrategy,
		Executor:        bufferRunner,
	})

	// register a handler for the bacalhau protocol handler that will forward requests to baseEndpoint
	bprotocol.NewComputeHandler(bprotocol.ComputeHandlerParams{
		Host:            host,
		ComputeEndpoint: baseEndpoint,
	})

	endpointProxy := bprotocol.NewComputeProxy(bprotocol.ComputeProxyParams{
		Host:          host,
		LocalEndpoint: baseEndpoint,
	})

	return &Compute{
		nodeID:             host.ID().String(),
		Endpoint:           endpointProxy,
		LocalEndpoint:      baseEndpoint,
		Capacity:           capacityTracker,
		ExecutionStore:     executionStore,
		debugInfoProviders: debugInfoProviders,
		computeCallback:    computeCallback,
	}
}

func (c *Compute) RegisterLocalComputeCallback(callback compute.Callback) {
	c.computeCallback.RegisterLocalCallback(callback)
}<|MERGE_RESOLUTION|>--- conflicted
+++ resolved
@@ -53,24 +53,14 @@
 		Host: host,
 	})
 
-<<<<<<< HEAD
 	baseExecutor := compute.NewBaseExecutor(compute.BaseExecutorParams{
-		ID:         host.ID().String(),
-		Callback:   computeCallback,
-		Store:      executionStore,
-		Executors:  executors,
-		Verifiers:  verifiers,
-		Publishers: publishers,
-=======
-	baseRunner := backend.NewBaseService(backend.BaseServiceParams{
-		ID:              nodeID,
-		Callback:        backendCallback,
+		ID:              host.ID().String(),
+		Callback:        computeCallback,
 		Store:           executionStore,
 		Executors:       executors,
 		Verifiers:       verifiers,
 		Publishers:      publishers,
 		SimulatorConfig: config.SimulatorConfig,
->>>>>>> e39c8406
 	})
 
 	bufferRunner := compute.NewExecutorBuffer(compute.ExecutorBufferParams{
