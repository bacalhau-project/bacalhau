--- conflicted
+++ resolved
@@ -27,21 +27,12 @@
 
 type Compute struct {
 	// Visible for testing
-<<<<<<< HEAD
-	Frontend           frontend.Service
-	nodeID             string
-	ExecutionStore     store.ExecutionStore
-	frontendProxy      pubsub.FrontendEventProxy
-	debugInfoProviders []model.DebugInfoProvider
-	capacityTracker    capacity.Tracker
-=======
 	LocalEndpoint   compute.Endpoint
 	Capacity        capacity.Tracker
 	ExecutionStore  store.ExecutionStore
 	Executors       executor.ExecutorProvider
 	computeCallback *bprotocol.CallbackProxy
 	cleanupFunc     func(ctx context.Context)
->>>>>>> 438e22e3
 }
 
 //nolint:funlen
@@ -63,30 +54,11 @@
 	capacityTracker := capacity.NewLocalTracker(capacity.LocalTrackerParams{
 		MaxCapacity: config.TotalResourceLimits,
 	})
-<<<<<<< HEAD
-	debugInfoProviders = append(debugInfoProviders, sensors.NewCapacityDebugInfoProvider(sensors.CapacityDebugInfoProviderParams{
-		Name:            "available_capacity",
-		CapacityTracker: capacityTracker,
-	}))
-
-	backendCallback := backend.NewChainedCallback(backend.ChainedCallbackParams{
-		Callbacks: []backend.Callback{
-			backend.NewStateUpdateCallback(backend.StateUpdateCallbackParams{
-				ExecutionStore: executionStore,
-			}),
-			pubsub.NewBackendCallback(pubsub.BackendCallbackParams{
-				NodeID:            nodeID,
-				ExecutionStore:    executionStore,
-				JobEventPublisher: jobEventPublisher,
-			}),
-		},
-=======
 
 	// Callback to send compute events (i.e. requester endpoint)
 	var computeCallback compute.Callback
 	standardComputeCallback := bprotocol.NewCallbackProxy(bprotocol.CallbackProxyParams{
 		Host: host,
->>>>>>> 438e22e3
 	})
 	if simulatorNodeID != "" {
 		simulatorProxy := simulator_protocol.NewCallbackProxy(simulator_protocol.CallbackProxyParams{
@@ -124,11 +96,7 @@
 		BackoffDuration:            50 * time.Millisecond,
 	})
 	runningInfoProvider := sensors.NewRunningExecutionsInfoProvider(sensors.RunningExecutionsInfoProviderParams{
-<<<<<<< HEAD
-		Name:          "running_jobs",
-=======
 		Name:          "ActiveJobs",
->>>>>>> 438e22e3
 		BackendBuffer: bufferRunner,
 	})
 	if config.LogRunningExecutionsInterval > 0 {
@@ -243,19 +211,9 @@
 		return nil, err
 	}
 
-<<<<<<< HEAD
-	return &Compute{
-		nodeID:             nodeID,
-		Frontend:           frontendNode,
-		ExecutionStore:     executionStore,
-		frontendProxy:      frontendProxy,
-		debugInfoProviders: debugInfoProviders,
-		capacityTracker:    capacityTracker,
-=======
 	// A single cleanup function to make sure the order of closing dependencies is correct
 	cleanupFunc := func(ctx context.Context) {
 		nodeInfoPublisher.Stop()
->>>>>>> 438e22e3
 	}
 
 	// eagerly publish node info to the network
