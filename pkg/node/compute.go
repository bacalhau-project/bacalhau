--- conflicted
+++ resolved
@@ -50,18 +50,12 @@
 	executionStore := inmemory.NewStore()
 
 	// executor/backend
-<<<<<<< HEAD
-	capacityTracker := capacity.NewLocalTracker(capacity.LocalTrackerParams{
-		MaxCapacity: config.TotalResourceLimits,
-	})
-=======
 	runningCapacityTracker := capacity.NewLocalTracker(capacity.LocalTrackerParams{
 		MaxCapacity: config.TotalResourceLimits,
 	})
 	enqueuedCapacityTracker := capacity.NewLocalTracker(capacity.LocalTrackerParams{
 		MaxCapacity: config.QueueResourceLimits,
 	})
->>>>>>> 19f9da76
 
 	// Callback to send compute events (i.e. requester endpoint)
 	var computeCallback compute.Callback
@@ -99,12 +93,8 @@
 		ID:                         host.ID().String(),
 		DelegateExecutor:           baseExecutor,
 		Callback:                   computeCallback,
-<<<<<<< HEAD
-		RunningCapacityTracker:     capacityTracker,
-=======
 		RunningCapacityTracker:     runningCapacityTracker,
 		EnqueuedCapacityTracker:    enqueuedCapacityTracker,
->>>>>>> 19f9da76
 		DefaultJobExecutionTimeout: config.DefaultJobExecutionTimeout,
 		BackoffDuration:            config.ExecutorBufferBackoffDuration,
 	})
@@ -143,13 +133,8 @@
 			MaxJobRequirements: config.JobResourceLimits,
 		}),
 		bidstrategy.NewAvailableCapacityStrategy(ctx, bidstrategy.AvailableCapacityStrategyParams{
-<<<<<<< HEAD
-			CapacityTracker: capacityTracker,
-			CommitFactor:    config.OverCommitResourcesFactor,
-=======
 			RunningCapacityTracker:  runningCapacityTracker,
 			EnqueuedCapacityTracker: enqueuedCapacityTracker,
->>>>>>> 19f9da76
 		}),
 		// TODO XXX: don't hardcode networkSize, calculate this dynamically from
 		//  libp2p instead somehow. https://github.com/filecoin-project/bacalhau/issues/512
@@ -185,12 +170,8 @@
 		PubSub:             nodeInfoPubSub,
 		Host:               host,
 		Executors:          executors,
-<<<<<<< HEAD
-		CapacityTracker:    capacityTracker,
-=======
 		CapacityTracker:    runningCapacityTracker,
 		ExecutorBuffer:     bufferRunner,
->>>>>>> 19f9da76
 		MaxJobRequirements: config.JobResourceLimits,
 		Interval:           config.NodeInfoPublisherInterval,
 	})
@@ -220,11 +201,7 @@
 	debugInfoProviders := []model.DebugInfoProvider{
 		sensors.NewCapacityDebugInfoProvider(sensors.CapacityDebugInfoProviderParams{
 			Name:            "AvailableCapacity",
-<<<<<<< HEAD
-			CapacityTracker: capacityTracker,
-=======
 			CapacityTracker: runningCapacityTracker,
->>>>>>> 19f9da76
 		}),
 		runningInfoProvider,
 	}
@@ -252,11 +229,7 @@
 
 	return &Compute{
 		LocalEndpoint:   baseEndpoint,
-<<<<<<< HEAD
-		Capacity:        capacityTracker,
-=======
 		Capacity:        runningCapacityTracker,
->>>>>>> 19f9da76
 		ExecutionStore:  executionStore,
 		Executors:       executors,
 		computeCallback: standardComputeCallback,
