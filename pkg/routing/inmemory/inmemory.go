--- conflicted
+++ resolved
@@ -4,11 +4,6 @@
 	"context"
 	"time"
 
-<<<<<<< HEAD
-	"github.com/bacalhau-project/bacalhau/pkg/models"
-	"github.com/bacalhau-project/bacalhau/pkg/routing"
-=======
->>>>>>> 82b8aa02
 	sync "github.com/bacalhau-project/golang-mutex-tracer"
 	"github.com/libp2p/go-libp2p/core/peer"
 	"github.com/rs/zerolog/log"
@@ -19,7 +14,7 @@
 
 // TODO: replace the manual and lazy eviction with a more efficient caching library
 type nodeInfoWrapper struct {
-	models.NodeInfo
+	model.NodeInfo
 	evictAt time.Time
 }
 
@@ -30,7 +25,7 @@
 type NodeInfoStore struct {
 	ttl             time.Duration
 	nodeInfoMap     map[peer.ID]nodeInfoWrapper
-	engineNodeIDMap map[string]map[peer.ID]struct{}
+	engineNodeIDMap map[model.Engine]map[peer.ID]struct{}
 	mu              sync.RWMutex
 }
 
@@ -38,7 +33,7 @@
 	res := &NodeInfoStore{
 		ttl:             params.TTL,
 		nodeInfoMap:     make(map[peer.ID]nodeInfoWrapper),
-		engineNodeIDMap: make(map[string]map[peer.ID]struct{}),
+		engineNodeIDMap: make(map[model.Engine]map[peer.ID]struct{}),
 	}
 	res.mu.EnableTracerWithOpts(sync.Opts{
 		Threshold: 10 * time.Millisecond,
@@ -47,7 +42,7 @@
 	return res
 }
 
-func (r *NodeInfoStore) Add(ctx context.Context, nodeInfo models.NodeInfo) error {
+func (r *NodeInfoStore) Add(ctx context.Context, nodeInfo model.NodeInfo) error {
 	r.mu.Lock()
 	defer r.mu.Unlock()
 
@@ -60,7 +55,7 @@
 			}
 		}
 	} else {
-		var engines []string
+		var engines []model.Engine
 		if nodeInfo.ComputeNodeInfo != nil {
 			engines = append(engines, nodeInfo.ComputeNodeInfo.ExecutionEngines...)
 		}
@@ -87,16 +82,16 @@
 	return nil
 }
 
-func (r *NodeInfoStore) Get(ctx context.Context, peerID peer.ID) (models.NodeInfo, error) {
+func (r *NodeInfoStore) Get(ctx context.Context, peerID peer.ID) (model.NodeInfo, error) {
 	r.mu.RLock()
 	defer r.mu.RUnlock()
 	infoWrapper, ok := r.nodeInfoMap[peerID]
 	if !ok {
-		return models.NodeInfo{}, routing.NewErrNodeNotFound(peerID)
+		return model.NodeInfo{}, routing.NewErrNodeNotFound(peerID)
 	}
 	if time.Now().After(infoWrapper.evictAt) {
 		go r.evict(ctx, infoWrapper)
-		return models.NodeInfo{}, routing.NewErrNodeNotFound(peerID)
+		return model.NodeInfo{}, routing.NewErrNodeNotFound(peerID)
 	}
 	return infoWrapper.NodeInfo, nil
 }
@@ -114,10 +109,10 @@
 	return peer.AddrInfo{}, nil
 }
 
-func (r *NodeInfoStore) List(ctx context.Context) ([]models.NodeInfo, error) {
+func (r *NodeInfoStore) List(ctx context.Context) ([]model.NodeInfo, error) {
 	r.mu.RLock()
 	defer r.mu.RUnlock()
-	var nodeInfos []models.NodeInfo
+	var nodeInfos []model.NodeInfo
 	var toEvict []nodeInfoWrapper
 	for _, nodeInfo := range r.nodeInfoMap {
 		if time.Now().After(nodeInfo.evictAt) {
@@ -132,10 +127,10 @@
 	return nodeInfos, nil
 }
 
-func (r *NodeInfoStore) ListForEngine(ctx context.Context, engine string) ([]models.NodeInfo, error) {
+func (r *NodeInfoStore) ListForEngine(ctx context.Context, engine model.Engine) ([]model.NodeInfo, error) {
 	r.mu.RLock()
 	defer r.mu.RUnlock()
-	var nodeInfos []models.NodeInfo
+	var nodeInfos []model.NodeInfo
 	var toEvict []nodeInfoWrapper
 	for nodeID := range r.engineNodeIDMap[engine] {
 		nodeInfo := r.nodeInfoMap[nodeID]
