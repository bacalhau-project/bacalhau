--- conflicted
+++ resolved
@@ -1,114 +1,8 @@
 package cache
 
-<<<<<<< HEAD
-import (
-	"time"
-
-	"github.com/bacalhau-project/bacalhau/pkg/util/generic"
-	"github.com/benbjohnson/clock"
-)
-
-=======
->>>>>>> 4d812aff
 type Cache[T any] interface {
 	Get(key string) (T, bool)
 	Set(key string, value T, cost uint64, expiresInSeconds int64) error
 	Delete(key string)
 	Close()
-<<<<<<< HEAD
-}
-
-type BasicCache[T any] struct {
-	items         generic.SyncMap[string, CacheItem[T]]
-	cost          Counter
-	closer        chan struct{}
-	nowFactory    func() time.Time
-	tickerFactory func(clock.Duration) *clock.Ticker
-}
-
-type CacheItem[T any] struct {
-	contents  T
-	cost      uint64
-	expiresAt int64
-}
-
-func NewBasicCache[T any](options CacheOptions) (*BasicCache[T], error) {
-	c := &BasicCache[T]{
-		closer:        make(chan struct{}),
-		cost:          NewCounter(options.maxCost),
-		tickerFactory: options.tickerFactory,
-		nowFactory:    options.nowFactory,
-	}
-
-	go c.cleanup(options.cleanupFrequency)
-	return c, nil
-}
-
-func (c *BasicCache[T]) Get(key string) (T, bool) {
-	result, exists := c.items.Get(key)
-	if !exists {
-		return *new(T), false
-	}
-
-	return result.contents, true
-}
-
-func (c *BasicCache[T]) Set(key string, value T, cost uint64, expiresInSeconds int64) error {
-	expires := c.nowFactory().Add(clock.Duration(expiresInSeconds)).Unix()
-
-	item := CacheItem[T]{
-		contents:  value,
-		cost:      cost,
-		expiresAt: expires,
-	}
-
-	if !c.cost.HasSpaceFor(item.cost) {
-		return ErrCacheTooCostly
-	}
-
-	c.cost.Inc(cost)
-	c.items.Put(key, item)
-
-	return nil
-}
-
-func (c *BasicCache[T]) Delete(key string) {
-	c.items.Delete(key)
-}
-
-func (c *BasicCache[T]) Close() {
-	close(c.closer)
-}
-
-func (c *BasicCache[T]) cleanup(frequency clock.Duration) {
-	ticker := c.tickerFactory(frequency)
-	defer ticker.Stop()
-
-	for {
-		select {
-		case <-c.closer:
-			return
-		case <-ticker.C:
-			// Stop the ticker whilst we process evictions
-			// otherwise we'll be constrained to finishing
-			// evictions in <frequency
-			ticker.Stop()
-			c.evict()
-			ticker.Reset(frequency)
-		}
-	}
-}
-
-func (c *BasicCache[T]) evict() {
-	now := c.nowFactory().Unix()
-	c.items.Iter(func(key string, item CacheItem[T]) bool {
-		//		fmt.Printf("E: %d, N: %d", item.expiresAt, now)
-		if item.expiresAt != 0 && item.expiresAt <= now {
-			c.items.Delete(key)
-			c.cost.Dec(item.cost)
-		}
-		return true
-	})
-=======
->>>>>>> 4d812aff
 }