--- conflicted
+++ resolved
@@ -5,14 +5,9 @@
 	"path/filepath"
 	"runtime"
 	"time"
-<<<<<<< HEAD
 
 	"github.com/rs/zerolog"
 	"github.com/rs/zerolog/log"
-
-	"github.com/bacalhau-project/bacalhau/pkg/publisher/local"
-=======
->>>>>>> d0040420
 )
 
 const (
