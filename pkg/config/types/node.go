--- conflicted
+++ resolved
@@ -60,7 +60,6 @@
 	TLS TLSConfiguration `yaml:"TLS"`
 }
 
-<<<<<<< HEAD
 type ClientTLSConfig struct {
 	// Used for NodeConfig.ClientAPI, instructs the client to connect over
 	// TLS.  Auto enabled if Insecure or CACert are specified.
@@ -73,13 +72,14 @@
 	// Used for NodeConfig.ClientAPI, and when true instructs the client to use
 	// HTTPS, but not to attempt to verify the certificate.
 	Insecure bool `yaml:"Insecure"`
-=======
+}
+
 type WebUIConfig struct {
 	Enabled bool `yaml:"Enabled"`
 	Port    int  `yaml:"Port"`
->>>>>>> 21540cd5
 }
 
+  
 type TLSConfiguration struct {
 	// AutoCert specifies a hostname for a certificate to be obtained via ACME.
 	// This is only used by the server, and only by the requester node when it
