package types

import (
	"strings"

	"github.com/samber/lo"

	"github.com/bacalhau-project/bacalhau/pkg/logger"
)

type NodeConfig struct {
	ClientAPI APIConfig    `yaml:"ClientAPI"`
	ServerAPI APIConfig    `yaml:"ServerAPI"`
	Libp2p    Libp2pConfig `yaml:"Libp2P"`
	IPFS      IpfsConfig   `yaml:"IPFS"`

	Compute   ComputeConfig   `yaml:"Compute"`
	Requester RequesterConfig `yaml:"Requester"`

	// BootstrapAddresses is a list of bacalhau addresses for bootstrapping new local nodes.
	BootstrapAddresses []string `yaml:"BootstrapAddresses"`

	DownloadURLRequestRetries int      `yaml:"DownloadURLRequestRetries"`
	DownloadURLRequestTimeout Duration `yaml:"DownloadURLRequestTimeout"`
	VolumeSizeRequestTimeout  Duration `yaml:"VolumeSizeRequestTimeout"`
	NodeInfoStoreTTL          Duration `yaml:"NodeInfoStoreTTL"`

	ExecutorPluginPath string `yaml:"ExecutorPluginPath"`

	ComputeStoragePath string `yaml:"ComputeStoragePath"`

	LoggingMode logger.LogMode `yaml:"LoggingMode"`
	// Type is "compute", "requester" or both
	Type []string `yaml:"Type"`
	// Deprecated: TODO(forrest) remove.
	EstuaryAPIKey string `yaml:"EstuaryAPIKey"`
	// Local paths that are allowed to be mounted into jobs
	AllowListedLocalPaths []string `yaml:"AllowListedLocalPaths"`
	// What features should not be enabled even if installed
	DisabledFeatures FeatureConfig `yaml:"DisabledFeatures"`
	// Labels to apply to the node that can be used for node selection and filtering
	Labels map[string]string `yaml:"Labels"`

	// Configuration for the web UI
	WebUI WebUIConfig `yaml:"WebUI"`
<<<<<<< HEAD
=======

	StrictVersionMatch bool `yaml:"StrictVersionMatch"`
>>>>>>> 94a99c5e
}

type APIConfig struct {
	// Host is the hostname of an environment's public API servers.
	Host string `yaml:"Host"`
	// Port is the port that an environment serves the public API on.
	Port int `yaml:"Port"`
	// TLS returns information about how TLS is configured for the public server
	TLS TLSConfiguration `yaml:"TLS"`
}

type WebUIConfig struct {
	Enabled bool `yaml:"Enabled"`
	Port    int  `yaml:"Port"`
}

type TLSConfiguration struct {
	// AutoCert specifies a hostname for a certificate to be obtained via ACME.
	// This is only used by the server, and only by the requester node when it
	// has a publicly resolvable domain name.
	AutoCert string `yaml:"AutoCert"`

	// AutoCertCachePath specifies the directory where the autocert process
	// will cache certificates to avoid rate limits.
	AutoCertCachePath string `yaml:"AutoCertCachePath"`

	// ServerCertificate specifies the location of a TLS certificate to be used
	// by the requester to serve TLS requests
	ServerCertificate string `yaml:"ServerCertificate"`

	// ServerKey is the TLS server key to match the certificate to allow the
	// requester to server TLS.
	ServerKey string `yaml:"ServerTLSKey"`
}

type Libp2pConfig struct {
	SwarmPort int `yaml:"SwarmPort"`
	// PeerConnect is the libp2p multiaddress to connect to.
	PeerConnect string `yaml:"PeerConnect"`
}

type IpfsConfig struct {
	// Connect is the multiaddress to connect to for IPFS.
	Connect string `yaml:"Connect"`
	// Whether the in-process IPFS should automatically discover other IPFS nodes
	PrivateInternal bool `yaml:"PrivateInternal"`
	// IPFS multiaddresses that the in-process IPFS should connect to
	// TODO call this Peers, its peers the node will try and stay connected to.
	SwarmAddresses []string `yaml:"SwarmAddresses"`
	// Optional IPFS swarm key required to connect to a private IPFS swarm
	SwarmKeyPath string `yaml:"SwarmKeyPath"`
	// Path of the IPFS repo
	ServePath string `yaml:"ServePath"`

	Profile                string   `yaml:"Profile"`
	SwarmListenAddresses   []string `yaml:"SwarmListenAddresses"`
	GatewayListenAddresses []string `yaml:"GatewayListenAddresses"`
	APIListenAddresses     []string `yaml:"APIListenAddresses"`
}

// Due to a bug in Viper (https://github.com/spf13/viper/issues/380), string
// slice values can be comma-separated as a command-line flag but not as an
// environment variable. This getter exists to handle the case where swarm
// addresses that are meant to be comma-separated end up in the first item.
func (cfg IpfsConfig) GetSwarmAddresses() []string {
	return lo.FlatMap[string, string](cfg.SwarmAddresses, func(item string, index int) []string {
		return strings.Split(item, ",")
	})
}

type FeatureConfig struct {
	Engines    []string `yaml:"Engines"`
	Publishers []string `yaml:"Publishers"`
	Storages   []string `yaml:"Storages"`
}<|MERGE_RESOLUTION|>--- conflicted
+++ resolved
@@ -43,11 +43,8 @@
 
 	// Configuration for the web UI
 	WebUI WebUIConfig `yaml:"WebUI"`
-<<<<<<< HEAD
-=======
 
 	StrictVersionMatch bool `yaml:"StrictVersionMatch"`
->>>>>>> 94a99c5e
 }
 
 type APIConfig struct {
