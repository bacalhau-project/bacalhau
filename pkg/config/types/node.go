package types

import (
	"strings"

	"github.com/samber/lo"

	"github.com/bacalhau-project/bacalhau/pkg/logger"
)

type NodeConfig struct {
	ClientAPI APIConfig    `yaml:"ClientAPI"`
	ServerAPI APIConfig    `yaml:"ServerAPI"`
	Libp2p    Libp2pConfig `yaml:"Libp2P"`
	IPFS      IpfsConfig   `yaml:"IPFS"`

	Compute   ComputeConfig   `yaml:"Compute"`
	Requester RequesterConfig `yaml:"Requester"`

	// BootstrapAddresses is a list of bacalhau addresses for bootstrapping new local nodes.
	BootstrapAddresses []string `yaml:"BootstrapAddresses"`

	DownloadURLRequestRetries int      `yaml:"DownloadURLRequestRetries"`
	DownloadURLRequestTimeout Duration `yaml:"DownloadURLRequestTimeout"`
	VolumeSizeRequestTimeout  Duration `yaml:"VolumeSizeRequestTimeout"`
	NodeInfoStoreTTL          Duration `yaml:"NodeInfoStoreTTL"`

	ExecutorPluginPath string `yaml:"ExecutorPluginPath"`

	ComputeStoragePath string `yaml:"ComputeStoragePath"`

	LoggingMode logger.LogMode `yaml:"LoggingMode"`
	// Type is "compute", "requester" or both
	Type []string `yaml:"Type"`
	// Local paths that are allowed to be mounted into jobs
	AllowListedLocalPaths []string `yaml:"AllowListedLocalPaths"`
	// What features should not be enabled even if installed
	DisabledFeatures FeatureConfig `yaml:"DisabledFeatures"`
	// Labels to apply to the node that can be used for node selection and filtering
	Labels map[string]string `yaml:"Labels"`

	// Configuration for the web UI
	WebUI WebUIConfig `yaml:"WebUI"`

	Network NetworkConfig `yaml:"Network"`

	StrictVersionMatch bool `yaml:"StrictVersionMatch"`
}

type APIConfig struct {
	// Host is the hostname of an environment's public API servers.
	Host string `yaml:"Host"`
	// Port is the port that an environment serves the public API on.
	Port int `yaml:"Port"`

	// ClientTLS specifies tls options for the client connecting to the
	// API.
	ClientTLS ClientTLSConfig `yaml:"ClientTLS"`

	// TLS returns information about how TLS is configured for the public server.
	// This is only used in APIConfig for NodeConfig.ServerAPI
	TLS TLSConfiguration `yaml:"TLS"`
}

type ClientTLSConfig struct {
	// Used for NodeConfig.ClientAPI, instructs the client to connect over
	// TLS.  Auto enabled if Insecure or CACert are specified.
	UseTLS bool `yaml:"UseTLS"`

	// Used for NodeConfig.ClientAPI, specifies the location of a ca certificate
	// file (primarily for self-signed server certs). Will use HTTPS for requests.
	CACert string `yaml:"CACert"`

	// Used for NodeConfig.ClientAPI, and when true instructs the client to use
	// HTTPS, but not to attempt to verify the certificate.
	Insecure bool `yaml:"Insecure"`
}

type WebUIConfig struct {
	Enabled bool `yaml:"Enabled"`
	Port    int  `yaml:"Port"`
}

type TLSConfiguration struct {
	// AutoCert specifies a hostname for a certificate to be obtained via ACME.
	// This is only used by the server, and only by the requester node when it
	// has a publicly resolvable domain name.
	AutoCert string `yaml:"AutoCert"`

	// AutoCertCachePath specifies the directory where the autocert process
	// will cache certificates to avoid rate limits.
	AutoCertCachePath string `yaml:"AutoCertCachePath"`

	// ServerCertificate specifies the location of a TLS certificate to be used
	// by the requester to serve TLS requests
	ServerCertificate string `yaml:"ServerCertificate"`

	// ServerKey is the TLS server key to match the certificate to allow the
	// requester to server TLS.
<<<<<<< HEAD
	ServerKey string `yaml:"ServerTLSKey"`
=======
	ServerKey string `yaml:"ServerKey"`

	// SelfSignedCert will auto-generate a self-signed certificate for the
	// requester node if TLS certificates have not been provided.
	SelfSigned bool `yaml:"SelfSigned"`
>>>>>>> 67eaa11b
}

type Libp2pConfig struct {
	SwarmPort int `yaml:"SwarmPort"`
	// PeerConnect is the libp2p multiaddress to connect to.
	PeerConnect string `yaml:"PeerConnect"`
}

type IpfsConfig struct {
	// Connect is the multiaddress to connect to for IPFS.
	Connect string `yaml:"Connect"`
	// Whether the in-process IPFS should automatically discover other IPFS nodes
	PrivateInternal bool `yaml:"PrivateInternal"`
	// IPFS multiaddresses that the in-process IPFS should connect to
	// TODO call this Peers, its peers the node will try and stay connected to.
	SwarmAddresses []string `yaml:"SwarmAddresses"`
	// Optional IPFS swarm key required to connect to a private IPFS swarm
	SwarmKeyPath string `yaml:"SwarmKeyPath"`
	// Path of the IPFS repo
	ServePath string `yaml:"ServePath"`

	Profile                string   `yaml:"Profile"`
	SwarmListenAddresses   []string `yaml:"SwarmListenAddresses"`
	GatewayListenAddresses []string `yaml:"GatewayListenAddresses"`
	APIListenAddresses     []string `yaml:"APIListenAddresses"`
}

// Due to a bug in Viper (https://github.com/spf13/viper/issues/380), string
// slice values can be comma-separated as a command-line flag but not as an
// environment variable. This getter exists to handle the case where swarm
// addresses that are meant to be comma-separated end up in the first item.
func (cfg IpfsConfig) GetSwarmAddresses() []string {
	return lo.FlatMap[string, string](cfg.SwarmAddresses, func(item string, index int) []string {
		return strings.Split(item, ",")
	})
}

type FeatureConfig struct {
	Engines    []string `yaml:"Engines"`
	Publishers []string `yaml:"Publishers"`
	Storages   []string `yaml:"Storages"`
}

type DockerCacheConfig struct {
	Size      uint64   `yaml:"Size"`
	Duration  Duration `yaml:"Duration"`
	Frequency Duration `yaml:"Frequency"`
}

type NetworkConfig struct {
	Type              string               `yaml:"Type"`
	Port              int                  `yaml:"Port"`
	AdvertisedAddress string               `yaml:"AdvertisedAddress"`
	Orchestrators     []string             `yaml:"Orchestrators"`
	Cluster           NetworkClusterConfig `yaml:"Cluster"`
}

type NetworkClusterConfig struct {
	Name              string   `yaml:"Name"`
	Port              int      `yaml:"Port"`
	AdvertisedAddress string   `yaml:"AdvertisedAddress"`
	Peers             []string `yaml:"Peers"`
}<|MERGE_RESOLUTION|>--- conflicted
+++ resolved
@@ -9,10 +9,12 @@
 )
 
 type NodeConfig struct {
-	ClientAPI APIConfig    `yaml:"ClientAPI"`
-	ServerAPI APIConfig    `yaml:"ServerAPI"`
-	Libp2p    Libp2pConfig `yaml:"Libp2P"`
-	IPFS      IpfsConfig   `yaml:"IPFS"`
+	Name         string       `yaml:"Name"`
+	NameProvider string       `yaml:"NameProvider"`
+	ClientAPI    APIConfig    `yaml:"ClientAPI"`
+	ServerAPI    APIConfig    `yaml:"ServerAPI"`
+	Libp2p       Libp2pConfig `yaml:"Libp2P"`
+	IPFS         IpfsConfig   `yaml:"IPFS"`
 
 	Compute   ComputeConfig   `yaml:"Compute"`
 	Requester RequesterConfig `yaml:"Requester"`
@@ -97,15 +99,11 @@
 
 	// ServerKey is the TLS server key to match the certificate to allow the
 	// requester to server TLS.
-<<<<<<< HEAD
-	ServerKey string `yaml:"ServerTLSKey"`
-=======
 	ServerKey string `yaml:"ServerKey"`
 
 	// SelfSignedCert will auto-generate a self-signed certificate for the
 	// requester node if TLS certificates have not been provided.
 	SelfSigned bool `yaml:"SelfSigned"`
->>>>>>> 67eaa11b
 }
 
 type Libp2pConfig struct {
@@ -159,7 +157,9 @@
 	Type              string               `yaml:"Type"`
 	Port              int                  `yaml:"Port"`
 	AdvertisedAddress string               `yaml:"AdvertisedAddress"`
+	AuthSecret        string               `yaml:"AuthSecret"`
 	Orchestrators     []string             `yaml:"Orchestrators"`
+	StoreDir          string               `yaml:"StoreDir"`
 	Cluster           NetworkClusterConfig `yaml:"Cluster"`
 }
 
