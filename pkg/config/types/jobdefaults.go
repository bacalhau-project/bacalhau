package types

import (
	"github.com/bacalhau-project/bacalhau/pkg/models"
)

type JobDefaults struct {
	Batch   BatchJobDefaultsConfig       `yaml:"Batch,omitempty" json:"Batch,omitempty"`
	Ops     BatchJobDefaultsConfig       `yaml:"Ops,omitempty" json:"Ops,omitempty"`
	Daemon  LongRunningJobDefaultsConfig `yaml:"Daemon,omitempty" json:"Daemon,omitempty"`
	Service LongRunningJobDefaultsConfig `yaml:"Service,omitempty" json:"Service,omitempty"`
}

type BatchJobDefaultsConfig struct {
	// Priority specifies the default priority allocated to a batch or ops job.
	// This value is used when the job hasn't explicitly set its priority requirement.
	Priority int                    `yaml:"Priority,omitempty" json:"Priority,omitempty"`
	Task     BatchTaskDefaultConfig `yaml:"Task,omitempty" json:"Task,omitempty"`
}

type BatchTaskDefaultConfig struct {
<<<<<<< HEAD
	Resources ResourcesConfig        `yaml:"Resources,omitempty"`
	Publisher DefaultPublisherConfig `yaml:"Publisher,omitempty"`
	Timeouts  TaskTimeoutConfig      `yaml:"Timeouts,omitempty"`
=======
	Resources ResourcesConfig   `yaml:"Resources,omitempty" json:"Resources,omitempty"`
	Publisher models.SpecConfig `yaml:"Publisher,omitempty"`
	Timeouts  TaskTimeoutConfig `yaml:"Timeouts,omitempty" json:"Timeouts,omitempty"`
>>>>>>> f94ea7b3
}

type ResourcesConfig struct {
	// CPU specifies the default amount of CPU allocated to a task.
	// It uses Kubernetes resource string format (e.g., "100m" for 0.1 CPU cores).
	// This value is used when the task hasn't explicitly set its CPU requirement.
	CPU string `yaml:"CPU,omitempty" json:"CPU,omitempty"`

	// Memory specifies the default amount of memory allocated to a task.
	// It uses Kubernetes resource string format (e.g., "256Mi" for 256 mebibytes).
	// This value is used when the task hasn't explicitly set its memory requirement.
	Memory string `yaml:"Memory,omitempty" json:"Memory,omitempty"`

	// Disk specifies the default amount of disk space allocated to a task.
	// It uses Kubernetes resource string format (e.g., "1Gi" for 1 gibibyte).
	// This value is used when the task hasn't explicitly set its disk space requirement.
	Disk string `yaml:"Disk,omitempty" json:"Disk,omitempty"`

	// GPU specifies the default number of GPUs allocated to a task.
	// It uses Kubernetes resource string format (e.g., "1" for 1 GPU).
	// This value is used when the task hasn't explicitly set its GPU requirement.
	GPU string `yaml:"GPU,omitempty" json:"GPU,omitempty"`
}

// FromModelsResourceConfig converts a models.ResourcesConfig to a ResourcesConfig.
func FromModelsResourceConfig(r models.ResourcesConfig) ResourcesConfig {
	return ResourcesConfig{
		CPU:    r.CPU,
		Memory: r.Memory,
		Disk:   r.Disk,
		GPU:    r.GPU,
	}
}

type DefaultPublisherConfig struct {
	// Type specifies the publisher type. e.g. "s3", "local", "ipfs", etc.
	Type string `json:"Type,omitempty" yaml:"Type,omitempty"`

	// Params specifies the publisher configuration data.
	Params map[string]string `json:"Params,omitempty" yaml:"Params,omitempty"`
}

func (d DefaultPublisherConfig) ToSpecConfig() models.SpecConfig {
	sc := models.SpecConfig{
		Type:   d.Type,
		Params: make(map[string]interface{}),
	}

	for k, v := range d.Params {
		sc.Params[k] = v
	}

	sc.Normalize()
	return sc
}

type TaskTimeoutConfig struct {
	// TotalTimeout is the maximum total time allowed for a task
	TotalTimeout Duration `yaml:"TotalTimeout,omitempty" json:"TotalTimeout,omitempty"`
	// ExecutionTimeout is the maximum time allowed for task execution
	ExecutionTimeout Duration `yaml:"ExecutionTimeout,omitempty" json:"ExecutionTimeout,omitempty"`
}

type LongRunningJobDefaultsConfig struct {
	// Priority specifies the default priority allocated to a service or daemon job.
	// This value is used when the job hasn't explicitly set its priority requirement.
	Priority int                          `yaml:"Priority,omitempty" json:"Priority,omitempty"`
	Task     LongRunningTaskDefaultConfig `yaml:"Task,omitempty" json:"Task,omitempty"`
}

type LongRunningTaskDefaultConfig struct {
	Resources ResourcesConfig `yaml:"Resources,omitempty" json:"Resources,omitempty"`
}<|MERGE_RESOLUTION|>--- conflicted
+++ resolved
@@ -19,15 +19,9 @@
 }
 
 type BatchTaskDefaultConfig struct {
-<<<<<<< HEAD
-	Resources ResourcesConfig        `yaml:"Resources,omitempty"`
-	Publisher DefaultPublisherConfig `yaml:"Publisher,omitempty"`
-	Timeouts  TaskTimeoutConfig      `yaml:"Timeouts,omitempty"`
-=======
-	Resources ResourcesConfig   `yaml:"Resources,omitempty" json:"Resources,omitempty"`
-	Publisher models.SpecConfig `yaml:"Publisher,omitempty"`
-	Timeouts  TaskTimeoutConfig `yaml:"Timeouts,omitempty" json:"Timeouts,omitempty"`
->>>>>>> f94ea7b3
+	Resources ResourcesConfig        `yaml:"Resources,omitempty" json:"Resources,omitempty"`
+	Publisher DefaultPublisherConfig `yaml:"Publisher,omitempty" json:"Publisher,omitempty"`
+	Timeouts  TaskTimeoutConfig      `yaml:"Timeouts,omitempty" json:"Timeouts,omitempty"`
 }
 
 type ResourcesConfig struct {
