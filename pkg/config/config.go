--- conflicted
+++ resolved
@@ -337,7 +337,6 @@
 	return nodeName, nil
 }
 
-<<<<<<< HEAD
 func AbsPathSilent(path string) string {
 	expandedPath, err := homedir.Expand(path)
 	if err != nil {
@@ -373,7 +372,9 @@
 			WithCode(bacerrors.ValidationError)
 	}
 
-=======
+	return nil
+}
+
 // checkFlagConfigConflicts checks for conflicts between cli flags and config values.
 // e.g. bacalhau serve --config=api.host=0.0.0.0 --api-host=0.0.0.0 should be rejected.
 func checkFlagConfigConflicts(flags map[string][]*pflag.Flag, cfgValues map[string]any) error {
@@ -387,6 +388,5 @@
 			}
 		}
 	}
->>>>>>> 275f9689
 	return nil
 }