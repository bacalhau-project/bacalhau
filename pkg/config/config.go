package config

import (
	"context"
	"fmt"
	"os"
	"path/filepath"
	"strings"

	"github.com/mitchellh/go-homedir"
	"github.com/mitchellh/mapstructure"
	"github.com/rs/zerolog/log"
	"github.com/samber/lo"
	"github.com/spf13/pflag"
	"github.com/spf13/viper"

	"github.com/bacalhau-project/bacalhau/pkg/config/types"
	"github.com/bacalhau-project/bacalhau/pkg/models"
	"github.com/bacalhau-project/bacalhau/pkg/util/idgen"
)

const (
	environmentVariablePrefix = "BACALHAU"
	inferConfigTypes          = true
	DefaultFileName           = "config.yaml"
)

var (
	environmentVariableReplace = strings.NewReplacer(".", "_")
	DecoderHook                = viper.DecodeHook(mapstructure.TextUnmarshallerHookFunc())
)

type Config struct {
	// viper instance for holding user provided configuration.
	base *viper.Viper
	// the default configuration values to initialize with.
	defaultCfg interface{}

	// paths to configuration files merged from [0] to [N]
	// e.g. file at index 1 overrides index 0, index 2 overrides index 1 and 0, etc.
	paths []string

	flags map[string][]*pflag.Flag

	environmentVariables map[string][]string

	// values to inject into the config, taking highest precedence.
	values map[string]any
}

type Option = func(s *Config)

// WithDefault sets the default config to be used when no values are provided.
func WithDefault(cfg interface{}) Option {
	return func(c *Config) {
		c.defaultCfg = cfg
	}
}

// WithPaths sets paths to configuration files to be loaded
// paths to configuration files merged from [0] to [N]
// e.g. file at index 1 overrides index 0, index 2 overrides index 1 and 0, etc.
func WithPaths(path ...string) Option {
	return func(c *Config) {
		c.paths = append(c.paths, path...)
	}
}

func WithFlags(flags map[string][]*pflag.Flag) Option {
	return func(s *Config) {
		s.flags = flags
	}
}

func WithEnvironmentVariables(ev map[string][]string) Option {
	return func(s *Config) {
		s.environmentVariables = ev
	}
}

// WithValues sets values to be injected into the config, taking precedence over all other options.
func WithValues(values map[string]any) Option {
	return func(c *Config) {
		c.values = values
	}
}

// New returns a configuration with the provided options applied. If no options are provided, the returned config
// contains only the default values.
func New(opts ...Option) (*Config, error) {
	base := viper.New()
	base.SetEnvPrefix(environmentVariablePrefix)
	base.SetTypeByDefaultValue(inferConfigTypes)
	base.AutomaticEnv()
	base.SetEnvKeyReplacer(environmentVariableReplace)

	c := &Config{
		base:                 base,
		defaultCfg:           types.Default,
		paths:                make([]string, 0),
		values:               make(map[string]any),
		environmentVariables: make(map[string][]string),
	}
	for _, opt := range opts {
		opt(c)
	}

	var defaultMap map[string]interface{}
	err := mapstructure.Decode(c.defaultCfg, &defaultMap)
	if err != nil {
		return nil, err
	}

	if err := c.base.MergeConfigMap(defaultMap); err != nil {
		return nil, err
	}

	// To absolute paths for better logging. This is best effort and will not return an error if it fails.
	for i, path := range c.paths {
		if !filepath.IsAbs(path) {
			absPath, err := filepath.Abs(path)
			if err != nil {
				log.Debug().Msgf("failed to resolve absolute path for %s: %v", path, err)
			} else {
				c.paths[i] = absPath
			}
		}
	}

	// merge the config files in the order they were passed.
	for _, path := range c.paths {
		if err := c.Merge(path); err != nil {
			if os.IsNotExist(err) {
				return nil, fmt.Errorf("the specified configuration file %q doesn't exist", path)
			}
			return nil, fmt.Errorf("opening config file %q: %w", path, err)
		}
	}

	for name, values := range c.environmentVariables {
		if err := c.base.BindEnv(append([]string{name}, values...)...); err != nil {
			return nil, fmt.Errorf("binding environment variable %q to config: %w", name, err)
		}
	}

	for name, flags := range c.flags {
		for _, flag := range flags {
			// only if the flag has been set do we want to bind to it, this allows multiple flags
			// to bind to the same config key.
			if flag.Changed {
				switch name {
				case "ipfs.connect.deprecated":
					// allow the deprecated --ipfs-connect flag to bind to related fields in the config.
					for _, key := range []string{
						// config keys we wish to bind --ipfs-connect flag to.
						types.ResultDownloadersTypesIPFSEndpointKey,
						types.InputSourcesTypesIPFSEndpointKey,
						types.PublishersTypesIPFSEndpointKey,
					} {
						if err := c.base.BindPFlag(key, flag); err != nil {
							return nil, fmt.Errorf("binding flag %q to config: %w", name, err)
						}
					}
				case "node.type.deprecated":
					// continuing to support the deprecated --node-type flag
					// iff config values were not provided set them accordingly
					orchestrator, compute, err := getNodeType(flag.Value.String())
					if err != nil {
						return nil, err
					}
					if orchestrator {
						if _, ok := c.values[types.OrchestratorEnabledKey]; !ok {
							c.values[types.OrchestratorEnabledKey] = true
						}
					}
					if compute {
						if _, ok := c.values[types.ComputeEnabledKey]; !ok {
							c.values[types.ComputeEnabledKey] = true
						}
					}
				case "default.publisher.deprecated":
					// allow the deprecated --default-publisher flag to bind to related fields in the config.
					for _, key := range []string{
						// config keys we wish to bind --default-publisher flag to.
						types.JobDefaultsBatchTaskPublisherConfigTypeKey,
						types.JobDefaultsOpsTaskPublisherConfigTypeKey,
					} {
						if err := c.base.BindPFlag(key, flag); err != nil {
							return nil, fmt.Errorf("binding flag %q to config: %w", name, err)
						}
					}
				default:
					if err := c.base.BindPFlag(name, flag); err != nil {
						return nil, fmt.Errorf("binding flag %q to config: %w", name, err)
					}
				}
			}
		}
	}

	// merge the passed values last as they take highest precedence
	for name, value := range c.values {
		c.base.Set(name, value)
	}

	// if no config file was provided, we look for a config.yaml under the resolved data directory,
	// and if it exists, we create and return a new config with the resolved path.
	// we attempt this last to ensure the data-dir is resolved correctly from all config sources.
	if len(c.paths) == 0 {
		configFile := filepath.Join(c.base.GetString(types.DataDirKey), DefaultFileName)
		if _, err := os.Stat(configFile); err == nil {
			opts = append(opts, WithPaths(configFile))
			return New(opts...)
		}
	}

<<<<<<< HEAD
	// log the resolved config paths
	absoluteConfigPaths := make([]string, len(c.paths))
	for i, path := range c.paths {
		absoluteConfigPaths[i], err = filepath.Abs(path)
		if err != nil {
			absoluteConfigPaths[i] = path
		}
	}

	// allow the users to set datadir to a path like ~/.bacalhau or ~/something/idk/whatever
	// and expand the path for them
	dataDirPath := c.base.GetString(types.DataDirKey)
	if dataDirPath != "" {
		expanded, err := homedir.Expand(dataDirPath)
		if err == nil {
			dataDirPath = expanded
			c.base.Set(types.DataDirKey, dataDirPath)
		}
		if strings.Contains(dataDirPath, "$") {
			log.Warn().Msgf("DataDir path (%q) contains a '$' character. Note that environment variables are not expanded in this configuration. The path will be used as-is.", dataDirPath)
		}
	}

	log.Info().Msgf("Config loaded from: %s, and with data-dir %s", absoluteConfigPaths, c.base.Get(types.DataDirKey))
=======
	log.Debug().Msgf("Config loaded from: %s, and with data-dir %s", c.paths, c.base.Get(types.DataDirKey))
>>>>>>> 48dc1a70
	return c, nil
}

func getNodeType(input string) (requester, compute bool, err error) {
	requester = false
	compute = false
	err = nil

	// Split the string by commas, lowercase it, and clean up any extra spaces
	tokens := strings.Split(input, ",")
	for i, token := range tokens {
		tokens[i] = strings.ToLower(strings.TrimSpace(token))
	}

	for _, nodeType := range tokens {
		if nodeType == "compute" {
			compute = true
		} else if nodeType == "requester" || nodeType == "orchestrator" {
			requester = true
		} else {
			err = fmt.Errorf("invalid node type %s. Only compute and requester values are supported", nodeType)
		}
	}
	return
}

// Load reads in the configuration file specified by `path` overriding any previously set configuration with the values
// from the read config file.
// Load returns an error if the file cannot be read.
func (c *Config) Load(path string) error {
	c.base.SetConfigFile(path)
	if err := c.base.ReadInConfig(); err != nil {
		return err
	}
	return nil
}

// Merge merges a new configuration file specified by `path` with the existing config.
// Merge returns an error if the file cannot be read
func (c *Config) Merge(path string) error {
	c.base.SetConfigFile(path)
	if err := c.base.MergeInConfig(); err != nil {
		return err
	}
	return nil
}

func (c *Config) Get(key string) any {
	return c.base.Get(key)
}

func (c *Config) ConfigFileUsed() string {
	return c.base.ConfigFileUsed()
}

// Paths returns the paths to the configuration files merged
// from lower index to higher index
func (c *Config) Paths() []string {
	return c.paths
}

// Unmarshal returns the current configuration.
// Unmarshal returns an error if the configuration cannot be unmarshalled.
func (c *Config) Unmarshal(out interface{}) error {
	if err := c.base.Unmarshal(&out, DecoderHook); err != nil {
		return err
	}
	if v, ok := out.(models.Validatable); ok {
		return v.Validate()
	}
	return nil
}

// KeyAsEnvVar returns the environment variable corresponding to a config key
func KeyAsEnvVar(key string) string {
	return strings.ToUpper(
		fmt.Sprintf("%s_%s", environmentVariablePrefix, environmentVariableReplace.Replace(key)),
	)
}

func GenerateNodeID(ctx context.Context, nodeNameProviderType string) (string, error) {
	nodeNameProviders := map[string]idgen.NodeNameProvider{
		"hostname": idgen.HostnameProvider{},
		"aws":      idgen.NewAWSNodeNameProvider(),
		"gcp":      idgen.NewGCPNodeNameProvider(),
		"uuid":     idgen.UUIDNodeNameProvider{},
		"puuid":    idgen.PUUIDNodeNameProvider{},
	}
	nodeNameProvider, ok := nodeNameProviders[nodeNameProviderType]
	if !ok {
		return "", fmt.Errorf(
			"unknown node name provider: %s. Supported providers are: %s", nodeNameProviderType, lo.Keys(nodeNameProviders))
	}

	nodeName, err := nodeNameProvider.GenerateNodeName(ctx)
	if err != nil {
		return "", err
	}

	return nodeName, nil
}<|MERGE_RESOLUTION|>--- conflicted
+++ resolved
@@ -214,7 +214,6 @@
 		}
 	}
 
-<<<<<<< HEAD
 	// log the resolved config paths
 	absoluteConfigPaths := make([]string, len(c.paths))
 	for i, path := range c.paths {
@@ -238,10 +237,7 @@
 		}
 	}
 
-	log.Info().Msgf("Config loaded from: %s, and with data-dir %s", absoluteConfigPaths, c.base.Get(types.DataDirKey))
-=======
 	log.Debug().Msgf("Config loaded from: %s, and with data-dir %s", c.paths, c.base.Get(types.DataDirKey))
->>>>>>> 48dc1a70
 	return c, nil
 }
 
