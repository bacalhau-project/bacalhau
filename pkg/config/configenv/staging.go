//nolint:gomnd
package configenv

import (
	"os"
	"runtime"
	"time"

	"github.com/bacalhau-project/bacalhau/pkg/authn"
	"github.com/bacalhau-project/bacalhau/pkg/config/types"
	"github.com/bacalhau-project/bacalhau/pkg/logger"
	"github.com/bacalhau-project/bacalhau/pkg/model"
	"github.com/bacalhau-project/bacalhau/pkg/models"
)

var Staging = types.BacalhauConfig{
	Metrics: types.MetricsConfig{
		Libp2pTracerPath: os.DevNull,
		EventTracerPath:  os.DevNull,
	},
	Update: types.UpdateConfig{
		SkipChecks:     false,
		CheckFrequency: types.Duration(24 * time.Hour),
	},
	Auth: types.AuthConfig{
		Methods: map[string]types.AuthenticatorConfig{
			"ClientKey": {
				Type: authn.MethodTypeChallenge,
			},
		},
	},
	Node: types.NodeConfig{
		NameProvider: "puuid",
		ClientAPI: types.APIConfig{
			Host: "bootstrap.staging.bacalhau.org",
			Port: 1234,
		},
		ServerAPI: types.APIConfig{
			Host: "0.0.0.0",
			Port: 1234,
			TLS:  types.TLSConfiguration{},
		},
		Network: types.NetworkConfig{
			Type: models.NetworkTypeNATS,
			Port: 4222,
		},
		BootstrapAddresses: []string{
			"/ip4/34.85.228.65/tcp/1235/p2p/QmafZ9oCXCJZX9Wt1nhrGS9FVVq41qhcBRSNWCkVhz3Nvv",
			"/ip4/34.86.73.105/tcp/1235/p2p/QmVHCeiLzhFJPCyCj5S1RTAk1vBEvxd8r5A6E4HyJGQtbJ",
			"/ip4/34.150.138.100/tcp/1235/p2p/QmRr9qPTe4mU7aS9faKnWgvn1NtXt36FT8YUULRPCn2f3K",
		},
		DownloadURLRequestTimeout: types.Duration(300 * time.Second),
		VolumeSizeRequestTimeout:  types.Duration(2 * time.Minute),
		NodeInfoStoreTTL:          types.Duration(10 * time.Minute),
		DownloadURLRequestRetries: 3,
		LoggingMode:               logger.LogModeDefault,
		Type:                      []string{"requester"},
		AllowListedLocalPaths:     []string{},
		Labels:                    map[string]string{},
		DisabledFeatures: types.FeatureConfig{
			Engines:    []string{},
			Publishers: []string{},
			Storages:   []string{},
		},
		Libp2p: types.Libp2pConfig{
			SwarmPort:   1235,
			PeerConnect: "none",
		},
		IPFS: types.IpfsConfig{
			Connect:         "",
			PrivateInternal: true,
			// Swarm addresses of the IPFS nodes. Find these by running: `env IPFS_PATH=/data/ipfs ipfs id`.
			SwarmAddresses: []string{
				"/ip4/34.85.228.65/tcp/4001/p2p/12D3KooWCWSTjjWh7SVoVv24W47z3T1Ly1tgnwZ56CCqCku5e4dS",
				"/ip4/34.85.228.65/udp/4001/quic/p2p/12D3KooWCWSTjjWh7SVoVv24W47z3T1Ly1tgnwZ56CCqCku5e4dS",
				"/ip4/34.86.73.105/tcp/4001/p2p/12D3KooWQuhW3LSpvhea25Zed47Z7fD5Cq2nw1xmapQ2tAUJ3q4F",
				"/ip4/34.86.73.105/udp/4001/quic/p2p/12D3KooWQuhW3LSpvhea25Zed47Z7fD5Cq2nw1xmapQ2tAUJ3q4F",
				"/ip4/34.150.138.100/tcp/4001/p2p/12D3KooWQm1T8EN8fMBz7rLviHxTGdRnohZ9nDPGbW4bfi78ckVT",
				"/ip4/34.150.138.100/udp/4001/quic/p2p/12D3KooWQm1T8EN8fMBz7rLviHxTGdRnohZ9nDPGbW4bfi78ckVT",
				"/ip4/35.245.247.85/tcp/4001/p2p/12D3KooWEztGEJtqtzy7th2d7cTw2iR4CQCPHFUYvj66rhh9Cf7h",
				"/ip4/35.245.247.85/udp/4001/quic/p2p/12D3KooWEztGEJtqtzy7th2d7cTw2iR4CQCPHFUYvj66rhh9Cf7h",
			},
			Profile:                "flatfs",
			SwarmListenAddresses:   []string{"/ip4/0.0.0.0/tcp/0", "/ip6/::1/tcp/0"},
			GatewayListenAddresses: []string{"/ip4/0.0.0.0/tcp/0", "/ip6/::1/tcp/0"},
			APIListenAddresses:     []string{"/ip4/0.0.0.0/tcp/0", "/ip6/::1/tcp/0"},
		},
		Compute:   StagingComputeConfig,
		Requester: StagingRequesterConfig,
		WebUI: types.WebUIConfig{
			Enabled: false,
			Port:    8483,
		},
		StrictVersionMatch: false,
	},
}

var StagingComputeConfig = types.ComputeConfig{
	Capacity: types.CapacityConfig{
		IgnorePhysicalResourceLimits: false,
		TotalResourceLimits: models.ResourcesConfig{
			CPU:    "",
			Memory: "",
			Disk:   "",
			GPU:    "",
		},
		JobResourceLimits: models.ResourcesConfig{
			CPU:    "",
			Memory: "",
			Disk:   "",
			GPU:    "",
		},
		DefaultJobResourceLimits: models.ResourcesConfig{
			CPU:    "500m",
			Memory: "1Gb",
			Disk:   "",
			GPU:    "",
		},
	},
	ExecutionStore: types.JobStoreConfig{
		Type: types.BoltDB,
		Path: "",
	},
	JobTimeouts: types.JobTimeoutConfig{
		JobExecutionTimeoutClientIDBypassList: []string{},
		JobNegotiationTimeout:                 types.Duration(3 * time.Minute),
		MinJobExecutionTimeout:                types.Duration(500 * time.Millisecond),
		MaxJobExecutionTimeout:                types.Duration(model.NoJobTimeout),
		DefaultJobExecutionTimeout:            types.Duration(10 * time.Minute),
	},
	JobSelection: model.JobSelectionPolicy{
		Locality:            model.Anywhere,
		RejectStatelessJobs: false,
		AcceptNetworkedJobs: false,
		ProbeHTTP:           "",
		ProbeExec:           "",
	},
	Logging: types.LoggingConfig{
		LogRunningExecutionsInterval: types.Duration(10 * time.Second),
	},
	ManifestCache: types.DockerCacheConfig{
		Size:      1000,
		Duration:  types.Duration(1 * time.Hour),
		Frequency: types.Duration(1 * time.Hour),
	},
	LogStreamConfig: types.LogStreamConfig{
		ChannelBufferSize: 10,
	},
	LocalPublisher: types.LocalPublisherConfig{
		Address: "public",
		Port:    6001,
	},
	ControlPlaneSettings: types.ComputeControlPlaneConfig{
		InfoUpdateFrequency:     types.Duration(60 * time.Second),
		ResourceUpdateFrequency: types.Duration(30 * time.Second),
		HeartbeatFrequency:      types.Duration(15 * time.Second),
		HeartbeatTopic:          "heartbeat",
	},
}

var StagingRequesterConfig = types.RequesterConfig{
	ExternalVerifierHook: "",
	JobSelectionPolicy: model.JobSelectionPolicy{
		Locality:            model.Anywhere,
		RejectStatelessJobs: false,
		AcceptNetworkedJobs: false,
		ProbeHTTP:           "",
		ProbeExec:           "",
	},
	JobStore: types.JobStoreConfig{
		Type: types.BoltDB,
		Path: "",
	},
	HousekeepingBackgroundTaskInterval: types.Duration(30 * time.Second),
	NodeRankRandomnessRange:            5,
	OverAskForBidsFactor:               3,
	FailureInjectionConfig: model.FailureInjectionRequesterConfig{
		IsBadActor: false,
	},
	EvaluationBroker: types.EvaluationBrokerConfig{
		EvalBrokerVisibilityTimeout:    types.Duration(60 * time.Second),
		EvalBrokerInitialRetryDelay:    types.Duration(1 * time.Second),
		EvalBrokerSubsequentRetryDelay: types.Duration(30 * time.Second),
		EvalBrokerMaxRetryCount:        10,
	},
	Worker: types.WorkerConfig{
		WorkerCount:                  runtime.NumCPU(),
		WorkerEvalDequeueTimeout:     types.Duration(5 * time.Second),
		WorkerEvalDequeueBaseBackoff: types.Duration(1 * time.Second),
		WorkerEvalDequeueMaxBackoff:  types.Duration(30 * time.Second),
	},
	Scheduler: types.SchedulerConfig{
<<<<<<< HEAD
		QueueBackoff: types.Duration(1 * time.Minute),
=======
		NodeOverSubscriptionFactor: 1.5,
>>>>>>> 01438b9e
	},
	JobDefaults: types.JobDefaults{
		ExecutionTimeout: types.Duration(30 * time.Minute),
	},
	StorageProvider: types.StorageProviderConfig{
		S3: types.S3StorageProviderConfig{
			PreSignedURLExpiration: types.Duration(30 * time.Minute),
		},
	},
	ControlPlaneSettings: types.RequesterControlPlaneConfig{
		HeartbeatCheckFrequency: types.Duration(30 * time.Second),
		HeartbeatTopic:          "heartbeat",
		NodeDisconnectedAfter:   types.Duration(30 * time.Second),
	},
}<|MERGE_RESOLUTION|>--- conflicted
+++ resolved
@@ -190,11 +190,8 @@
 		WorkerEvalDequeueMaxBackoff:  types.Duration(30 * time.Second),
 	},
 	Scheduler: types.SchedulerConfig{
-<<<<<<< HEAD
-		QueueBackoff: types.Duration(1 * time.Minute),
-=======
+		QueueBackoff:               types.Duration(1 * time.Minute),
 		NodeOverSubscriptionFactor: 1.5,
->>>>>>> 01438b9e
 	},
 	JobDefaults: types.JobDefaults{
 		ExecutionTimeout: types.Duration(30 * time.Minute),
