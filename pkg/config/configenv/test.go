//nolint:gomnd
package configenv

import (
	"os"
	"runtime"
	"time"

	"github.com/bacalhau-project/bacalhau/pkg/authn"
	"github.com/bacalhau-project/bacalhau/pkg/config/types"
	"github.com/bacalhau-project/bacalhau/pkg/logger"
	"github.com/bacalhau-project/bacalhau/pkg/model"
	"github.com/bacalhau-project/bacalhau/pkg/models"
)

var Testing = types.BacalhauConfig{
	Metrics: types.MetricsConfig{
		Libp2pTracerPath: os.DevNull,
		EventTracerPath:  os.DevNull,
	},
	Update: types.UpdateConfig{
		SkipChecks: true,
	},
	Auth: types.AuthConfig{
		Methods: map[string]types.AuthenticatorConfig{
			"ClientKey": {
				Type: authn.MethodTypeChallenge,
			},
		},
	},
	Node: types.NodeConfig{
		NameProvider: "puuid",
		ClientAPI: types.APIConfig{
			Host: "test",
			Port: 9999,
		},
		ServerAPI: types.APIConfig{
			Host: "test",
			Port: 9999,
			TLS:  types.TLSConfiguration{},
		},
		Network: types.NetworkConfig{
			Type: models.NetworkTypeNATS,
			Port: 4222,
		},
		BootstrapAddresses: []string{
			"/ip4/0.0.0.0/tcp/1235/p2p/QmcWJnVXJ82DKJq8ED79LADR4ZBTnwgTK7yn6JQbNVMbbC",
		},
		DownloadURLRequestTimeout: types.Duration(300 * time.Second),
		VolumeSizeRequestTimeout:  types.Duration(2 * time.Minute),
		NodeInfoStoreTTL:          types.Duration(10 * time.Minute),
		DownloadURLRequestRetries: 3,
		LoggingMode:               logger.LogModeDefault,
		Type:                      []string{"requester"},
		AllowListedLocalPaths:     []string{},
		Labels:                    map[string]string{},
		DisabledFeatures: types.FeatureConfig{
			Engines:    []string{},
			Publishers: []string{},
			Storages:   []string{},
		},
		Libp2p: types.Libp2pConfig{
			SwarmPort:   1235,
			PeerConnect: "none",
		},
		IPFS: types.IpfsConfig{
			Connect:         "",
			PrivateInternal: true,
			SwarmAddresses: []string{
				"/ip4/0.0.0.0/tcp/1235/p2p/QmcWJnVXJ82DKJq8ED79LADR4ZBTnwgTK7yn6JQbNVMbbC",
			},
			Profile:                "flatfs",
			SwarmListenAddresses:   []string{"/ip4/0.0.0.0/tcp/0", "/ip6/::1/tcp/0"},
			GatewayListenAddresses: []string{"/ip4/0.0.0.0/tcp/0", "/ip6/::1/tcp/0"},
			APIListenAddresses:     []string{"/ip4/0.0.0.0/tcp/0", "/ip6/::1/tcp/0"},
		},
		Compute:   TestingComputeConfig,
		Requester: TestingRequesterConfig,
		WebUI: types.WebUIConfig{
			Enabled: false,
			Port:    8483,
		},
		StrictVersionMatch: false,
	},
}

var TestingComputeConfig = types.ComputeConfig{
	Capacity: types.CapacityConfig{
		IgnorePhysicalResourceLimits: false,
		TotalResourceLimits: models.ResourcesConfig{
			CPU:    "",
			Memory: "",
			Disk:   "",
			GPU:    "",
		},
		JobResourceLimits: models.ResourcesConfig{
			CPU:    "",
			Memory: "",
			Disk:   "",
			GPU:    "",
		},
		DefaultJobResourceLimits: models.ResourcesConfig{
			CPU:    "100m",
			Memory: "100Mi",
			Disk:   "",
			GPU:    "",
		},
	},
	ExecutionStore: types.JobStoreConfig{
		Type: types.BoltDB,
		Path: "",
	},
	JobTimeouts: types.JobTimeoutConfig{
		JobExecutionTimeoutClientIDBypassList: []string{},
		JobNegotiationTimeout:                 types.Duration(3 * time.Minute),
		MinJobExecutionTimeout:                types.Duration(500 * time.Millisecond),
		MaxJobExecutionTimeout:                types.Duration(model.NoJobTimeout),
		DefaultJobExecutionTimeout:            types.Duration(10 * time.Minute),
	},
	JobSelection: model.JobSelectionPolicy{
		Locality:            model.Anywhere,
		RejectStatelessJobs: false,
		AcceptNetworkedJobs: false,
		ProbeHTTP:           "",
		ProbeExec:           "",
	},
	Logging: types.LoggingConfig{
		LogRunningExecutionsInterval: types.Duration(10 * time.Second),
	},
	ManifestCache: types.DockerCacheConfig{
		Size:      1000,
		Duration:  types.Duration(1 * time.Hour),
		Frequency: types.Duration(1 * time.Hour),
	},
	LogStreamConfig: types.LogStreamConfig{
		ChannelBufferSize: 10,
	},
	LocalPublisher: types.LocalPublisherConfig{
		Address: "private",
		Port:    6001,
	},
	ControlPlaneSettings: types.ComputeControlPlaneConfig{
		InfoUpdateFrequency:     types.Duration(60 * time.Second),
		ResourceUpdateFrequency: types.Duration(30 * time.Second),
		HeartbeatFrequency:      types.Duration(15 * time.Second),
		HeartbeatTopic:          "heartbeat",
	},
}

var TestingRequesterConfig = types.RequesterConfig{
	ExternalVerifierHook: "",
	JobSelectionPolicy: model.JobSelectionPolicy{
		Locality:            model.Anywhere,
		RejectStatelessJobs: false,
		AcceptNetworkedJobs: false,
		ProbeHTTP:           "",
		ProbeExec:           "",
	},
	JobStore: types.JobStoreConfig{
		Type: types.BoltDB,
		Path: "",
	},
	HousekeepingBackgroundTaskInterval: types.Duration(30 * time.Second),
	NodeRankRandomnessRange:            5,
	OverAskForBidsFactor:               3,
	FailureInjectionConfig: model.FailureInjectionRequesterConfig{
		IsBadActor: false,
	},
	EvaluationBroker: types.EvaluationBrokerConfig{
		EvalBrokerVisibilityTimeout:    types.Duration(60 * time.Second),
		EvalBrokerInitialRetryDelay:    types.Duration(1 * time.Second),
		EvalBrokerSubsequentRetryDelay: types.Duration(30 * time.Second),
		EvalBrokerMaxRetryCount:        10,
	},
	Worker: types.WorkerConfig{
		WorkerCount:                  runtime.NumCPU(),
		WorkerEvalDequeueTimeout:     types.Duration(5 * time.Second),
		WorkerEvalDequeueBaseBackoff: types.Duration(1 * time.Second),
		WorkerEvalDequeueMaxBackoff:  types.Duration(30 * time.Second),
	},
	Scheduler: types.SchedulerConfig{
<<<<<<< HEAD
		NodeOverSubscriptionFactor: 1.5,
=======
		QueueBackoff: types.Duration(5 * time.Second),
>>>>>>> 09388c19
	},
	JobDefaults: types.JobDefaults{
		ExecutionTimeout: types.Duration(30 * time.Second),
	},
	StorageProvider: types.StorageProviderConfig{
		S3: types.S3StorageProviderConfig{
			PreSignedURLExpiration: types.Duration(30 * time.Minute),
		},
	},
	ControlPlaneSettings: types.RequesterControlPlaneConfig{
		HeartbeatCheckFrequency: types.Duration(30 * time.Second),
		HeartbeatTopic:          "heartbeat",
		NodeDisconnectedAfter:   types.Duration(30 * time.Second),
	},
}<|MERGE_RESOLUTION|>--- conflicted
+++ resolved
@@ -179,11 +179,8 @@
 		WorkerEvalDequeueMaxBackoff:  types.Duration(30 * time.Second),
 	},
 	Scheduler: types.SchedulerConfig{
-<<<<<<< HEAD
+		QueueBackoff:               types.Duration(5 * time.Second),
 		NodeOverSubscriptionFactor: 1.5,
-=======
-		QueueBackoff: types.Duration(5 * time.Second),
->>>>>>> 09388c19
 	},
 	JobDefaults: types.JobDefaults{
 		ExecutionTimeout: types.Duration(30 * time.Second),
