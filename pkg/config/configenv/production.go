--- conflicted
+++ resolved
@@ -79,14 +79,9 @@
 		Requester: ProductionRequesterConfig,
 		WebUI: types.WebUIConfig{
 			Enabled: false,
-<<<<<<< HEAD
-			Port:    80,
-		},
-=======
 			Port:    8483,
 		},
 		StrictVersionMatch: false,
->>>>>>> 94a99c5e
 	},
 }
 
