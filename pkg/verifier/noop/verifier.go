--- conflicted
+++ resolved
@@ -4,11 +4,7 @@
 	"context"
 
 	"github.com/filecoin-project/bacalhau/pkg/job"
-<<<<<<< HEAD
-=======
 	"github.com/filecoin-project/bacalhau/pkg/model"
-	"github.com/filecoin-project/bacalhau/pkg/storage/util"
->>>>>>> 304d83a8
 	"github.com/filecoin-project/bacalhau/pkg/system"
 	"github.com/filecoin-project/bacalhau/pkg/verifier"
 	"github.com/filecoin-project/bacalhau/pkg/verifier/results"
@@ -42,11 +38,7 @@
 	ctx context.Context,
 	shard model.JobShard,
 ) (string, error) {
-<<<<<<< HEAD
-	return noopVerifier.results.EnsureShardResultsDir(jobID, shardIndex)
-=======
-	return noopVerifier.ensureShardResultsDir(shard)
->>>>>>> 304d83a8
+	return noopVerifier.results.EnsureShardResultsDir(shard.Job.ID, shard.Index)
 }
 
 func (noopVerifier *NoopVerifier) GetShardProposal(
@@ -63,30 +55,11 @@
 	ctx context.Context,
 	jobID string,
 ) (bool, error) {
-<<<<<<< HEAD
 	return noopVerifier.stateResolver.CheckShardStates(ctx, jobID, func(
-		shardStates []executor.JobShardState,
+		shardStates []model.JobShardState,
 		concurrency int,
 	) (bool, error) {
 		return noopVerifier.results.CheckShardStates(shardStates, concurrency)
-=======
-	return noopVerifier.StateResolver.CheckShardStates(ctx, jobID, func(
-		shardStates []model.JobShardState,
-		concurrency int,
-	) (bool, error) {
-		if len(shardStates) < concurrency {
-			return false, nil
-		}
-		// count how many shard states have progress through the
-		// "I have run this" stage
-		hasExecutedCount := 0
-		for _, state := range shardStates { //nolint:gocritic
-			if state.State == model.JobStateError || state.State == model.JobStateVerifying {
-				hasExecutedCount++
-			}
-		}
-		return hasExecutedCount >= concurrency, nil
->>>>>>> 304d83a8
 	})
 }
 
@@ -115,21 +88,6 @@
 	return results, nil
 }
 
-<<<<<<< HEAD
-=======
-func (noopVerifier *NoopVerifier) getShardResultsDir(shard model.JobShard) string {
-	return fmt.Sprintf("%s/%s/%d", noopVerifier.ResultsDir, shard.Job.ID, shard.Index)
-}
-
-func (noopVerifier *NoopVerifier) ensureShardResultsDir(shard model.JobShard) (string, error) {
-	dir := noopVerifier.getShardResultsDir(shard)
-	err := os.MkdirAll(dir, util.OS_ALL_RWX)
-	info, _ := os.Stat(dir)
-	log.Trace().Msgf("Created job results dir (%s). Permissions: %s", dir, info.Mode())
-	return dir, err
-}
-
->>>>>>> 304d83a8
 func newSpan(ctx context.Context, apiName string) (context.Context, trace.Span) {
 	return system.Span(ctx, "verifier/noop", apiName)
 }
