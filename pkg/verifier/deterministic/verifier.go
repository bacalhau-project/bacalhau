--- conflicted
+++ resolved
@@ -66,12 +66,8 @@
 		log.Debug().Msgf("XXX ARF 1")
 		return nil, err
 	}
-<<<<<<< HEAD
-	if len(j.RequesterPublicKey) == 0 {
+	if len(j.Status.Requester.RequesterPublicKey) == 0 {
 		log.Debug().Msgf("XXX ARF 2")
-=======
-	if len(j.Status.Requester.RequesterPublicKey) == 0 {
->>>>>>> 25d89162
 		return nil, fmt.Errorf("no RequesterPublicKey found in the job")
 	}
 	dirHash, err := dirhash.HashDir(shardResultPath, "results", dirhash.Hash1)
