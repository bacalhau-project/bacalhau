--- conflicted
+++ resolved
@@ -60,26 +60,14 @@
 	shard model.JobShard,
 	shardResultPath string,
 ) ([]byte, error) {
-<<<<<<< HEAD
-	if len(shard.Job.RequesterPublicKey) == 0 {
-=======
-	j, err := deterministicVerifier.stateResolver.GetJob(ctx, shard.Job.Metadata.ID)
-	if err != nil {
-		return nil, err
-	}
-	if len(j.Status.Requester.RequesterPublicKey) == 0 {
->>>>>>> 25d89162
+	if len(shard.Job.Status.Requester.RequesterPublicKey) == 0 {
 		return nil, fmt.Errorf("no RequesterPublicKey found in the job")
 	}
 	dirHash, err := dirhash.HashDir(shardResultPath, "results", dirhash.Hash1)
 	if err != nil {
 		return nil, err
 	}
-<<<<<<< HEAD
-	encryptedHash, err := deterministicVerifier.encrypter(ctx, []byte(dirHash), shard.Job.RequesterPublicKey)
-=======
-	encryptedHash, err := deterministicVerifier.encrypter(ctx, []byte(dirHash), j.Status.Requester.RequesterPublicKey)
->>>>>>> 25d89162
+	encryptedHash, err := deterministicVerifier.encrypter(ctx, []byte(dirHash), shard.Job.Status.Requester.RequesterPublicKey)
 	if err != nil {
 		return nil, err
 	}
@@ -139,18 +127,11 @@
 			existingArray = []*verifier.VerifierResult{}
 		}
 		hashGroups[hash] = append(existingArray, &verifier.VerifierResult{
-<<<<<<< HEAD
-			JobID:       shard.Job.ID,
+			JobID:       shard.Job.Metadata.ID,
 			NodeID:      shardState.NodeID,
 			ExecutionID: shardState.ExecutionID,
 			ShardIndex:  shardState.ShardIndex,
 			Verified:    false,
-=======
-			JobID:      shard.Job.Metadata.ID,
-			NodeID:     shardState.NodeID,
-			ShardIndex: shardState.ShardIndex,
-			Verified:   false,
->>>>>>> 25d89162
 		})
 	}
 
