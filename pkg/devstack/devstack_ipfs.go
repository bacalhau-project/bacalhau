package devstack

import (
	"context"
	"fmt"
	"io/ioutil"
	"os"
	"strings"

	"github.com/filecoin-project/bacalhau/pkg/ipfs"
	"github.com/filecoin-project/bacalhau/pkg/storage/util"
	"github.com/filecoin-project/bacalhau/pkg/system"
	"github.com/rs/zerolog/log"
)

type DevStackNodeIPFS struct {
	IpfsNode   *ipfs.Node
	IpfsClient *ipfs.Client
}

type DevStackIPFS struct {
	Nodes          []*DevStackNodeIPFS
	CleanupManager *system.CleanupManager
}

// A devstack but with only IPFS servers connected to each other
<<<<<<< HEAD
func NewDevStackIPFS(cm *system.CleanupManager, count int) (*DevStackIPFS, error) {
=======
func NewDevStackIPFS(ctx context.Context, cm *system.CleanupManager, count int) (*DevStackIPFS, error) {
>>>>>>> 31be7708
	nodes := []*DevStackNodeIPFS{}
	for i := 0; i < count; i++ {
		log.Debug().Msgf(`Creating Node #%d`, i)

		//////////////////////////////////////
		// IPFS
		//////////////////////////////////////
		var err error
		var ipfsSwarmAddrs []string
		if i > 0 {
			ipfsSwarmAddrs, err = nodes[0].IpfsNode.SwarmAddresses()
			if err != nil {
				return nil, fmt.Errorf("failed to get ipfs swarm addresses: %w", err)
			}
		}

		ipfsNode, err := ipfs.NewLocalNode(ctx, cm, ipfsSwarmAddrs)
		if err != nil {
			return nil, fmt.Errorf("failed to create ipfs node: %w", err)
		}

		ipfsClient, err := ipfsNode.Client()
		if err != nil {
			return nil, fmt.Errorf("failed to create ipfs client: %w", err)
		}

		devStackNode := &DevStackNodeIPFS{
			IpfsNode:   ipfsNode,
			IpfsClient: ipfsClient,
		}

		nodes = append(nodes, devStackNode)
	}

	stack := &DevStackIPFS{
		Nodes:          nodes,
		CleanupManager: cm,
	}

	return stack, nil
}

func (stack *DevStackIPFS) PrintNodeInfo() {
	logString := `
-------------------------------
ipfs
-------------------------------

command="add -q testdata/grep_file.txt"
	`
	for _, node := range stack.Nodes {
		logString += fmt.Sprintf(`
cid=$(IPFS_PATH=%s ipfs $command)
curl http://127.0.0.1:%d/api/v0/id`, node.IpfsNode.RepoPath, node.IpfsNode.APIPort)
	}

	log.Trace().Msg(logString + "\n")
}

func (stack *DevStackIPFS) addItemToNodes(ctx context.Context, nodeCount int, filePath string, isDirectory bool) (string, error) {
	var res string
	for i, node := range stack.Nodes {
		if node == nil {
			continue
		}
		if i >= nodeCount {
			continue
		}

		cid, err := node.IpfsClient.Put(ctx, filePath)
		if err != nil {
			return "", fmt.Errorf("error adding file to node %d: %v", i, err)
		}

		log.Debug().Msgf("Added cid '%s' to ipfs node '%s'", cid, node.IpfsNode.ID())
		res = strings.TrimSpace(cid)
	}

	return res, nil
}

func (stack *DevStackIPFS) AddFileToNodes(ctx context.Context, nodeCount int, filePath string) (string, error) {
	return stack.addItemToNodes(ctx, nodeCount, filePath, false)
}

func (stack *DevStackIPFS) AddFolderToNodes(ctx context.Context, nodeCount int, folderPath string) (string, error) {
	return stack.addItemToNodes(ctx, nodeCount, folderPath, true)
}

func (stack *DevStackIPFS) AddTextToNodes(ctx context.Context, nodeCount int, fileContent []byte) (string, error) {
	testDir, err := ioutil.TempDir("", "bacalhau-test")

	if err != nil {
		return "", err
	}

	testFilePath := fmt.Sprintf("%s/test.txt", testDir)
	err = os.WriteFile(testFilePath, fileContent, util.OS_USER_RW|util.OS_ALL_R)

	if err != nil {
		return "", err
	}

	return stack.AddFileToNodes(ctx, nodeCount, testFilePath)
}<|MERGE_RESOLUTION|>--- conflicted
+++ resolved
@@ -24,11 +24,7 @@
 }
 
 // A devstack but with only IPFS servers connected to each other
-<<<<<<< HEAD
-func NewDevStackIPFS(cm *system.CleanupManager, count int) (*DevStackIPFS, error) {
-=======
 func NewDevStackIPFS(ctx context.Context, cm *system.CleanupManager, count int) (*DevStackIPFS, error) {
->>>>>>> 31be7708
 	nodes := []*DevStackNodeIPFS{}
 	for i := 0; i < count; i++ {
 		log.Debug().Msgf(`Creating Node #%d`, i)
