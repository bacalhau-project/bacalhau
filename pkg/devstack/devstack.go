package devstack

import (
	"context"
	"fmt"
	"os"
	"strings"

	"github.com/bacalhau-project/bacalhau/pkg/authn"
	"github.com/bacalhau-project/bacalhau/pkg/models"
	"github.com/bacalhau-project/bacalhau/pkg/util/multiaddresses"
	"github.com/imdario/mergo"
	"github.com/libp2p/go-libp2p/core/host"
	"github.com/multiformats/go-multiaddr"
	"github.com/phayes/freeport"
	"github.com/rs/zerolog/log"

	"github.com/bacalhau-project/bacalhau/pkg/config"
	"github.com/bacalhau-project/bacalhau/pkg/config/types"
	"github.com/bacalhau-project/bacalhau/pkg/ipfs"
	bac_libp2p "github.com/bacalhau-project/bacalhau/pkg/libp2p"
	"github.com/bacalhau-project/bacalhau/pkg/logger"
	"github.com/bacalhau-project/bacalhau/pkg/node"
	"github.com/bacalhau-project/bacalhau/pkg/repo"
	"github.com/bacalhau-project/bacalhau/pkg/routing"
	"github.com/bacalhau-project/bacalhau/pkg/system"
)

const (
	DefaultLibp2pKeySize = 2048
)

type DevStackOptions struct {
	NumberOfHybridNodes        int    // Number of nodes to start in the cluster
	NumberOfRequesterOnlyNodes int    // Number of nodes to start in the cluster
	NumberOfComputeOnlyNodes   int    // Number of nodes to start in the cluster
	NumberOfBadComputeActors   int    // Number of compute nodes to be bad actors
	NumberOfBadRequesterActors int    // Number of requester nodes to be bad actors
	Peer                       string // Connect node 0 to another network node
	PublicIPFSMode             bool   // Use public IPFS nodes
	CPUProfilingFile           string
	MemoryProfilingFile        string
	DisabledFeatures           node.FeatureConfig
	AllowListedLocalPaths      []string // Local paths that are allowed to be mounted into jobs
	NodeInfoPublisherInterval  routing.NodeInfoPublisherIntervalConfig
	ExecutorPlugins            bool   // when true pluggable executors will be used.
	ConfigurationRepo          string // A custom config repo
	NetworkType                string
}

func (o *DevStackOptions) Options() []ConfigOption {
	opts := []ConfigOption{
		WithNumberOfHybridNodes(o.NumberOfHybridNodes),
		WithNumberOfRequesterOnlyNodes(o.NumberOfRequesterOnlyNodes),
		WithNumberOfComputeOnlyNodes(o.NumberOfComputeOnlyNodes),
		WithNumberOfBadComputeActors(o.NumberOfBadComputeActors),
		WithNumberOfBadRequesterActors(o.NumberOfBadRequesterActors),
		WithPeer(o.Peer),
		WithPublicIPFSMode(o.PublicIPFSMode),
		WithCPUProfilingFile(o.CPUProfilingFile),
		WithMemoryProfilingFile(o.MemoryProfilingFile),
		WithDisabledFeatures(o.DisabledFeatures),
		WithAllowListedLocalPaths(o.AllowListedLocalPaths),
		WithNodeInfoPublisherInterval(o.NodeInfoPublisherInterval),
		WithExecutorPlugins(o.ExecutorPlugins),
		WithNetworkType(o.NetworkType),
	}
	return opts
}

type DevStack struct {
	Nodes          []*node.Node
	PublicIPFSMode bool
}

//nolint:funlen,gocyclo
func Setup(
	ctx context.Context,
	cm *system.CleanupManager,
	fsRepo *repo.FsRepo,
	opts ...ConfigOption,
) (*DevStack, error) {
	stackConfig, err := defaultDevStackConfig()
	if err != nil {
		return nil, fmt.Errorf("creating devstack defaults: %w", err)
	}
	for _, opt := range opts {
		opt(stackConfig)
	}

	if err := stackConfig.Validate(); err != nil {
		return nil, fmt.Errorf("validating devstask config: %w", err)
	}

	log.Ctx(ctx).Info().Object("Config", stackConfig).Msg("Starting Devstack")
	ctx, span := system.NewSpan(ctx, system.GetTracer(), "pkg/devstack.Setup")
	defer span.End()

	var nodes []*node.Node
	orchestratorAddrs := make([]string, 0)
	clusterPeersAddrs := make([]string, 0)

	totalNodeCount := stackConfig.NumberOfHybridNodes + stackConfig.NumberOfRequesterOnlyNodes + stackConfig.NumberOfComputeOnlyNodes
	requesterNodeCount := stackConfig.NumberOfHybridNodes + stackConfig.NumberOfRequesterOnlyNodes
	computeNodeCount := stackConfig.NumberOfHybridNodes + stackConfig.NumberOfComputeOnlyNodes

	if requesterNodeCount == 0 {
		return nil, fmt.Errorf("at least one requester node is required")
	}

	// Enable testing using different network stacks by setting env variable
	if stackConfig.NetworkType == "" {
		networkType, ok := os.LookupEnv("BACALHAU_NODE_NETWORK_TYPE")
		if !ok {
			networkType = models.NetworkTypeLibp2p
		}
		stackConfig.NetworkType = networkType
	}

	for i := 0; i < totalNodeCount; i++ {
		nodeID := fmt.Sprintf("node-%d", i)
		ctx = logger.ContextWithNodeIDLogger(ctx, nodeID)

		isRequesterNode := i < requesterNodeCount
		isComputeNode := (totalNodeCount - i) <= computeNodeCount
		log.Ctx(ctx).Debug().Msgf(`Creating Node #%d as {RequesterNode: %t, ComputeNode: %t}`, i+1, isRequesterNode, isComputeNode)

		// ////////////////////////////////////
		// IPFS
		// ////////////////////////////////////

		var ipfsSwarmAddresses []string
		if i > 0 {
			addresses, err := nodes[0].IPFSClient.SwarmAddresses(ctx)
			if err != nil {
				return nil, fmt.Errorf("failed to get ipfs swarm addresses: %w", err)
			}
			// Only use a single address as libp2p seems to have concurrency issues, like two nodes not able to finish
			// connecting/joining topics, when using multiple addresses for a single host.
			// All the IPFS nodes are running within the same process, so connecting over localhost will be fine.
			ipfsSwarmAddresses = append(ipfsSwarmAddresses, addresses[0])
		}

		ipfsNode, err := createIPFSNode(ctx, cm, stackConfig.PublicIPFSMode, ipfsSwarmAddresses)
		if err != nil {
			return nil, fmt.Errorf("failed to create ipfs node: %w", err)
		}

		// ////////////////////////////////////
		// Transport layer (NATS or Libp2p)
		// ////////////////////////////////////
		var swarmPort int
		if os.Getenv("PREDICTABLE_API_PORT") != "" {
			const startSwarmPort = 4222 // 4222 is the default NATS port
			swarmPort = startSwarmPort + i
		} else {
			swarmPort, err = freeport.GetFreePort()
			if err != nil {
				return nil, err
			}
		}
		clusterConfig := node.NetworkConfig{
			Type:          stackConfig.NetworkType,
			Orchestrators: orchestratorAddrs,
			Port:          swarmPort,
			ClusterPeers:  clusterPeersAddrs,
		}

		if stackConfig.NetworkType == models.NetworkTypeNATS {
			var clusterPort int
			if os.Getenv("PREDICTABLE_API_PORT") != "" {
				const startClusterPort = 6222
				clusterPort = startClusterPort + i
			} else {
				clusterPort, err = freeport.GetFreePort()
				if err != nil {
					return nil, err
				}
			}

			if isRequesterNode {
				clusterConfig.ClusterName = "devstack"
				clusterConfig.ClusterPort = clusterPort
				orchestratorAddrs = append(orchestratorAddrs, fmt.Sprintf("127.0.0.1:%d", swarmPort))
				clusterPeersAddrs = append(clusterPeersAddrs, fmt.Sprintf("127.0.0.1:%d", clusterPort))
			}
		} else {
			if i == 0 {
				if stackConfig.Peer != "" {
					clusterConfig.ClusterPeers = append(clusterConfig.ClusterPeers, stackConfig.Peer)
				}
			} else {
				p2pAddr, err := multiaddr.NewMultiaddr("/p2p/" + nodes[0].Libp2pHost.ID().String())
				if err != nil {
					return nil, err
				}
				addresses := multiaddresses.SortLocalhostFirst(nodes[0].Libp2pHost.Addrs())
				clusterConfig.ClusterPeers = append(clusterConfig.ClusterPeers, addresses[0].Encapsulate(p2pAddr).String())
			}

			clusterConfig.Libp2pHost, err = createLibp2pHost(ctx, cm, swarmPort)
			if err != nil {
				return nil, err
			}

			// nodeID must match the libp2p host ID
			nodeID = clusterConfig.Libp2pHost.ID().String()
			ctx = logger.ContextWithNodeIDLogger(ctx, nodeID)
		}

		// ////////////////////////////////////
		// port for API
		// ////////////////////////////////////
		apiPort := uint16(0)
		if os.Getenv("PREDICTABLE_API_PORT") != "" {
			const startPort = 20000
			apiPort = uint16(startPort + i)
		}

		// ////////////////////////////////////
		// Create and Run Node
		// ////////////////////////////////////

		// here is where we can parse string based CLI stackConfig
		// into more meaningful model.FailureInjectionConfig values
		isBadComputeActor := (stackConfig.NumberOfBadComputeActors > 0) && (i >= computeNodeCount-stackConfig.NumberOfBadComputeActors)
		isBadRequesterActor := (stackConfig.NumberOfBadRequesterActors > 0) && (i >= requesterNodeCount-stackConfig.NumberOfBadRequesterActors)

		if isBadComputeActor {
			stackConfig.ComputeConfig.FailureInjectionConfig.IsBadActor = isBadComputeActor
		}

		if isBadRequesterActor {
			stackConfig.RequesterConfig.FailureInjectionConfig.IsBadActor = isBadRequesterActor
		}

		nodeInfoPublisherInterval := stackConfig.NodeInfoPublisherInterval
		if nodeInfoPublisherInterval.IsZero() {
			nodeInfoPublisherInterval = node.TestNodeInfoPublishConfig
		}

		nodeConfig := node.NodeConfig{
			NodeID:              nodeID,
			IPFSClient:          ipfsNode.Client(),
			CleanupManager:      cm,
			HostAddress:         "127.0.0.1",
			APIPort:             apiPort,
			ComputeConfig:       stackConfig.ComputeConfig,
			RequesterNodeConfig: stackConfig.RequesterConfig,
			IsComputeNode:       isComputeNode,
			IsRequesterNode:     isRequesterNode,
			Labels: map[string]string{
				"id":   nodeID,
				"name": fmt.Sprintf("node-%d", i),
				"env":  "devstack",
			},
			DependencyInjector:        stackConfig.NodeDependencyInjector,
			DisabledFeatures:          stackConfig.DisabledFeatures,
			AllowListedLocalPaths:     stackConfig.AllowListedLocalPaths,
			NodeInfoPublisherInterval: nodeInfoPublisherInterval,
			FsRepo:                    fsRepo,
			NodeInfoStoreTTL:          stackConfig.NodeInfoStoreTTL,
			NetworkConfig:             clusterConfig,
			AuthConfig: types.AuthConfig{
				Methods: map[string]types.AuthenticatorConfig{
					"ClientKey": {
						Type: authn.MethodTypeChallenge,
					},
				},
			},
		}

		if isRequesterNode && stackConfig.TLS.Certificate != "" && stackConfig.TLS.Key != "" {
			// Does not make a lot of sense to use autotls with devstack, but we might want
			// to use a self-signed certificate for testing purposes.
			nodeConfig.RequesterTLSCertificateFile = stackConfig.TLS.Certificate
			nodeConfig.RequesterTLSKeyFile = stackConfig.TLS.Key
		}

		// allow overriding configs of some nodes
		if i < len(stackConfig.NodeOverrides) {
			originalConfig := nodeConfig
			nodeConfig = stackConfig.NodeOverrides[i]
			err = mergo.Merge(&nodeConfig, originalConfig)
			if err != nil {
				return nil, err
			}
		}

<<<<<<< HEAD
=======
		// Set the default approval state from the config provided, either PENDING if the user has
		// chosen manual approval, or the default otherwise.
		nodeConfig.RequesterNodeConfig.DefaultApprovalState = stackConfig.RequesterConfig.DefaultApprovalState

		// Create dedicated store paths for each node
		err = setStorePaths(ctx, fsRepo, &nodeConfig)
		if err != nil {
			return nil, err
		}

>>>>>>> 67eaa11b
		var n *node.Node
		n, err = node.NewNode(ctx, nodeConfig)
		if err != nil {
			return nil, err
		}

		// start the node
		err = n.Start(ctx)
		if err != nil {
			return nil, err
		}

		nodes = append(nodes, n)
	}

	// only start profiling after we've set everything up!
	profiler := startProfiling(ctx, stackConfig.CPUProfilingFile, stackConfig.MemoryProfilingFile)
	if profiler != nil {
		cm.RegisterCallbackWithContext(profiler.Close)
	}

	return &DevStack{
		Nodes:          nodes,
		PublicIPFSMode: stackConfig.PublicIPFSMode,
	}, nil
}

func createLibp2pHost(ctx context.Context, cm *system.CleanupManager, port int) (host.Host, error) {
	var err error

	// TODO(forrest): [devstack] Refactor the devstack s.t. each node has its own repo and config.
	// previously the config would generate a key using the host port as the postfix
	// this is not longer the case as a node should have a single libp2p key, but since
	// all devstack nodes share a repo we will get a self dial error if we use the same
	// key from the config for each devstack node. The solution here is to refactor the
	// the devstack such that all nodes in the stack have their own repos and configuration
	// rather than rely on global values and one off key gen via the config.

	privKey, err := bac_libp2p.GeneratePrivateKey(DefaultLibp2pKeySize)
	if err != nil {
		return nil, err
	}

	libp2pHost, err := bac_libp2p.NewHost(port, privKey)
	if err != nil {
		return nil, fmt.Errorf("error creating libp2p host: %w", err)
	}

	return libp2pHost, nil
}

func createIPFSNode(ctx context.Context,
	cm *system.CleanupManager,
	publicIPFSMode bool,
	ipfsSwarmAddresses []string) (*ipfs.Node, error) {
	ctx, span := system.NewSpan(ctx, system.GetTracer(), "pkg/devstack.createIPFSNode")
	defer span.End()
	// ////////////////////////////////////
	// IPFS
	// ////////////////////////////////////
	return ipfs.NewNodeWithConfig(ctx, cm, types.IpfsConfig{SwarmAddresses: ipfsSwarmAddresses, PrivateInternal: !publicIPFSMode})
}

//nolint:funlen
func (stack *DevStack) PrintNodeInfo(ctx context.Context, fsRepo *repo.FsRepo, cm *system.CleanupManager) (string, error) {
	if !config.DevstackGetShouldPrintInfo() {
		return "", nil
	}

	logString := ""
	devStackAPIPort := fmt.Sprintf("%d", stack.Nodes[0].APIServer.Port)
	devStackAPIHost := stack.Nodes[0].APIServer.Address
	devStackIPFSSwarmAddress := ""
	var devstackPeerAddrs []string

	// TODO remove this it's wrong and never printed, nothing sets the env vars its printing
	logString += `
-----------------------------------------
-----------------------------------------
`

	requesterOnlyNodes := 0
	computeOnlyNodes := 0
	hybridNodes := 0
	for nodeIndex, node := range stack.Nodes {
		swarmAddrrs := ""
		swarmAddresses, err := node.IPFSClient.SwarmAddresses(ctx)
		if err != nil {
			return "", fmt.Errorf("cannot get swarm addresses for node %d", nodeIndex)
		} else {
			swarmAddrrs = strings.Join(swarmAddresses, ",")
		}

		peerConnect := fmt.Sprintf("/ip4/%s/tcp/%d/http", node.APIServer.Address, node.APIServer.Port)
		devstackPeerAddrs = append(devstackPeerAddrs, peerConnect)

		logString += fmt.Sprintf(`
export BACALHAU_IPFS_%d=%s
export BACALHAU_IPFS_SWARM_ADDRESSES_%d=%s
export BACALHAU_PEER_CONNECT_%d=%s
export BACALHAU_API_HOST_%d=%s
export BACALHAU_API_PORT_%d=%d`,
			nodeIndex,
			node.IPFSClient.APIAddress(),
			nodeIndex,
			swarmAddrrs,
			nodeIndex,
			peerConnect,
			nodeIndex,
			stack.Nodes[nodeIndex].APIServer.Address,
			nodeIndex,
			stack.Nodes[nodeIndex].APIServer.Port,
		)

		requesterOnlyNodes += boolToInt(node.IsRequesterNode() && !node.IsComputeNode())
		computeOnlyNodes += boolToInt(node.IsComputeNode() && !node.IsRequesterNode())
		hybridNodes += boolToInt(node.IsRequesterNode() && node.IsComputeNode())

		// Just setting this to the last one, really doesn't matter
		swarmAddressesList, _ := node.IPFSClient.SwarmAddresses(ctx)
		devStackIPFSSwarmAddress = strings.Join(swarmAddressesList, ",")
	}

	summaryBuilder := strings.Builder{}
	summaryBuilder.WriteString(fmt.Sprintf(
		"export %s=%s\n",
		config.KeyAsEnvVar(types.NodeIPFSSwarmAddresses),
		devStackIPFSSwarmAddress,
	))
	summaryBuilder.WriteString(fmt.Sprintf(
		"export %s=%s\n",
		config.KeyAsEnvVar(types.NodeClientAPIHost),
		devStackAPIHost,
	))
	summaryBuilder.WriteString(fmt.Sprintf(
		"export %s=%s\n",
		config.KeyAsEnvVar(types.NodeClientAPIPort),
		devStackAPIPort,
	))
	summaryBuilder.WriteString(fmt.Sprintf(
		"export %s=%s\n",
		config.KeyAsEnvVar(types.NodeLibp2pPeerConnect),
		strings.Join(devstackPeerAddrs, ","),
	))

	// Just convenience below - print out the last of the nodes information as the global variable
	summaryShellVariablesString := summaryBuilder.String()

	ripath, err := fsRepo.WriteRunInfo(ctx, summaryShellVariablesString)
	if err != nil {
		return "", err
	}
	cm.RegisterCallback(func() error {
		return os.Remove(ripath)
	})

	if !stack.PublicIPFSMode {
		summaryBuilder.WriteString(
			"\nBy default devstack is not running on the public IPFS network.\n" +
				"If you wish to connect devstack to the public IPFS network add the --public-ipfs flag.\n" +
				"You can also run a new IPFS daemon locally and connect it to Bacalhau using:\n\n",
		)
		summaryBuilder.WriteString(
			fmt.Sprintf("ipfs swarm connect $%s", config.KeyAsEnvVar(types.NodeIPFSSwarmAddresses)),
		)
	}

	log.Ctx(ctx).Debug().Msg(logString)

	returnString := fmt.Sprintf(`
Devstack is ready!
No. of requester only nodes: %d
No. of compute only nodes: %d
No. of hybrid nodes: %d
To use the devstack, run the following commands in your shell:

%s

The above variables were also written to this file (will be deleted when devstack exits): %s`,
		requesterOnlyNodes,
		computeOnlyNodes,
		hybridNodes,
		summaryBuilder.String(),
		ripath)
	return returnString, nil
}

func (stack *DevStack) GetNode(_ context.Context, nodeID string) (
	*node.Node, error) {
	for _, node := range stack.Nodes {
		if node.ID == nodeID {
			return node, nil
		}
	}

	return nil, fmt.Errorf("node not found: %s", nodeID)
}
func (stack *DevStack) IPFSClients() []ipfs.Client {
	clients := make([]ipfs.Client, 0, len(stack.Nodes))
	for _, node := range stack.Nodes {
		clients = append(clients, node.IPFSClient)
	}
	return clients
}

func (stack *DevStack) GetNodeIds() []string {
	var ids []string
	for _, node := range stack.Nodes {
		ids = append(ids, node.ID)
	}
	return ids
}

func boolToInt(b bool) int {
	if b {
		return 1
	}
	return 0
}<|MERGE_RESOLUTION|>--- conflicted
+++ resolved
@@ -4,26 +4,31 @@
 	"context"
 	"fmt"
 	"os"
+	"path/filepath"
 	"strings"
 
-	"github.com/bacalhau-project/bacalhau/pkg/authn"
-	"github.com/bacalhau-project/bacalhau/pkg/models"
-	"github.com/bacalhau-project/bacalhau/pkg/util/multiaddresses"
 	"github.com/imdario/mergo"
 	"github.com/libp2p/go-libp2p/core/host"
 	"github.com/multiformats/go-multiaddr"
-	"github.com/phayes/freeport"
+	"github.com/pkg/errors"
 	"github.com/rs/zerolog/log"
 
+	"github.com/bacalhau-project/bacalhau/pkg/authn"
+	"github.com/bacalhau-project/bacalhau/pkg/compute/store/boltdb"
 	"github.com/bacalhau-project/bacalhau/pkg/config"
 	"github.com/bacalhau-project/bacalhau/pkg/config/types"
 	"github.com/bacalhau-project/bacalhau/pkg/ipfs"
+	boltjobstore "github.com/bacalhau-project/bacalhau/pkg/jobstore/boltdb"
+	"github.com/bacalhau-project/bacalhau/pkg/lib/network"
 	bac_libp2p "github.com/bacalhau-project/bacalhau/pkg/libp2p"
 	"github.com/bacalhau-project/bacalhau/pkg/logger"
+	"github.com/bacalhau-project/bacalhau/pkg/models"
 	"github.com/bacalhau-project/bacalhau/pkg/node"
 	"github.com/bacalhau-project/bacalhau/pkg/repo"
 	"github.com/bacalhau-project/bacalhau/pkg/routing"
+	"github.com/bacalhau-project/bacalhau/pkg/storage/util"
 	"github.com/bacalhau-project/bacalhau/pkg/system"
+	"github.com/bacalhau-project/bacalhau/pkg/util/multiaddresses"
 )
 
 const (
@@ -46,6 +51,7 @@
 	ExecutorPlugins            bool   // when true pluggable executors will be used.
 	ConfigurationRepo          string // A custom config repo
 	NetworkType                string
+	AuthSecret                 string
 }
 
 func (o *DevStackOptions) Options() []ConfigOption {
@@ -64,6 +70,7 @@
 		WithNodeInfoPublisherInterval(o.NodeInfoPublisherInterval),
 		WithExecutorPlugins(o.ExecutorPlugins),
 		WithNetworkType(o.NetworkType),
+		WithAuthSecret(o.AuthSecret),
 	}
 	return opts
 }
@@ -112,7 +119,7 @@
 	if stackConfig.NetworkType == "" {
 		networkType, ok := os.LookupEnv("BACALHAU_NODE_NETWORK_TYPE")
 		if !ok {
-			networkType = models.NetworkTypeLibp2p
+			networkType = models.NetworkTypeNATS
 		}
 		stackConfig.NetworkType = networkType
 	}
@@ -135,6 +142,7 @@
 			if err != nil {
 				return nil, fmt.Errorf("failed to get ipfs swarm addresses: %w", err)
 			}
+
 			// Only use a single address as libp2p seems to have concurrency issues, like two nodes not able to finish
 			// connecting/joining topics, when using multiple addresses for a single host.
 			// All the IPFS nodes are running within the same process, so connecting over localhost will be fine.
@@ -154,9 +162,8 @@
 			const startSwarmPort = 4222 // 4222 is the default NATS port
 			swarmPort = startSwarmPort + i
 		} else {
-			swarmPort, err = freeport.GetFreePort()
-			if err != nil {
-				return nil, err
+			if swarmPort, err = network.GetFreePort(); err != nil {
+				return nil, errors.Wrap(err, "failed to get free port for swarm port")
 			}
 		}
 		clusterConfig := node.NetworkConfig{
@@ -164,6 +171,7 @@
 			Orchestrators: orchestratorAddrs,
 			Port:          swarmPort,
 			ClusterPeers:  clusterPeersAddrs,
+			AuthSecret:    stackConfig.AuthSecret,
 		}
 
 		if stackConfig.NetworkType == models.NetworkTypeNATS {
@@ -172,17 +180,17 @@
 				const startClusterPort = 6222
 				clusterPort = startClusterPort + i
 			} else {
-				clusterPort, err = freeport.GetFreePort()
-				if err != nil {
-					return nil, err
+				if clusterPort, err = network.GetFreePort(); err != nil {
+					return nil, errors.Wrap(err, "failed to get free port for cluster port")
 				}
 			}
 
 			if isRequesterNode {
+				repoPath, _ := fsRepo.Path()
+				clusterConfig.StoreDir = filepath.Join(repoPath, "nats-storage")
 				clusterConfig.ClusterName = "devstack"
 				clusterConfig.ClusterPort = clusterPort
 				orchestratorAddrs = append(orchestratorAddrs, fmt.Sprintf("127.0.0.1:%d", swarmPort))
-				clusterPeersAddrs = append(clusterPeersAddrs, fmt.Sprintf("127.0.0.1:%d", clusterPort))
 			}
 		} else {
 			if i == 0 {
@@ -237,6 +245,18 @@
 		nodeInfoPublisherInterval := stackConfig.NodeInfoPublisherInterval
 		if nodeInfoPublisherInterval.IsZero() {
 			nodeInfoPublisherInterval = node.TestNodeInfoPublishConfig
+		}
+
+		if isComputeNode {
+			// We have multiple process on the same machine, all wanting to listen on a HTTP port
+			// and so we will give each compute node a random open port to listen on.
+			fport, err := network.GetFreePort()
+			if err != nil {
+				return nil, errors.Wrap(err, "failed to get free port for local publisher")
+			}
+
+			stackConfig.ComputeConfig.LocalPublisher.Port = fport
+			stackConfig.ComputeConfig.LocalPublisher.Address = "127.0.0.1" //nolint:gomnd
 		}
 
 		nodeConfig := node.NodeConfig{
@@ -258,7 +278,6 @@
 			DisabledFeatures:          stackConfig.DisabledFeatures,
 			AllowListedLocalPaths:     stackConfig.AllowListedLocalPaths,
 			NodeInfoPublisherInterval: nodeInfoPublisherInterval,
-			FsRepo:                    fsRepo,
 			NodeInfoStoreTTL:          stackConfig.NodeInfoStoreTTL,
 			NetworkConfig:             clusterConfig,
 			AuthConfig: types.AuthConfig{
@@ -287,8 +306,6 @@
 			}
 		}
 
-<<<<<<< HEAD
-=======
 		// Set the default approval state from the config provided, either PENDING if the user has
 		// chosen manual approval, or the default otherwise.
 		nodeConfig.RequesterNodeConfig.DefaultApprovalState = stackConfig.RequesterConfig.DefaultApprovalState
@@ -299,7 +316,6 @@
 			return nil, err
 		}
 
->>>>>>> 67eaa11b
 		var n *node.Node
 		n, err = node.NewNode(ctx, nodeConfig)
 		if err != nil {
@@ -325,6 +341,36 @@
 		Nodes:          nodes,
 		PublicIPFSMode: stackConfig.PublicIPFSMode,
 	}, nil
+}
+
+func setStorePaths(ctx context.Context, fsRepo *repo.FsRepo, nodeConfig *node.NodeConfig) error {
+	nodeID := nodeConfig.NodeID
+	repoPath, err := fsRepo.Path()
+	if err != nil {
+		return err
+	}
+	orchestratorStoreRootPath := filepath.Join(repoPath, config.OrchestratorStorePath)
+	computeStoreRootPath := filepath.Join(repoPath, config.ComputeStorePath)
+	if err := os.MkdirAll(orchestratorStoreRootPath, util.OS_USER_RWX); err != nil && !os.IsExist(err) {
+		return fmt.Errorf("failed to create orchestrator store root path: %w", err)
+	}
+	if err := os.MkdirAll(computeStoreRootPath, util.OS_USER_RWX); err != nil && !os.IsExist(err) {
+		return fmt.Errorf("failed to create compute store root path: %w", err)
+	}
+	jobStore, err := boltjobstore.NewBoltJobStore(filepath.Join(orchestratorStoreRootPath, fmt.Sprintf("jobstore-%s.db", nodeID)))
+	if err != nil {
+		return fmt.Errorf("failed to create job store: %w", err)
+	}
+
+	executionStore, err := boltdb.NewStore(ctx, filepath.Join(computeStoreRootPath, fmt.Sprintf("executionstore-%s.db", nodeID)))
+	if err != nil {
+		return fmt.Errorf("failed to create execution store: %w", err)
+	}
+
+	nodeConfig.RequesterNodeConfig.JobStore = jobStore
+	nodeConfig.ComputeConfig.ExecutionStore = executionStore
+
+	return nil
 }
 
 func createLibp2pHost(ctx context.Context, cm *system.CleanupManager, port int) (host.Host, error) {
@@ -374,12 +420,6 @@
 	devStackAPIHost := stack.Nodes[0].APIServer.Address
 	devStackIPFSSwarmAddress := ""
 	var devstackPeerAddrs []string
-
-	// TODO remove this it's wrong and never printed, nothing sets the env vars its printing
-	logString += `
------------------------------------------
------------------------------------------
-`
 
 	requesterOnlyNodes := 0
 	computeOnlyNodes := 0
