--- conflicted
+++ resolved
@@ -156,7 +156,13 @@
 			return nil, fmt.Errorf("failed to create ipfs client: %w", err)
 		}
 
-<<<<<<< HEAD
+		// Assign all the ports up front, so that they can't collide
+		var ports []int
+		ports, err = freeport.GetFreePorts(3)
+		if err != nil {
+			return nil, err
+		}
+
 		var useTransport transport.Transport
 
 		if options.SimulatorURL == "" {
@@ -168,20 +174,6 @@
 			if err != nil {
 				return nil, err
 			}
-=======
-		// Assign all the ports up front, so that they can't collide
-		var ports []int
-		ports, err = freeport.GetFreePorts(3)
-		if err != nil {
-			return nil, err
-		}
-
-		//////////////////////////////////////
-		// libp2p
-		//////////////////////////////////////
-		libp2pPort, ports := ports[0], ports[1:]
-		libp2pPeer := []multiaddr.Multiaddr{}
->>>>>>> a0385b97
 
 			libp2pPeer := []multiaddr.Multiaddr{}
 
