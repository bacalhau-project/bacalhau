package devstack

import (
	"context"
	"fmt"
	"os"
	"strings"
	"time"

	"github.com/imdario/mergo"
	"github.com/multiformats/go-multiaddr"
	"github.com/phayes/freeport"
	"github.com/rs/zerolog/log"

	"github.com/bacalhau-project/bacalhau/pkg/config"
	"github.com/bacalhau-project/bacalhau/pkg/config/types"
	"github.com/bacalhau-project/bacalhau/pkg/ipfs"
	bac_libp2p "github.com/bacalhau-project/bacalhau/pkg/libp2p"
	"github.com/bacalhau-project/bacalhau/pkg/logger"
	"github.com/bacalhau-project/bacalhau/pkg/repo"
	"github.com/bacalhau-project/bacalhau/pkg/routing"
	"github.com/bacalhau-project/bacalhau/pkg/system"
	"github.com/bacalhau-project/bacalhau/pkg/util/multiaddresses"

	"github.com/bacalhau-project/bacalhau/pkg/node"
)

const (
	DefaultLibp2pKeySize = 2048
)

type DevStackOptions struct {
	NumberOfHybridNodes        int    // Number of nodes to start in the cluster
	NumberOfRequesterOnlyNodes int    // Number of nodes to start in the cluster
	NumberOfComputeOnlyNodes   int    // Number of nodes to start in the cluster
	NumberOfBadComputeActors   int    // Number of compute nodes to be bad actors
	NumberOfBadRequesterActors int    // Number of requester nodes to be bad actors
	Peer                       string // Connect node 0 to another network node
	PublicIPFSMode             bool   // Use public IPFS nodes
	CPUProfilingFile           string
	MemoryProfilingFile        string
	DisabledFeatures           node.FeatureConfig
	AllowListedLocalPaths      []string // Local paths that are allowed to be mounted into jobs
	NodeInfoPublisherInterval  routing.NodeInfoPublisherIntervalConfig
	ExecutorPlugins            bool   // when true pluggable executors will be used.
	ConfigurationRepo          string // A custom config repo
}

func (o *DevStackOptions) Options() []ConfigOption {
	return []ConfigOption{
		WithNumberOfHybridNodes(o.NumberOfHybridNodes),
		WithNumberOfRequesterOnlyNodes(o.NumberOfRequesterOnlyNodes),
		WithNumberOfComputeOnlyNodes(o.NumberOfComputeOnlyNodes),
		WithNumberOfBadComputeActors(o.NumberOfBadComputeActors),
		WithNumberOfBadRequesterActors(o.NumberOfBadRequesterActors),
		WithPeer(o.Peer),
		WithPublicIPFSMode(o.PublicIPFSMode),
		WithCPUProfilingFile(o.CPUProfilingFile),
		WithMemoryProfilingFile(o.MemoryProfilingFile),
		WithDisabledFeatures(o.DisabledFeatures),
		WithAllowListedLocalPaths(o.AllowListedLocalPaths),
		WithNodeInfoPublisherInterval(o.NodeInfoPublisherInterval),
		WithExecutorPlugins(o.ExecutorPlugins),
	}
}

type DevStack struct {
	Nodes          []*node.Node
	PublicIPFSMode bool
}

//nolint:funlen,gocyclo
func Setup(
	ctx context.Context,
	cm *system.CleanupManager,
	fsRepo *repo.FsRepo,
	opts ...ConfigOption,
) (*DevStack, error) {
<<<<<<< HEAD
	ctx, span := system.NewSpan(ctx, system.GetTracer(), "pkg/devstack.NewDevStack")
	defer span.End()

	var nodes []*node.Node
	var lotus *LotusNode
	var err error
	var simulatorAddr multiaddr.Multiaddr
	var simulatorNodeID string

	if options.SimulatorAddr != "" {
		simulatorAddr, err = multiaddr.NewMultiaddr(options.SimulatorAddr)
		if err != nil {
			return nil, fmt.Errorf("failed to parse simulator address: %w", err)
		}
		simulatorNodeID, err = simulatorAddr.ValueForProtocol(multiaddr.P_P2P)
		if err != nil {
			return nil, fmt.Errorf("failed to extract p2p protocol from simulator address: %w", err)
		}
=======
	stackConfig, err := defaultDevStackConfig()
	if err != nil {
		return nil, fmt.Errorf("creating devstack defaults: %w", err)
	}
	for _, opt := range opts {
		opt(stackConfig)
>>>>>>> d182b8be
	}

	if err := stackConfig.Validate(); err != nil {
		return nil, fmt.Errorf("validating devstask config: %w", err)
	}

	log.Ctx(ctx).Info().Object("Config", stackConfig).Msg("Starting Devstack")
	ctx, span := system.NewSpan(ctx, system.GetTracer(), "pkg/devstack.Setup")
	defer span.End()

	var nodes []*node.Node

	totalNodeCount := stackConfig.NumberOfHybridNodes + stackConfig.NumberOfRequesterOnlyNodes + stackConfig.NumberOfComputeOnlyNodes
	requesterNodeCount := stackConfig.NumberOfHybridNodes + stackConfig.NumberOfRequesterOnlyNodes
	computeNodeCount := stackConfig.NumberOfHybridNodes + stackConfig.NumberOfComputeOnlyNodes

	if requesterNodeCount == 0 {
		return nil, fmt.Errorf("at least one requester node is required")
	}
	for i := 0; i < totalNodeCount; i++ {
		isRequesterNode := i < requesterNodeCount
		isComputeNode := (totalNodeCount - i) <= computeNodeCount
		log.Ctx(ctx).Debug().Msgf(`Creating Node #%d as {RequesterNode: %t, ComputeNode: %t}`, i+1, isRequesterNode, isComputeNode)

		// ////////////////////////////////////
		// IPFS
		// ////////////////////////////////////

		var ipfsSwarmAddresses []string
		if i > 0 {
			addresses, err := nodes[0].IPFSClient.SwarmAddresses(ctx)
			if err != nil {
				return nil, fmt.Errorf("failed to get ipfs swarm addresses: %w", err)
			}
			// Only use a single address as libp2p seems to have concurrency issues, like two nodes not able to finish
			// connecting/joining topics, when using multiple addresses for a single host.
			// All the IPFS nodes are running within the same process, so connecting over localhost will be fine.
			ipfsSwarmAddresses = append(ipfsSwarmAddresses, addresses[0])
		}

		ipfsNode, err := createIPFSNode(ctx, cm, stackConfig.PublicIPFSMode, ipfsSwarmAddresses)
		if err != nil {
			return nil, fmt.Errorf("failed to create ipfs node: %w", err)
		}

		// ////////////////////////////////////
		// libp2p
		// ////////////////////////////////////
		var libp2pPeer []multiaddr.Multiaddr
		libp2pPort, err := freeport.GetFreePort()
		if err != nil {
			return nil, err
		}

		if i == 0 {
			if stackConfig.Peer != "" {
				// connect 0'th node to external peer if specified
				log.Ctx(ctx).Debug().Msgf("Connecting 0'th node to remote peer: %s", stackConfig.Peer)
				peerAddr, addrErr := multiaddr.NewMultiaddr(stackConfig.Peer)
				if addrErr != nil {
					return nil, fmt.Errorf("failed to parse peer address: %w", addrErr)
				}
				libp2pPeer = append(libp2pPeer, peerAddr)
			}
		} else {
			p2pAddr, err := multiaddr.NewMultiaddr("/p2p/" + nodes[0].Host.ID().String())
			if err != nil {
				return nil, err
			}
			addresses := multiaddresses.SortLocalhostFirst(nodes[0].Host.Addrs())
			// Only use a single address as libp2p seems to have concurrency issues, like two nodes not able to finish
			// connecting/joining topics, when using multiple addresses for a single host.
			libp2pPeer = append(libp2pPeer, addresses[0].Encapsulate(p2pAddr))
			log.Ctx(ctx).Debug().Msgf("Connecting to first libp2p requester node: %s", libp2pPeer)
		}

		// TODO(forrest): [devstack] Refactor the devstack s.t. each node has its own repo and config.
		// previously the config would generate a key using the host port as the postfix
		// this is not longer the case as a node should have a single libp2p key, but since
		// all devstack nodes share a repo we will get a self dial error if we use the same
		// key from the config for each devstack node. The solution here is to refactor the
		// the devstack such that all nodes in the stack have their own repos and configuration
		// rather than rely on global values and one off key gen via the config.

		// Creates a new RSA key pair for this host.
		privKey, err := bac_libp2p.GeneratePrivateKey(DefaultLibp2pKeySize)
		if err != nil {
			return nil, err
		}
		libp2pHost, err := bac_libp2p.NewHost(libp2pPort, privKey)
		if err != nil {
			return nil, err
		}
		cm.RegisterCallback(libp2pHost.Close)

		// add NodeID to logging context
		ctx = logger.ContextWithNodeIDLogger(ctx, libp2pHost.ID().String())

		// ////////////////////////////////////
		// port for API
		// ////////////////////////////////////
		apiPort := uint16(0)
		if os.Getenv("PREDICTABLE_API_PORT") != "" {
			const startPort = 20000
			apiPort = uint16(startPort + i)
		}

		// ////////////////////////////////////
		// Create and Run Node
		// ////////////////////////////////////

		// here is where we can parse string based CLI stackConfig
		// into more meaningful model.FailureInjectionConfig values
		isBadComputeActor := (stackConfig.NumberOfBadComputeActors > 0) && (i >= computeNodeCount-stackConfig.NumberOfBadComputeActors)
		isBadRequesterActor := (stackConfig.NumberOfBadRequesterActors > 0) && (i >= requesterNodeCount-stackConfig.NumberOfBadRequesterActors)

		if isBadComputeActor {
			stackConfig.ComputeConfig.FailureInjectionConfig.IsBadActor = isBadComputeActor
		}

		if isBadRequesterActor {
			stackConfig.RequesterConfig.FailureInjectionConfig.IsBadActor = isBadRequesterActor
		}

		nodeInfoPublisherInterval := stackConfig.NodeInfoPublisherInterval
		if nodeInfoPublisherInterval.IsZero() {
			nodeInfoPublisherInterval = node.TestNodeInfoPublishConfig
		}

		nodeConfig := node.NodeConfig{
			IPFSClient:          ipfsNode.Client(),
			CleanupManager:      cm,
			Host:                libp2pHost,
			HostAddress:         "0.0.0.0",
			APIPort:             apiPort,
			ComputeConfig:       stackConfig.ComputeConfig,
			RequesterNodeConfig: stackConfig.RequesterConfig,
			IsComputeNode:       isComputeNode,
			IsRequesterNode:     isRequesterNode,
			Labels: map[string]string{
				"name": fmt.Sprintf("node-%d", i),
				"id":   libp2pHost.ID().String(),
				"env":  "devstack",
			},
			DependencyInjector:        stackConfig.NodeDependencyInjector,
			DisabledFeatures:          stackConfig.DisabledFeatures,
			AllowListedLocalPaths:     stackConfig.AllowListedLocalPaths,
			NodeInfoPublisherInterval: nodeInfoPublisherInterval,
			FsRepo:                    fsRepo,
			NodeInfoStoreTTL:          stackConfig.NodeInfoStoreTTL,
		}

		if isRequesterNode {
			// If we are setting up the requester node, then we should set the TLS
			// settings needed for AutoCert.
			nodeConfig.RequesterAutoCert = config.ServerAutoCertDomain()
			nodeConfig.RequesterAutoCertCache = config.GetAutoCertCachePath()

			cert, key := config.GetRequesterCertificateSettings()
			nodeConfig.RequesterTLSCertificateFile = cert
			nodeConfig.RequesterTLSKeyFile = key
		}

		// allow overriding configs of some nodes
		if i < len(stackConfig.NodeOverrides) {
			originalConfig := nodeConfig
			nodeConfig = stackConfig.NodeOverrides[i]
			err = mergo.Merge(&nodeConfig, originalConfig)
			if err != nil {
				return nil, err
			}
		}

		var n *node.Node
		n, err = node.NewNode(ctx, nodeConfig)
		if err != nil {
			return nil, err
		}

		// Start transport layer
		err = bac_libp2p.ConnectToPeersContinuouslyWithRetryDuration(ctx, cm, libp2pHost, libp2pPeer, 2*time.Second)
		if err != nil {
			return nil, err
		}

		// start the node
		err = n.Start(ctx)
		if err != nil {
			return nil, err
		}

		nodes = append(nodes, n)
	}

	// only start profiling after we've set everything up!
	profiler := startProfiling(ctx, stackConfig.CPUProfilingFile, stackConfig.MemoryProfilingFile)
	if profiler != nil {
		cm.RegisterCallbackWithContext(profiler.Close)
	}

	return &DevStack{
		Nodes:          nodes,
		PublicIPFSMode: stackConfig.PublicIPFSMode,
	}, nil
}

func createIPFSNode(ctx context.Context,
	cm *system.CleanupManager,
	publicIPFSMode bool,
	ipfsSwarmAddresses []string) (*ipfs.Node, error) {
	ctx, span := system.NewSpan(ctx, system.GetTracer(), "pkg/devstack.createIPFSNode")
	defer span.End()
	// ////////////////////////////////////
	// IPFS
	// ////////////////////////////////////
	return ipfs.NewNodeWithConfig(ctx, cm, types.IpfsConfig{SwarmAddresses: ipfsSwarmAddresses, PrivateInternal: !publicIPFSMode})
}

//nolint:funlen
func (stack *DevStack) PrintNodeInfo(ctx context.Context, fsRepo *repo.FsRepo, cm *system.CleanupManager) (string, error) {
	if !config.DevstackGetShouldPrintInfo() {
		return "", nil
	}

	logString := ""
	devStackAPIPort := fmt.Sprintf("%d", stack.Nodes[0].APIServer.Port)
	devStackAPIHost := stack.Nodes[0].APIServer.Address
	devStackIPFSSwarmAddress := ""
	var devstackPeerAddrs []string

	// TODO remove this it's wrong and never printed, nothing sets the env vars its printing
	logString += `
-----------------------------------------
-----------------------------------------
`

	requesterOnlyNodes := 0
	computeOnlyNodes := 0
	hybridNodes := 0
	for nodeIndex, node := range stack.Nodes {
		swarmAddrrs := ""
		swarmAddresses, err := node.IPFSClient.SwarmAddresses(ctx)
		if err != nil {
			return "", fmt.Errorf("cannot get swarm addresses for node %d", nodeIndex)
		} else {
			swarmAddrrs = strings.Join(swarmAddresses, ",")
		}

		var libp2pPeer []string
		for _, addrs := range node.Host.Addrs() {
			p2pAddr, p2pAddrErr := multiaddr.NewMultiaddr("/p2p/" + node.Host.ID().String())
			if p2pAddrErr != nil {
				return "", p2pAddrErr
			}
			libp2pPeer = append(libp2pPeer, addrs.Encapsulate(p2pAddr).String())
		}
		devstackPeerAddr := strings.Join(libp2pPeer, ",")
		if len(libp2pPeer) > 0 {
			chosen := false
			preferredAddress := config.PreferredAddress()
			if preferredAddress != "" {
				for _, addr := range libp2pPeer {
					if strings.Contains(addr, preferredAddress) {
						devstackPeerAddrs = append(devstackPeerAddrs, addr)
						chosen = true
						break
					}
				}
			}

			if !chosen {
				// only add one of the addrs for this peer and we will choose the first
				// in the absence of a preference
				devstackPeerAddrs = append(devstackPeerAddrs, libp2pPeer[0])
			}
		}

		logString += fmt.Sprintf(`
export BACALHAU_IPFS_%d=%s
export BACALHAU_IPFS_SWARM_ADDRESSES_%d=%s
export BACALHAU_PEER_CONNECT_%d=%s
export BACALHAU_API_HOST_%d=%s
export BACALHAU_API_PORT_%d=%d`,
			nodeIndex,
			node.IPFSClient.APIAddress(),
			nodeIndex,
			swarmAddrrs,
			nodeIndex,
			devstackPeerAddr,
			nodeIndex,
			stack.Nodes[nodeIndex].APIServer.Address,
			nodeIndex,
			stack.Nodes[nodeIndex].APIServer.Port,
		)

		requesterOnlyNodes += boolToInt(node.IsRequesterNode() && !node.IsComputeNode())
		computeOnlyNodes += boolToInt(node.IsComputeNode() && !node.IsRequesterNode())
		hybridNodes += boolToInt(node.IsRequesterNode() && node.IsComputeNode())

		// Just setting this to the last one, really doesn't matter
		swarmAddressesList, _ := node.IPFSClient.SwarmAddresses(ctx)
		devStackIPFSSwarmAddress = strings.Join(swarmAddressesList, ",")
	}

	summaryBuilder := strings.Builder{}
	summaryBuilder.WriteString(fmt.Sprintf(
		"export %s=%s\n",
		config.KeyAsEnvVar(types.NodeIPFSSwarmAddresses),
		devStackIPFSSwarmAddress,
	))
	summaryBuilder.WriteString(fmt.Sprintf(
		"export %s=%s\n",
		config.KeyAsEnvVar(types.NodeClientAPIHost),
		devStackAPIHost,
	))
	summaryBuilder.WriteString(fmt.Sprintf(
		"export %s=%s\n",
		config.KeyAsEnvVar(types.NodeClientAPIPort),
		devStackAPIPort,
	))
	summaryBuilder.WriteString(fmt.Sprintf(
		"export %s=%s\n",
		config.KeyAsEnvVar(types.NodeLibp2pPeerConnect),
		strings.Join(devstackPeerAddrs, ","),
	))

	// Just convenience below - print out the last of the nodes information as the global variable
	summaryShellVariablesString := summaryBuilder.String()

	ripath, err := fsRepo.WriteRunInfo(ctx, summaryShellVariablesString)
	if err != nil {
		return "", err
	}
	cm.RegisterCallback(func() error {
		return os.Remove(ripath)
	})

	if !stack.PublicIPFSMode {
		summaryBuilder.WriteString(
			"\nBy default devstack is not running on the public IPFS network.\n" +
				"If you wish to connect devstack to the public IPFS network add the --public-ipfs flag.\n" +
				"You can also run a new IPFS daemon locally and connect it to Bacalhau using:\n\n",
		)
		summaryBuilder.WriteString(
			fmt.Sprintf("ipfs swarm connect $%s", config.KeyAsEnvVar(types.NodeIPFSSwarmAddresses)),
		)
	}

	log.Ctx(ctx).Debug().Msg(logString)

	returnString := fmt.Sprintf(`
Devstack is ready!
No. of requester only nodes: %d
No. of compute only nodes: %d
No. of hybrid nodes: %d
To use the devstack, run the following commands in your shell:

%s

The above variables were also written to this file (will be deleted when devstack exits): %s`,
		requesterOnlyNodes,
		computeOnlyNodes,
		hybridNodes,
		summaryBuilder.String(),
		ripath)
	return returnString, nil
}

func (stack *DevStack) GetNode(_ context.Context, nodeID string) (
	*node.Node, error) {
	for _, node := range stack.Nodes {
		if node.Host.ID().String() == nodeID {
			return node, nil
		}
	}

	return nil, fmt.Errorf("node not found: %s", nodeID)
}
func (stack *DevStack) IPFSClients() []ipfs.Client {
	clients := make([]ipfs.Client, 0, len(stack.Nodes))
	for _, node := range stack.Nodes {
		clients = append(clients, node.IPFSClient)
	}
	return clients
}

func (stack *DevStack) GetNodeIds() []string {
	var ids []string
	for _, node := range stack.Nodes {
		ids = append(ids, node.Host.ID().String())
	}
	return ids
}

func boolToInt(b bool) int {
	if b {
		return 1
	}
	return 0
}<|MERGE_RESOLUTION|>--- conflicted
+++ resolved
@@ -76,33 +76,12 @@
 	fsRepo *repo.FsRepo,
 	opts ...ConfigOption,
 ) (*DevStack, error) {
-<<<<<<< HEAD
-	ctx, span := system.NewSpan(ctx, system.GetTracer(), "pkg/devstack.NewDevStack")
-	defer span.End()
-
-	var nodes []*node.Node
-	var lotus *LotusNode
-	var err error
-	var simulatorAddr multiaddr.Multiaddr
-	var simulatorNodeID string
-
-	if options.SimulatorAddr != "" {
-		simulatorAddr, err = multiaddr.NewMultiaddr(options.SimulatorAddr)
-		if err != nil {
-			return nil, fmt.Errorf("failed to parse simulator address: %w", err)
-		}
-		simulatorNodeID, err = simulatorAddr.ValueForProtocol(multiaddr.P_P2P)
-		if err != nil {
-			return nil, fmt.Errorf("failed to extract p2p protocol from simulator address: %w", err)
-		}
-=======
 	stackConfig, err := defaultDevStackConfig()
 	if err != nil {
 		return nil, fmt.Errorf("creating devstack defaults: %w", err)
 	}
 	for _, opt := range opts {
 		opt(stackConfig)
->>>>>>> d182b8be
 	}
 
 	if err := stackConfig.Validate(); err != nil {
