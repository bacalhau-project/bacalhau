package inmemory

import (
	"context"
	"fmt"
	"sort"
	"time"

	sync "github.com/lukemarsden/golang-mutex-tracer"
	"github.com/rs/zerolog/log"

	jobutils "github.com/filecoin-project/bacalhau/pkg/job"
	"github.com/filecoin-project/bacalhau/pkg/localdb"
	"github.com/filecoin-project/bacalhau/pkg/model"
	"github.com/filecoin-project/bacalhau/pkg/system"
)

type InMemoryDatastore struct {
	// we keep pointers to these things because we will update them partially
	jobs        map[string]*model.Job
	states      map[string]*model.JobState
	events      map[string][]model.JobEvent
	localEvents map[string][]model.JobLocalEvent
	mtx         sync.RWMutex
}

func NewInMemoryDatastore() (*InMemoryDatastore, error) {
	res := &InMemoryDatastore{
		jobs:        map[string]*model.Job{},
		states:      map[string]*model.JobState{},
		events:      map[string][]model.JobEvent{},
		localEvents: map[string][]model.JobLocalEvent{},
	}
	res.mtx.EnableTracerWithOpts(sync.Opts{
		Threshold: 10 * time.Millisecond,
		Id:        "InMemoryDatastore.mtx",
	})
	return res, nil
}

func (d *InMemoryDatastore) GetJob(ctx context.Context, id string) (*model.Job, error) {
	//nolint:ineffassign,staticcheck
	ctx, span := system.GetTracer().Start(ctx, "pkg/localdb/inmemory/InMemoryDatastore.GetJob")
	defer span.End()

	d.mtx.RLock()
	defer d.mtx.RUnlock()

	// support for short job IDs
	if jobutils.ShortID(id) == id {
		// passed in a short id, need to resolve the long id first
		for k := range d.jobs {
			if jobutils.ShortID(k) == id {
				id = k
				break
			}
		}
	}

	j, ok := d.jobs[id]
	if !ok {
		return &model.Job{}, fmt.Errorf("no job found: %s", id)
	}

	return j, nil
}

func (d *InMemoryDatastore) GetJobEvents(ctx context.Context, id string) ([]model.JobEvent, error) {
	//nolint:ineffassign,staticcheck
	ctx, span := system.GetTracer().Start(ctx, "pkg/localdb/inmemory/InMemoryDatastore.GetJobEvents")
	defer span.End()

	d.mtx.RLock()
	defer d.mtx.RUnlock()
	_, ok := d.jobs[id]
	if !ok {
		return []model.JobEvent{}, fmt.Errorf("no job found: %s", id)
	}
	result, ok := d.events[id]
	if !ok {
		result = []model.JobEvent{}
	}
	return result, nil
}

func (d *InMemoryDatastore) GetJobLocalEvents(ctx context.Context, id string) ([]model.JobLocalEvent, error) {
	//nolint:ineffassign,staticcheck
	ctx, span := system.GetTracer().Start(ctx, "pkg/localdb/inmemory/InMemoryDatastore.GetJobLocalEvents")
	defer span.End()

	d.mtx.RLock()
	defer d.mtx.RUnlock()
	_, ok := d.jobs[id]
	if !ok {
		return []model.JobLocalEvent{}, fmt.Errorf("no job found: %s", id)
	}
	result, ok := d.localEvents[id]
	if !ok {
		result = []model.JobLocalEvent{}
	}
	return result, nil
}

func (d *InMemoryDatastore) GetJobs(ctx context.Context, query localdb.JobQuery) ([]*model.Job, error) {
	ctx, span := system.GetTracer().Start(ctx, "pkg/localdb/inmemory/InMemoryDatastore.GetJobs")
	defer span.End()

	d.mtx.RLock()
	defer d.mtx.RUnlock()
	result := []*model.Job{}

	if query.ID != "" {
		log.Debug().Msgf("querying for single job %s", query.ID)
		j, err := d.GetJob(ctx, query.ID)
		if err != nil {
			log.Error().Msgf("error getting single job %s: %s", query.ID, err)
			return result, err
		}
		result = append(result, j)
	} else {
		if query.ReturnAll {
			log.Debug().Msgf("querying for all jobs, limit %d", query.Limit)
			for _, j := range d.jobs {
				result = append(result, j)
			}
		} else if query.ClientID != "" {
			log.Debug().Msgf("querying for jobs with filter ClientID %s", query.ClientID)
			for _, j := range d.jobs {
				if j.ClientID == query.ClientID {
					result = append(result, j)
				}
			}
		}

		listSorter := func(i, j int) bool {
			switch query.SortBy {
			case "id":
				if query.SortReverse {
					// what does it mean to sort by ID?
					log.Debug().Msgf("sorting results by %s: reverse", query.SortBy)
					return result[i].ID > result[j].ID
				} else {
					log.Debug().Msgf("sorting results by %s: normally", query.SortBy)
					return result[i].ID < result[j].ID
				}
			case "created_at":
				if query.SortReverse {
					log.Debug().Msgf("sorting results by %s: reverse", query.SortBy)
					return result[i].CreatedAt.UTC().Unix() > result[j].CreatedAt.UTC().Unix()
				} else {
					log.Debug().Msgf("sorting results by %s: normally", query.SortBy)
					return result[i].CreatedAt.UTC().Unix() < result[j].CreatedAt.UTC().Unix()
				}
			default:
				return false
			}
		}
		sort.Slice(result, listSorter)
	}
	// apply limit
	if len(result) >= query.Limit {
		result = result[:query.Limit]
	}

	return result, nil
}

<<<<<<< HEAD
func (d *InMemoryDatastore) HasLocalEvent(ctx context.Context, jobID string, eventFilter localdb.LocalEventFilter) (bool, error) {
	jobLocalEvents, err := d.GetJobLocalEvents(ctx, jobID)
	if err != nil {
		return false, err
	}
	hasEvent := false
	for _, localEvent := range jobLocalEvents {
		if eventFilter(localEvent) {
			hasEvent = true
			break
		}
	}
	return hasEvent, nil
}

func (d *InMemoryDatastore) AddJob(ctx context.Context, job model.Job) error {
=======
func (d *InMemoryDatastore) AddJob(ctx context.Context, j *model.Job) error {
>>>>>>> b007da0c
	//nolint:ineffassign,staticcheck
	ctx, span := system.GetTracer().Start(ctx, "pkg/localdb/inmemory/InMemoryDatastore.AddJob")
	defer span.End()

	d.mtx.Lock()
	defer d.mtx.Unlock()
	existingJob, ok := d.jobs[j.ID]
	if ok {
		if len(j.RequesterPublicKey) > 0 {
			existingJob.RequesterPublicKey = j.RequesterPublicKey
		}
		return nil
	}
	d.jobs[j.ID] = j
	return nil
}

func (d *InMemoryDatastore) AddEvent(ctx context.Context, jobID string, ev model.JobEvent) error {
	//nolint:ineffassign,staticcheck
	ctx, span := system.GetTracer().Start(ctx, "pkg/localdb/inmemory/InMemoryDatastore.AddEvent")
	defer span.End()

	d.mtx.Lock()
	defer d.mtx.Unlock()
	_, ok := d.jobs[jobID]
	if !ok {
		return fmt.Errorf("no job found: %s", jobID)
	}
	eventArr, ok := d.events[jobID]
	if !ok {
		eventArr = []model.JobEvent{}
	}
	eventArr = append(eventArr, ev)
	d.events[jobID] = eventArr
	return nil
}

func (d *InMemoryDatastore) AddLocalEvent(ctx context.Context, jobID string, ev model.JobLocalEvent) error {
	//nolint:ineffassign,staticcheck
	ctx, span := system.GetTracer().Start(ctx, "pkg/localdb/inmemory/InMemoryDatastore.AddLocalEvent")
	defer span.End()

	d.mtx.Lock()
	defer d.mtx.Unlock()
	_, ok := d.jobs[jobID]
	if !ok {
		return fmt.Errorf("no job found: %s", jobID)
	}
	eventArr, ok := d.localEvents[jobID]
	if !ok {
		eventArr = []model.JobLocalEvent{}
	}
	eventArr = append(eventArr, ev)
	d.localEvents[jobID] = eventArr
	return nil
}

func (d *InMemoryDatastore) UpdateJobDeal(ctx context.Context, jobID string, deal model.JobDeal) error {
	//nolint:ineffassign,staticcheck
	ctx, span := system.GetTracer().Start(ctx, "pkg/localdb/inmemory/InMemoryDatastore.UpdateJobDeal")
	defer span.End()

	d.mtx.Lock()
	defer d.mtx.Unlock()
	job, ok := d.jobs[jobID]
	if !ok {
		return fmt.Errorf("no job found: %s", jobID)
	}
	job.Deal = deal
	return nil
}

func (d *InMemoryDatastore) GetJobState(ctx context.Context, jobID string) (model.JobState, error) {
	//nolint:ineffassign,staticcheck
	ctx, span := system.GetTracer().Start(ctx, "pkg/localdb/inmemory/InMemoryDatastore.GetJobState")
	defer span.End()
	system.AddJobIDFromBaggageToSpan(ctx, span)

	d.mtx.RLock()
	defer d.mtx.RUnlock()
	_, ok := d.jobs[jobID]
	if !ok {
		return model.JobState{}, fmt.Errorf("no job found: %s", jobID)
	}
	state, ok := d.states[jobID]
	if !ok {
		return model.JobState{}, nil
	}
	// copy job state because it has mutable fields (Nodes), we should return a
	// value that isn't concurrently being modified
	// XXX what about the mutable fields within JobNodeState :-(
	newJobState := model.JobState{
		Nodes: map[string]model.JobNodeState{},
	}
	for idx, node := range state.Nodes {
		newJobState.Nodes[idx] = node
	}
	return newJobState, nil
}

func (d *InMemoryDatastore) UpdateShardState(
	ctx context.Context,
	jobID, nodeID string,
	shardIndex int,
	update model.JobShardState,
) error {
	//nolint:ineffassign,staticcheck
	ctx, span := system.GetTracer().Start(ctx, "pkg/localdb/inmemory/InMemoryDatastore.UpdateShardState")
	defer span.End()

	d.mtx.Lock()
	defer d.mtx.Unlock()
	_, ok := d.jobs[jobID]
	if !ok {
		return fmt.Errorf("no job found: %s", jobID)
	}
	jobState, ok := d.states[jobID]
	if !ok {
		jobState = &model.JobState{
			Nodes: map[string]model.JobNodeState{},
		}
	}
	nodeState, ok := jobState.Nodes[nodeID]
	if !ok {
		nodeState = model.JobNodeState{
			Shards: map[int]model.JobShardState{},
		}
	}
	shardSate, ok := nodeState.Shards[shardIndex]
	if !ok {
		shardSate = model.JobShardState{
			NodeID:     nodeID,
			ShardIndex: shardIndex,
		}
	}

	shardSate.State = update.State
	if update.Status != "" {
		shardSate.Status = update.Status
	}

	if update.RunOutput != nil {
		shardSate.RunOutput = update.RunOutput
	}

	if len(update.VerificationProposal) != 0 {
		shardSate.VerificationProposal = update.VerificationProposal
	}

	if update.VerificationResult.Complete {
		shardSate.VerificationResult = update.VerificationResult
	}

	if model.IsValidStorageSourceType(update.PublishedResult.Engine) {
		shardSate.PublishedResult = update.PublishedResult
	}

	nodeState.Shards[shardIndex] = shardSate
	jobState.Nodes[nodeID] = nodeState
	d.states[jobID] = jobState
	return nil
}

// Static check to ensure that Transport implements Transport:
var _ localdb.LocalDB = (*InMemoryDatastore)(nil)<|MERGE_RESOLUTION|>--- conflicted
+++ resolved
@@ -165,7 +165,6 @@
 	return result, nil
 }
 
-<<<<<<< HEAD
 func (d *InMemoryDatastore) HasLocalEvent(ctx context.Context, jobID string, eventFilter localdb.LocalEventFilter) (bool, error) {
 	jobLocalEvents, err := d.GetJobLocalEvents(ctx, jobID)
 	if err != nil {
@@ -181,10 +180,7 @@
 	return hasEvent, nil
 }
 
-func (d *InMemoryDatastore) AddJob(ctx context.Context, job model.Job) error {
-=======
 func (d *InMemoryDatastore) AddJob(ctx context.Context, j *model.Job) error {
->>>>>>> b007da0c
 	//nolint:ineffassign,staticcheck
 	ctx, span := system.GetTracer().Start(ctx, "pkg/localdb/inmemory/InMemoryDatastore.AddJob")
 	defer span.End()
