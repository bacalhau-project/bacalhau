--- conflicted
+++ resolved
@@ -12,22 +12,16 @@
 	IncludeTags []model.IncludedTag `json:"includeTags"`
 	ExcludeTags []model.ExcludedTag `json:"excludeTags"`
 	Limit       int                 `json:"limit"`
-<<<<<<< HEAD
-	ReturnAll   bool                `json:"returnAll"`
-	SortBy      string              `json:"sortBy"`
-	SortReverse bool                `json:"sortReverse"`
-=======
 	Offset      int                 `json:"offset"`
 	ReturnAll   bool                `json:"return_all"`
 	SortBy      string              `json:"sort_by"`
 	SortReverse bool                `json:"sort_reverse"`
->>>>>>> c85c38ca
 }
 
 type LocalEventFilter func(ev model.JobLocalEvent) bool
 
 // A LocalDB will persist jobs and their state to the underlying storage.
-// It also gives an efficient way to retrieve jobs using queries.
+// It also gives an efficiernt way to retrieve jobs using queries.
 // The LocalDB is the local view of the world and the transport
 // will get events to other nodes that will update their datastore.
 //
