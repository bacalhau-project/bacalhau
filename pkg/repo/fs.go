--- conflicted
+++ resolved
@@ -9,11 +9,6 @@
 	"github.com/mitchellh/go-homedir"
 	"github.com/rs/zerolog/log"
 
-<<<<<<< HEAD
-	"github.com/bacalhau-project/bacalhau/pkg/config"
-	"github.com/bacalhau-project/bacalhau/pkg/config/types"
-=======
->>>>>>> c70dff2a
 	"github.com/bacalhau-project/bacalhau/pkg/config_legacy"
 	legacy_types "github.com/bacalhau-project/bacalhau/pkg/config_legacy/types"
 	"github.com/bacalhau-project/bacalhau/pkg/telemetry"
@@ -95,17 +90,6 @@
 
 	log.Info().Msgf("Initializing repo at %s", fsr.path)
 
-<<<<<<< HEAD
-	// if it takes longer than 5 seconds to get the node name from a provider, fail
-	nameCtx, cancel := context.WithTimeout(context.Background(), 5*time.Second)
-	defer cancel()
-	nodeName, err := config.GenerateNodeID(nameCtx, cfg.NameProvider)
-	if err != nil {
-		return err
-	}
-
-=======
->>>>>>> c70dff2a
 	// 0755: Owner can read, write, execute. Others can read and execute.
 	if err := os.MkdirAll(fsr.path, repoPermission); err != nil && !os.IsExist(err) {
 		return err
