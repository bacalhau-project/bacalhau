--- conflicted
+++ resolved
@@ -3,10 +3,7 @@
 import (
 	"context"
 	"errors"
-<<<<<<< HEAD
-=======
 	"io"
->>>>>>> ff660eba
 	"os"
 	"path/filepath"
 	"strings"
