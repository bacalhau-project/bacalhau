--- conflicted
+++ resolved
@@ -16,12 +16,17 @@
 	"github.com/bacalhau-project/bacalhau/pkg/pubsub"
 	"github.com/bacalhau-project/bacalhau/pkg/routing"
 	core_transport "github.com/bacalhau-project/bacalhau/pkg/transport"
-	"github.com/hashicorp/go-multierror"
 	"github.com/nats-io/nats-server/v2/server"
+	"github.com/nats-io/nats.go"
 	"github.com/rs/zerolog/log"
 )
 
 const NodeInfoSubjectPrefix = "node.info."
+
+// reservedChars are the characters that are not allowed in node IDs as nodes
+// subscribe to subjects with their node IDs, and these are wildcards
+// in NATS subjects that could cause a node to subscribe to unintended subjects.
+const reservedChars = ".*>"
 
 type NATSTransportConfig struct {
 	NodeID            string
@@ -30,6 +35,14 @@
 	Orchestrators     []string
 	IsRequesterNode   bool
 
+	// StoreDir is the directory where the NATS server will store its data
+	StoreDir string
+
+	// AuthSecret is a secret string that clients must use to connect. NATS servers
+	// must supply this config, while clients can also supply it as the user part
+	// of their Orchestrator URL.
+	AuthSecret string
+
 	// Cluster config for requester nodes to connect with each other
 	ClusterName              string
 	ClusterPort              int
@@ -38,35 +51,35 @@
 }
 
 func (c *NATSTransportConfig) Validate() error {
-	var mErr *multierror.Error
+	var mErr error
 	if validate.IsBlank(c.NodeID) {
-		mErr = multierror.Append(mErr, errors.New("missing node ID"))
+		mErr = errors.Join(mErr, errors.New("missing node ID"))
 	} else if validate.ContainsSpaces(c.NodeID) {
-		mErr = multierror.Append(mErr, errors.New("node ID contains a space"))
+		mErr = errors.Join(mErr, errors.New("node ID contains a space"))
 	} else if validate.ContainsNull(c.NodeID) {
-		mErr = multierror.Append(mErr, errors.New("node ID contains a null character"))
+		mErr = errors.Join(mErr, errors.New("node ID contains a null character"))
+	} else if strings.ContainsAny(c.NodeID, reservedChars) {
+		mErr = errors.Join(mErr, fmt.Errorf("node ID '%s' contains one or more reserved characters: %s", c.NodeID, reservedChars))
 	}
 
 	if c.IsRequesterNode {
-		mErr = multierror.Append(mErr, validate.IsGreaterThanZero(c.Port, "port %d must be greater than zero", c.Port))
+		mErr = errors.Join(mErr, validate.IsGreaterThanZero(c.Port, "port %d must be greater than zero", c.Port))
 
 		// if cluster config is set, validate it
 		if c.ClusterName != "" || c.ClusterPort != 0 || c.ClusterAdvertisedAddress != "" || len(c.ClusterPeers) > 0 {
-			mErr = multierror.Append(mErr, validate.IsGreaterThanZero(c.ClusterPort, "cluster port %d must be greater than zero", c.Port))
+			mErr = errors.Join(mErr,
+				validate.IsGreaterThanZero(c.ClusterPort, "cluster port %d must be greater than zero", c.ClusterPort))
 		}
 	} else {
 		if validate.IsEmpty(c.Orchestrators) {
-			mErr = multierror.Append(mErr, errors.New("missing orchestrators"))
-		}
-	}
-	return mErr.ErrorOrNil()
+			mErr = errors.Join(mErr, errors.New("missing orchestrators"))
+		}
+	}
+	return mErr
 }
 
 type NATSTransport struct {
-<<<<<<< HEAD
-=======
 	Config            *NATSTransportConfig
->>>>>>> 67eaa11b
 	nodeID            string
 	natsServer        *nats_helper.ServerManager
 	natsClient        *nats_helper.ClientManager
@@ -74,15 +87,12 @@
 	callbackProxy     compute.Callback
 	nodeInfoPubSub    pubsub.PubSub[models.NodeInfo]
 	nodeInfoDecorator models.NodeInfoDecorator
-}
-
+	managementProxy   compute.ManagementEndpoint
+}
+
+//nolint:funlen
 func NewNATSTransport(ctx context.Context,
-<<<<<<< HEAD
-	config NATSTransportConfig,
-	nodeInfoStore routing.NodeInfoStore) (*NATSTransport, error) {
-=======
 	config *NATSTransportConfig) (*NATSTransport, error) {
->>>>>>> 67eaa11b
 	log.Debug().Msgf("Creating NATS transport with config: %+v", config)
 	if err := config.Validate(); err != nil {
 		return nil, fmt.Errorf("error validating nats transport config. %w", err)
@@ -90,26 +100,41 @@
 
 	var sm *nats_helper.ServerManager
 	if config.IsRequesterNode {
+		var err error
+
 		// create nats server with servers acting as its cluster peers
-		routes, err := nats_helper.RoutesFromSlice(config.ClusterPeers)
+		serverOpts := &server.Options{
+			ServerName:             config.NodeID,
+			Port:                   config.Port,
+			ClientAdvertise:        config.AdvertisedAddress,
+			Authorization:          config.AuthSecret,
+			Debug:                  true, // will only be used if log level is debug
+			JetStream:              true,
+			DisableJetStreamBanner: true,
+			StoreDir:               config.StoreDir,
+		}
+
+		// Only set cluster options if cluster peers are provided. Jetstream doesn't
+		// like the setting to be present with no values, or with values that are
+		// a local address (e.g. it can't RAFT to itself).
+		routes, err := nats_helper.RoutesFromSlice(config.ClusterPeers, false)
 		if err != nil {
 			return nil, err
 		}
-		serverOps := &server.Options{
-			ServerName:      config.NodeID,
-			Port:            config.Port,
-			ClientAdvertise: config.AdvertisedAddress,
-			Routes:          routes,
-			Debug:           true, // will only be used if log level is debug
-			Cluster: server.ClusterOpts{
+
+		if len(config.ClusterPeers) > 0 {
+			serverOpts.Routes = routes
+
+			serverOpts.Cluster = server.ClusterOpts{
 				Name:      config.ClusterName,
 				Port:      config.ClusterPort,
 				Advertise: config.ClusterAdvertisedAddress,
-			},
-		}
-		log.Debug().Msgf("Creating NATS server with options: %+v", serverOps)
+			}
+		}
+
+		log.Debug().Msgf("Creating NATS server with options: %+v", serverOpts)
 		sm, err = nats_helper.NewServerManager(ctx, nats_helper.ServerManagerParams{
-			Options: serverOps,
+			Options: serverOpts,
 		})
 		if err != nil {
 			return nil, err
@@ -118,12 +143,7 @@
 		config.Orchestrators = append(config.Orchestrators, sm.Server.ClientURL())
 	}
 
-	// create nats client
-	log.Debug().Msgf("Creating NATS client with servers: %s", strings.Join(config.Orchestrators, ","))
-	nc, err := nats_helper.NewClientManager(ctx, nats_helper.ClientManagerParams{
-		Name:    config.NodeID,
-		Servers: strings.Join(config.Orchestrators, ","),
-	})
+	nc, err := CreateClient(ctx, config)
 	if err != nil {
 		return nil, err
 	}
@@ -138,23 +158,21 @@
 		return nil, err
 	}
 
-	if config.IsRequesterNode {
-		// subscribe to nodeInfo subject and add nodeInfo to nodeInfoStore
-		nodeInfoSubscriber := pubsub.NewChainedSubscriber[models.NodeInfo](true)
-		nodeInfoSubscriber.Add(pubsub.SubscriberFunc[models.NodeInfo](nodeInfoStore.Add))
-		err = nodeInfoPubSub.Subscribe(ctx, nodeInfoSubscriber)
-		if err != nil {
-			return nil, err
-		}
-	}
-
 	// compute proxy
-	computeProxy := proxy.NewComputeProxy(proxy.ComputeProxyParams{
+	computeProxy, err := proxy.NewComputeProxy(proxy.ComputeProxyParams{
 		Conn: nc.Client,
 	})
+	if err != nil {
+		return nil, err
+	}
 
 	// Callback to send compute events (i.e. requester endpoint)
 	computeCallback := proxy.NewCallbackProxy(proxy.CallbackProxyParams{
+		Conn: nc.Client,
+	})
+
+	// A proxy to register and unregister compute nodes with the requester
+	managementProxy := proxy.NewManagementProxy(proxy.ManagementProxyParams{
 		Conn: nc.Client,
 	})
 
@@ -162,15 +180,15 @@
 		nodeID:            config.NodeID,
 		natsServer:        sm,
 		natsClient:        nc,
+		Config:            config,
 		computeProxy:      computeProxy,
 		callbackProxy:     computeCallback,
 		nodeInfoPubSub:    nodeInfoPubSub,
 		nodeInfoDecorator: models.NoopNodeInfoDecorator{},
+		managementProxy:   managementProxy,
 	}, nil
 }
 
-<<<<<<< HEAD
-=======
 func CreateClient(ctx context.Context, config *NATSTransportConfig) (*nats_helper.ClientManager, error) {
 	// create nats client
 	log.Debug().Msgf("Creating NATS client with servers: %s", strings.Join(config.Orchestrators, ","))
@@ -193,7 +211,6 @@
 	return t.nodeInfoPubSub.Subscribe(ctx, nodeInfoSubscriber)
 }
 
->>>>>>> 67eaa11b
 // RegisterComputeCallback registers a compute callback with the transport layer.
 func (t *NATSTransport) RegisterComputeCallback(callback compute.Callback) error {
 	_, err := proxy.NewCallbackHandler(proxy.CallbackHandlerParams{
@@ -214,6 +231,15 @@
 	return err
 }
 
+// RegisterManagementEndpoint registers a requester endpoint with the transport layer
+func (t *NATSTransport) RegisterManagementEndpoint(endpoint compute.ManagementEndpoint) error {
+	_, err := proxy.NewManagementHandler(proxy.ManagementHandlerParams{
+		Conn:               t.natsClient.Client,
+		ManagementEndpoint: endpoint,
+	})
+	return err
+}
+
 // ComputeProxy returns the compute proxy.
 func (t *NATSTransport) ComputeProxy() compute.Endpoint {
 	return t.computeProxy
@@ -222,6 +248,11 @@
 // CallbackProxy returns the callback proxy.
 func (t *NATSTransport) CallbackProxy() compute.Callback {
 	return t.callbackProxy
+}
+
+// RegistrationProxy returns the previoously created registration proxy.
+func (t *NATSTransport) ManagementProxy() compute.ManagementEndpoint {
+	return t.managementProxy
 }
 
 // NodeInfoPubSub returns the node info pubsub.
