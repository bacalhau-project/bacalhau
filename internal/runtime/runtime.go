package runtime

import (
	"fmt"
	"io/ioutil"
	"log"
	"os"
	"os/exec"
	"strings"
	"time"

	"github.com/google/uuid"

	"github.com/filecoin-project/bacalhau/internal/system"
	"github.com/filecoin-project/bacalhau/internal/types"
)

const IGNITE_IMAGE string = "binocarlos/bacalhau-ignite-image:v1"
const BACALHAU_LOGFILE = "/tmp/bacalhau.log"

type Runtime struct {
	Kind       string // "ignite" or "docker"
	doubleDash string
	Id         string
	Name       string
	Job        *types.JobSpec
	stopChan   chan bool
}

func cleanEmpty(values []string) []string {
	result := []string{}
	for _, entry := range values {
		if entry != "" {
			result = append(result, entry)
		}
	}
	return result
}

func NewRuntime(job *types.JobSpec) (*Runtime, error) {
	id, err := uuid.NewRandom()
	if err != nil {
		return nil, err
	}
	name := fmt.Sprintf("%s%s", job.Id, id.String())
	// allow CI to use docker in place of ignite
	kind := os.Getenv("BACALHAU_RUNTIME")
	doubleDash := ""
	if kind == "" {
		kind = "ignite"
		doubleDash = "--"
	}
	if !(kind == "ignite" || kind == "docker") {
		panic(fmt.Sprintf(
			`unsupported runtime requested via BACALHAU_RUNTIME (%s), `+
				`please specify one of "ignite" or "docker"`, kind,
		))
	}
	runtime := &Runtime{
		Kind:       kind,
		doubleDash: doubleDash,
		Id:         id.String(),
		Name:       name,
		Job:        job,
		stopChan:   make(chan bool),
	}
	return runtime, nil
}

// start the runtime so we can exec to prepare and run the job
func (runtime *Runtime) Start() error {
	if runtime.Kind == "ignite" {
		return system.RunCommand("sudo", []string{
			"ignite",
			"run",
			IGNITE_IMAGE,
			"--name",
			runtime.Name,
			"--cpus",
			fmt.Sprintf("%d", runtime.Job.Cpu),
			"--memory",
			fmt.Sprintf("%dGB", runtime.Job.Memory),
			"--size",
			fmt.Sprintf("%dGB", runtime.Job.Disk),
			"--ssh",
		})
	} else {
		return system.RunCommand("sudo", []string{
			"docker",
			"run",
			"--privileged",
			"-d",
			"--rm",
			"--name",
			runtime.Name,
			"--entrypoint",
			"bash",
			IGNITE_IMAGE,
			"-c",
			"tail -f /dev/null",
		})
	}

}

func (runtime *Runtime) Stop() error {
	runtime.stopChan <- true
	return system.RunCommand("sudo", []string{
		runtime.Kind,
		"rm",
		"-f",
		runtime.Name,
	})
}

// create a script from the job commands
// these means we can run all commands as a single process
// that can be invoked by psrecord
// to do this - we need the commands inside the runtime as a "job.sh" file
// (so we can "bash job.sh" as the command)
// let's write our "job.sh" and copy it onto the runtime
func (runtime *Runtime) PrepareJob(
	// if this is defined then it means we are in development mode
	// and don't want to connect to the mainline ipfs DHT but
	// have a local development cluster of ipfs nodes instead
	connectToIpfsMultiaddress string,
) error {
	tmpFile, err := ioutil.TempFile("", "bacalhau-ignite-job.*.sh")
	if err != nil {
		return err
	}
	defer tmpFile.Close()
	defer os.Remove(tmpFile.Name())
	// put sleep here because otherwise psrecord does not have enough time to capture metrics
	script := fmt.Sprintf("sleep 2\n%s\nsleep 2\n", strings.Join(runtime.Job.Commands[:], "\n"))
	_, err = tmpFile.WriteString(script)
	if err != nil {
		return err
	}
	err = system.RunCommand("sudo", []string{
		runtime.Kind,
		"cp",
		tmpFile.Name(),
		fmt.Sprintf("%s:/job.sh", runtime.Name),
	})
	if err != nil {
		return err
	}

	err = system.RunCommand("sudo", cleanEmpty([]string{
		runtime.Kind,
		"exec",
		runtime.Name,
		runtime.doubleDash, "ipfs", "init",
	}))
	if err != nil {
		return err
	}

	if connectToIpfsMultiaddress != "" {
		err = system.RunCommand("sudo", cleanEmpty([]string{
			runtime.Kind,
			"exec",
			runtime.Name,
			runtime.doubleDash, "ipfs", "bootstrap", "rm", "--all",
		}))
		if err != nil {
			return err
		}
		err = system.RunCommand("sudo", cleanEmpty([]string{
			runtime.Kind,
			"exec",
			runtime.Name,
			runtime.doubleDash, "ipfs", "bootstrap", "add", connectToIpfsMultiaddress,
		}))
		if err != nil {
			return err
		}
	}

	command := "sudo"
	args := cleanEmpty([]string{
		runtime.Kind,
		"exec",
		runtime.Name,
		runtime.doubleDash, "ipfs", "daemon", "--mount",
	})

	system.CommandLogger(command, args)

	cmd := exec.Command(command, args...)
	logfile, err := os.OpenFile(BACALHAU_LOGFILE, os.O_APPEND|os.O_WRONLY|os.O_CREATE, 0600)
	if err != nil {
		return err
	}
	cmd.Stderr = logfile
	cmd.Stdout = logfile

	// cmd.Stderr = os.Stderr
	// cmd.Stdout = os.Stdout

	go func() {
		err := cmd.Run()
		if err != nil {
			log.Printf("Starting ipfs daemon --mount inside the runtime failed with: %s", err)
		}
	}()

	go func() {
		<-runtime.stopChan
<<<<<<< HEAD
=======

		// TODO: Should we check the result here?
>>>>>>> ba5ef530
		cmd.Process.Kill() // nolint
	}()

	// sleep here to give the "ipfs daemon --mount" command time to start
	time.Sleep(5 * time.Second)

	return nil
}

// TODO: mount input data files
// TODO: mount output data files
// psrecord invoke the job that we have prepared at /job.sh
// copy the psrecord metrics out of the runtime
// TODO: bunlde the results data and metrics
func (runtime *Runtime) RunJob(resultsFolder string) error {

	err, stdout, stderr := system.RunTeeCommand("sudo", cleanEmpty([]string{
		runtime.Kind,
		"exec",
		runtime.Name,
		runtime.doubleDash, "psrecord", "bash /job.sh", "--log", "/tmp/metrics.log", "--plot", "/tmp/metrics.png", "--include-children",
	}))
	if err != nil {
		return err
	}

	// write the command stdout & stderr to the results dir
	fmt.Printf("writing stdout to %s/stdout.log\n", resultsFolder)
	err = os.WriteFile(fmt.Sprintf("%s/stdout.log", resultsFolder), stdout.Bytes(), 0644)
	if err != nil {
		return err
	}

	fmt.Printf("writing stderr to %s/stderr.log\n", resultsFolder)
	err = os.WriteFile(fmt.Sprintf("%s/stderr.log", resultsFolder), stderr.Bytes(), 0644)
	if err != nil {
		return err
	}

	// copy the psrecord metrics out of the runtime
	filesToCopy := []string{
		"metrics.log",
		"metrics.png",
	}

	for _, file := range filesToCopy {
		fmt.Printf("writing %s to %s/%s\n", file, resultsFolder, file)
		err = system.RunCommand("sudo", []string{
			runtime.Kind,
			"cp",
			fmt.Sprintf("%s:/tmp/%s", runtime.Name, file),
			fmt.Sprintf("%s/%s", resultsFolder, file),
		})
	}

	return err
}<|MERGE_RESOLUTION|>--- conflicted
+++ resolved
@@ -208,11 +208,8 @@
 
 	go func() {
 		<-runtime.stopChan
-<<<<<<< HEAD
-=======
 
 		// TODO: Should we check the result here?
->>>>>>> ba5ef530
 		cmd.Process.Kill() // nolint
 	}()
 
