--- conflicted
+++ resolved
@@ -40,9 +40,5 @@
 	// 	return []string{}, []string{}, err
 	// }
 
-<<<<<<< HEAD
-	return correctGroup, incorrectGroup, err
-=======
 	return []string{}, []string{}, nil
->>>>>>> 17bc47de
 }