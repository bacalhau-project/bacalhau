package ipfs

import (
	"context"
	"encoding/json"
	"fmt"
	"io/ioutil"
	"log"
	"os"
	"os/exec"
	"path/filepath"
	"strings"
	"time"

	"github.com/filecoin-project/bacalhau/internal/system"
	"github.com/phayes/freeport"
)

const BACALHAU_LOGFILE = "/tmp/bacalhau.log"

// TODO: We should inject the ipfs binary in the future
func IpfsCommand(repoPath string, args []string) (string, error) {
	fmt.Printf("ipfs command -->   IPFS_PATH=%s ipfs %s\n", repoPath, strings.Join(args, " "))

	// TODO: We should have a struct that allows us to set the ipfs binary, rather than relying on system paths, etc
	ipfs_binary, err := exec.LookPath("ipfs")

	if err != nil {
		return "", fmt.Errorf("Could not find 'ipfs' binary on your path.")
	}

	ipfs_binary_full_path, _ := filepath.Abs(ipfs_binary)

	if strings.Contains(ipfs_binary_full_path, "/snap/") {
		return "", fmt.Errorf("You installed 'ipfs' using snap, which bacalhau is not compatible with. Please install from dist.ipfs.io or directly from your package provider.")
	}

	if repoPath == "" {
		// production mode
		return system.RunCommandGetResults(ipfs_binary_full_path, args)
	} else {
		// dev mode (multiple ipfs servers on the same machine using private local ports)
		return system.RunCommandGetResultsEnv(ipfs_binary_full_path, args, []string{
			"IPFS_PATH=" + repoPath,
		})
	}
}

func StartDaemon(
	ctx context.Context,
	repoPath string,
	ipfsGatewayPort, ipfsApiPort, ipfsSwarmPort int,
) error {
	_, err := IpfsCommand(repoPath, []string{
		"config",
		"Addresses.Gateway",
		fmt.Sprintf("/ip4/0.0.0.0/tcp/%d", ipfsGatewayPort),
	})
	if err != nil {
		return err
	}
	_, err = IpfsCommand(repoPath, []string{
		"config",
		"Addresses.API",
		fmt.Sprintf("/ip4/0.0.0.0/tcp/%d", ipfsApiPort),
	})
	if err != nil {
		return err
	}
	_, err = IpfsCommand(repoPath, []string{
		"config",
		"Addresses.Swarm",
		"--json",
		fmt.Sprintf(`["/ip4/0.0.0.0/tcp/%d"]`, ipfsSwarmPort),
	})
	if err != nil {
		return err
	}
	fmt.Printf("IPFS_PATH=%s ipfs daemon\n", repoPath)
	cmd := exec.Command("ipfs", "daemon")
	cmd.Env = []string{
		"IPFS_PATH=" + repoPath,
	}

	logfile, err := os.OpenFile(BACALHAU_LOGFILE, os.O_APPEND|os.O_WRONLY|os.O_CREATE, 0600)
	if err != nil {
		return err
	}
	cmd.Stderr = logfile
	cmd.Stdout = logfile

	// XXX DANGER WILL ROBINSON: Do not uncomment the following lines or you will get TERRIBLE DEADLOCKS
	// See: https://github.com/golang/go/issues/24050, https://github.com/golang/go/issues/28039
	// cmd.Stderr = os.Stderr
	// cmd.Stdout = os.Stdout

<<<<<<< HEAD
	_ = cmd.Start() // TODO handle start
	go func(ctx context.Context, cmd *exec.Cmd) {
		fmt.Printf("waiting for ipfs context done\n")
		<-ctx.Done()
		_ = cmd.Process.Kill() // TODO handle kill
=======
	err = cmd.Start() // nolint
	go func(ctx context.Context, cmd *exec.Cmd) {
		fmt.Printf("waiting for ipfs context done\n")
		<-ctx.Done()
		_ = cmd.Process.Kill()
>>>>>>> ba5ef530
		fmt.Printf("got to after closing ipfs daemon\n")
	}(ctx, cmd)
	return nil
}

// this is useful for when developing locally and you want an IPFS server that can co-exist with
// others on the same machine
// TODO: how we connect to ipfs **should** be over the network (rather than shelling out to the ipfs cli with env vars set)
func StartBacalhauDevelopmentIpfsServer(ctx context.Context, connectToMultiAddress string) (string, string, error) {
	repoDir, err := ioutil.TempDir("", "bacalhau-ipfs")
	if err != nil {
		log.Fatal(err)
	}
	_, err = system.EnsureSystemDirectory(repoDir)
	if err != nil {
		return "", "", err
	}
	gatewayPort, err := freeport.GetFreePort()
	if err != nil {
		return "", "", err
	}
	apiPort, err := freeport.GetFreePort()
	if err != nil {
		return "", "", err
	}
	swarmPort, err := freeport.GetFreePort()
	if err != nil {
		return "", "", err
	}
	result, err := IpfsCommand(repoDir, []string{
		"init",
	})
	if err != nil {
		return "", "", fmt.Errorf("Error in command:\noutput: %s\nerror: %s", result, err)
	}
	result, err = IpfsCommand(repoDir, []string{
		"bootstrap", "rm", "--all",
	})
	if err != nil {
		return "", "", fmt.Errorf("Error in command:\noutput: %s\nerror: %s", result, err)
	}
	if connectToMultiAddress != "" {
		result, err = IpfsCommand(repoDir, []string{
			"bootstrap", "add", connectToMultiAddress,
		})
		if err != nil {
			return "", "", fmt.Errorf("Error in command:\noutput: %s\nerror: %s", result, err)
		}
	}
	err = StartDaemon(ctx, repoDir, gatewayPort, apiPort, swarmPort)
	if err != nil {
		return "", "", err
	}

	nodeAddress := ""

	// give the daemon a better chance to win the race over the lockfile (not perfect though)
	time.Sleep(1 * time.Second)
	err = system.TryUntilSucceedsN(func() error {
		jsonBlob, err := IpfsCommand(repoDir, []string{
			"id",
		})
		if err != nil {
			fmt.Printf("error running command: %s\n", err)
			return err
		}
		result := struct {
			Addresses []string
		}{}
		err = json.Unmarshal([]byte(jsonBlob), &result)
		if err != nil {
			fmt.Printf("error parsing JSON: %s\n", err)
			return err
		}
		// TODO: extract the most public address so that vms in ignite
		// will be able to connect to this ipfs server
		// it turns out that using a 127.0.0.1 address still works because of clever
		// broadcast packets: https://github.com/filecoin-project/bacalhau/issues/30
		if len(result.Addresses) > 0 {
			nodeAddress = result.Addresses[0]
			return nil
		} else {
			return fmt.Errorf("no node address")
		}
	}, "extracting ipfs node id", 10)

	if err != nil {
		return "", "", err
	}

	return repoDir, nodeAddress, nil
}

func HasCid(repoPath, cid string) (bool, error) {
	fmt.Printf("IN HasCid with %s, %s\n", repoPath, cid)
	allLocalRefString, err := IpfsCommand(repoPath, []string{
		"refs",
		"local",
	})

	countLocalRefsString := len(strings.Split(allLocalRefString, "\n"))

	fmt.Printf(" ---> FINISHED running ipfs refs local: From %d refs - err: %s\n", countLocalRefsString, err)
	if err != nil {
		return false, err
	}
	got := contains(strings.Split(allLocalRefString, "\n"), cid)
<<<<<<< HEAD
	fmt.Printf("--> HasCid %t looking for %s in %d refs\n", got, cid, countLocalRefsString)
=======
	fmt.Printf("--> HasCid %t looking for %s in %s\n", got, cid, allLocalRefString)
>>>>>>> ba5ef530
	return got, nil
}

func AddFolder(repoPath, folder string) (string, error) {
	allCidsString, err := IpfsCommand(repoPath, []string{
		"add",
		"-rq",
		folder,
	})
	if err != nil {
		return "", err
	}
	allCids := strings.Split(allCidsString, "\n")
	// -2 is because it's the second last one before the newline
	return allCids[len(allCids)-2], nil
}

func contains(s []string, e string) bool {
	for _, a := range s {
		if a == e {
			return true
		}
	}
	return false
}<|MERGE_RESOLUTION|>--- conflicted
+++ resolved
@@ -94,19 +94,11 @@
 	// cmd.Stderr = os.Stderr
 	// cmd.Stdout = os.Stdout
 
-<<<<<<< HEAD
 	_ = cmd.Start() // TODO handle start
 	go func(ctx context.Context, cmd *exec.Cmd) {
 		fmt.Printf("waiting for ipfs context done\n")
 		<-ctx.Done()
 		_ = cmd.Process.Kill() // TODO handle kill
-=======
-	err = cmd.Start() // nolint
-	go func(ctx context.Context, cmd *exec.Cmd) {
-		fmt.Printf("waiting for ipfs context done\n")
-		<-ctx.Done()
-		_ = cmd.Process.Kill()
->>>>>>> ba5ef530
 		fmt.Printf("got to after closing ipfs daemon\n")
 	}(ctx, cmd)
 	return nil
@@ -214,11 +206,7 @@
 		return false, err
 	}
 	got := contains(strings.Split(allLocalRefString, "\n"), cid)
-<<<<<<< HEAD
 	fmt.Printf("--> HasCid %t looking for %s in %d refs\n", got, cid, countLocalRefsString)
-=======
-	fmt.Printf("--> HasCid %t looking for %s in %s\n", got, cid, allLocalRefString)
->>>>>>> ba5ef530
 	return got, nil
 }
 
