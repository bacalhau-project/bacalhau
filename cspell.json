{
    "version": "0.2",
    "ignorePaths": [],
    "dictionaryDefinitions": [],
    "dictionaries": [],
    "ignoreWords": [],
<<<<<<< HEAD
    "import": ["./.cspell-docs.json", "./.cspell-code.json"]
=======
    "import": [
        ".cspell-docs.json",
        ".cspell-code.json"
    ]
>>>>>>> 2b314bfe
}<|MERGE_RESOLUTION|>--- conflicted
+++ resolved
@@ -4,12 +4,5 @@
     "dictionaryDefinitions": [],
     "dictionaries": [],
     "ignoreWords": [],
-<<<<<<< HEAD
-    "import": ["./.cspell-docs.json", "./.cspell-code.json"]
-=======
-    "import": [
-        ".cspell-docs.json",
-        ".cspell-code.json"
-    ]
->>>>>>> 2b314bfe
+    "import": [".cspell-docs.json", ".cspell-code.json"]
 }